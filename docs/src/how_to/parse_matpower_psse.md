--- conflicted
+++ resolved
@@ -20,7 +20,7 @@
 ## [Conventions when parsing MATPOWER or PSS/e Files](@id parse_conventions)
 
 !!! Info
-    
+
     In PowerSystems v5, the parsing conventions changed from those in PowerSystems v4. You might experience different behaviors when loading MATPOWER or PSS/e Files.
 
 PowerSystems.jl utilizes a data model that bridges the gap between operational simulations, such as Production Cost Analysis, and electrical engineering simulations, including power flows. Given the different practices in these domains, there are several discrepancies in how to handle data and we have made changes to make the modeling compatible.
@@ -33,11 +33,7 @@
     ' base. See [`Transformer per unit transformations`](@ref transformers_pu) for additional details.
   - **Tap transformer settings automated fix**: When the tap values in the RAW file are not withing the ranges defined in the same entry, PSSe performs a correction to the data. However, this correction isn't stored back in the file. PowerSystems.jl will correct the tap setting and change the field in the transformer struct.
   - **Reading and Storing Multi-Section Line Data**: PowerSystems.jl does not have a explicit multi-section line object. These devices are parsed as individual lines and the "dummy buses" are added to the system. The additional data is stored in the [`Line`](@ref) `ext` field. Further network reductions are performed using PowerNetworkMatrices.jl
-<<<<<<< HEAD
-  - **Reading GeographicInformation data from substations (PSSe v35 only)**: If the file contains a substation section. The coordinates will be automatically loaded as a [`GeographicInformation`](@ref) attribute and assigned to the relevant buses.
-=======
   - **Reading [`GeographicInfo`](@ref) data from substations (PSSe v35 only)**: If the file contains a substation section. The coordinates will be automatically loaded as a [`GeographicInfo`](@ref) attribute and assigned to the relevant buses.
->>>>>>> 4f492512
   - **Use [`InterruptibleStandardLoad`](@ref) (PSSe v35 only)**: In newer versions of PSSe there is a flag for interruptible. Since PowerSystems.jl already has structures to model controllable load like [`InterruptiblePowerLoad`](@ref) and [`ShiftablePowerLoad`](@ref) a new type is used when parsing from PSSe to account of the interruptible behavior in economic modeling.
   - **Treatment of conforming and non-conforming flags**: See the section [`Conforming and Non-Conforming Loads`](@ref conf_loads). PowerSystems.jl uses an enum to represent this data but it does not implement specific models for this behavior.
   - **Breakers and Switches**: From the perspective of PowerSystems.jl breakers and switches are modeled as [`DiscreteControlledACBranch`](@ref). We use an enum to separate between the two but from the data structure perspective both use the same object definition.
