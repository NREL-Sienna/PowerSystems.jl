<<<<<<< HEAD
### Variable Cost Curves
```@docs
CostCurve
FuelCurve
```

### [`ValueCurve`](@ref)s
```@docs
LinearCurve
QuadraticCurve
PiecewisePointCurve
PiecewiseIncrementalCurve
PiecewiseAverageCurve
=======
# Variable Cost Curves

```@autodocs
Modules = [PowerSystems]
Pages   = ["cost_functions/variable_cost.jl"]
Order = [:type, :function]
Public = true
Private = false
>>>>>>> d33bce19
```<|MERGE_RESOLUTION|>--- conflicted
+++ resolved
@@ -1,18 +1,3 @@
-<<<<<<< HEAD
-### Variable Cost Curves
-```@docs
-CostCurve
-FuelCurve
-```
-
-### [`ValueCurve`](@ref)s
-```@docs
-LinearCurve
-QuadraticCurve
-PiecewisePointCurve
-PiecewiseIncrementalCurve
-PiecewiseAverageCurve
-=======
 # Variable Cost Curves
 
 ```@autodocs
@@ -21,5 +6,4 @@
 Order = [:type, :function]
 Public = true
 Private = false
->>>>>>> d33bce19
 ```