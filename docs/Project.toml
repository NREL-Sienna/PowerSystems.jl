[deps]
CSV = "336ed68f-0bac-5ca0-87d4-7b16caf5d00b"
DataStructures = "864edb3b-99cc-5e75-8d2d-829cb0a9cfe8"
Dates = "ade2ca70-3891-5945-98fb-dc099432e06a"
Documenter = "e30172f5-a6a5-5a46-863b-614d45cd2de4"
InfrastructureSystems = "2cd47ed4-ca9b-11e9-27f2-ab636a7671f1"
Ipopt = "b6b21f68-93f8-5de0-b562-5493be1d77c9"
JuMP = "4076af6c-e467-56ae-b986-b466b2749572"
Literate = "98b081ad-f1c9-55d3-8b20-4c87d4299306"
PowerSystemCaseBuilder = "f00506e0-b84f-492a-93c2-c0a9afc4364e"
PowerSystems = "bcd98974-b02a-5e2f-9ee0-a103f5c450dd"
TimeSeries = "9e3dc215-6440-5c97-bce1-76c03772f85e"

[compat]
<<<<<<< HEAD
CSV = "~0.9"
Documenter = "^0.27"
=======
Documenter = "0.27"
>>>>>>> 0dc19a7e
InfrastructureSystems = "1"
julia = "^1.6"<|MERGE_RESOLUTION|>--- conflicted
+++ resolved
@@ -12,11 +12,7 @@
 TimeSeries = "9e3dc215-6440-5c97-bce1-76c03772f85e"
 
 [compat]
-<<<<<<< HEAD
 CSV = "~0.9"
 Documenter = "^0.27"
-=======
-Documenter = "0.27"
->>>>>>> 0dc19a7e
 InfrastructureSystems = "1"
 julia = "^1.6"