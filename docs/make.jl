--- conflicted
+++ resolved
@@ -47,11 +47,9 @@
             "...add cost data" => Any[
                 "Add an Operating Cost" => "how_to/add_cost_curve.md",
                 "Add a market bid" => "how_to/market_bid_cost.md",
-<<<<<<< HEAD
                 "Add costs for imported/exported power" => "how_to/create_system_with_source_import_export_cost.md",
-=======
                 "Add time series fuel costs" => "how_to/add_fuel_curve_timeseries.md",
->>>>>>> 4e3c3668
+
             ],
             "...customize or add a new Type" => "how_to/add_new_types.md",
             "...define hydro generators with reservoirs" => "how_to/create_hydro_datasets.md",
