using Documenter, PowerSystems
import DataStructures: OrderedDict
using Literate

# This is commented out because the output is not user-friendly. Deliberation on how to best
# communicate this information to users is ongoing.
#include(joinpath(@__DIR__, "src", "generate_validation_table.jl"))
include(joinpath(@__DIR__, "make_model_library.jl"))

pages = OrderedDict(
        "Welcome Page" => "index.md",
        "Tutorials" =>  Any[
<<<<<<< HEAD
            "Create and Explore a Power `System`" => "tutorials/creating_system.md",
            "Working with Time Series" => "tutorials/working_with_time_series.md",
            "Adding dynamic devices" => "tutorials/add_dynamic_device.md",
=======
            "Introduction" => "tutorials/basics.md",
            "Parsing PowerFlow Data" => "tutorials/parse_powerflow_cases.md",
            "Parsing Tabular Data" => "tutorials/parse_tabular_data.md",
            "Add Forecasts" => "tutorials/add_forecasts.md",
            "Serialize Data" => "tutorials/serialize_data.md",
            "Use Dynamic Data" => "tutorials/dynamic_data.md",
            "PowerSystemCaseBuilder" => "tutorials/powersystembuilder.md",
            "Add an Operating Cost" => "tutorials/add_cost_curve.md",
            "Migrating from version 3.0 to 4.0" => "tutorials/migrating_to_psy4.md"
>>>>>>> ce5f8733
        ],
        "How to..." =>  Any[
            "...install PowerSystems.jl" => "how_to/install.md",
            "...load a `system` from `PowerSystemCaseBuilder`" => "how_to/powersystembuilder.md",
            "...load a Matpower or PSSE file" => "how_to/parse_powerflow_cases.md",
            "...parse tabular data" => "how_to/parse_tabular_data.md",
            "...add time series data from CSVs" => "how_to/add_ts_from_csvs.md",
            "...customize the tabular data parser" => "how_to/extend_tabular_parsing.md",
            "...get all the buses in a system" => "how_to/get_buses.md",
            "...get the available generators in a system" => "how_to/get_available_generators.md",
            "...add an Operating Cost" => "how_to/add_cost_curve.md",
            "...add additional data to a component" => "how_to/adding_additional_fields.md",
            "...add a new Type" => "how_to/add_new_types.md",
            "...improve performance with time series data" => "how_to/improve_ts_performance.md",
            "...serialize data to a JSON" => "how_to/serialize_data.md",
            "...reduce REPL printing" => "how_to/reduce_repl_printing.md",
        ],
        "Explanation" =>
            Any[
            "explanation/system.md",
            "explanation/type_structure.md",
            "explanation/new_and_custom_types.md",
            "explanation/per_unit.md",
            "explanation/time_series.md",
            "explanation/example_dynamic_data.md",
            "explanation/cost_functions.md",
            "explanation/market_bid_cost.md",
            "explanation/modeling_with_JuMP.md",
            "explanation/parsing.md",
            ],
        "Model Library" => Any[],
        "Reference" =>
            Any["Public API" => "api/public.md",
            "Internal API Reference" => "api/internal.md",
            "Glossary and Acronyms" => "api/glossary.md",
            "Specifying the type of..." => "api/enumerated_types.md",
            "Developer Guidelines" => "api/developer_guidelines.md",
            "Citation" => "api/citation.md"
            ]


)

pages["Model Library"] = make_model_library(
     categories = [
        Topology,
        StaticInjection,
        Service,
        Branch
    ],
    exceptions = [PSY.DynamicComponent,
                  PSY.ActivePowerControl,
                  PSY.ReactivePowerControl,
                  PSY.DynamicBranch,
                  PSY.HybridSystem,
                  PSY.OperationalCost
                  ],
    manual_additions =
        Dict("Service" => ["Reserves" => "model_library/reserves.md"],
        "StaticInjection" => ["HybridSystem" => "model_library/hybrid_system.md"],
        "DynamicInjection" => ["Dynamic Inverter" => "model_library/dynamic_inverter.md",
        "Dynamic Generator" => "model_library/dynamic_generator.md",
        ],
        "Branch" => ["Dynamic Lines" => "model_library/dynamic_branch.md"],
        "Operating Costs" => ["ThermalGenerationCost" =>"model_library/thermal_generation_cost.md",
        "HydroGenerationCost" =>"model_library/hydro_generation_cost.md",
        "RenewableGenerationCost" =>"model_library/renewable_generation_cost.md",
        "StorageCost" =>"model_library/storage_cost.md",
        "LoadCost" =>"model_library/load_cost.md",
        "MarketBidCost" =>"model_library/market_bid_cost.md"],
        "Cost Curves" => ["Variable Cost Curves" => "model_library/cost_curves.md",
        "Value Curves" => "model_library/value_curves.md"]
        )
)

# postprocess function to insert md
function insert_md(content)
    m = match(r"APPEND_MARKDOWN\(\"(.*)\"\)", content)
    if !isnothing(m)
        md_content = read(m.captures[1], String)
        content = replace(content, r"APPEND_MARKDOWN\(\"(.*)\"\)" => md_content)
    end
    return content
end

# This code performs the automated addition of Literate - Generated Markdowns. The desired
# section name should be the name of the file for instance network_matrices.jl -> Network Matrices
julia_file_filter = x -> occursin(".jl", x)
folders = Dict(
    "Model Library" => filter(julia_file_filter, readdir("docs/src/model_library")),
    "Explanation" => filter(julia_file_filter, readdir("docs/src/explanation")),
    "How to..." => filter(julia_file_filter, readdir("docs/src/how_to")),
)
for (section, folder) in folders
    for file in folder
        @show file
        section_folder_name = lowercase(replace(section, " " => "_"))
        outputdir = joinpath(pwd(), "docs", "src", "$section_folder_name")
        inputfile = joinpath("$section_folder_name", "$file")
        infile_path = joinpath(pwd(), "docs", "src", inputfile)
        outputfile = string("generated_", replace("$file", ".jl" => ""))
        execute = occursin("EXECUTE = TRUE", uppercase(readline(infile_path))) ? true : false
        execute && include(infile_path)
        Literate.markdown(infile_path,
                          outputdir;
                          name = outputfile,
                          credit = false,
                          flavor = Literate.DocumenterFlavor(),
                          documenter = true,
                          postprocess = insert_md,
                          execute = execute)
        subsection = titlecase(replace(split(file, ".")[1], "_" => " "))
        push!(pages[section], ("$subsection" =>  joinpath("$section_folder_name", "$(outputfile).md")))
    end
end

makedocs(
    modules = [PowerSystems, InfrastructureSystems],
    format = Documenter.HTML(prettyurls = haskey(ENV, "GITHUB_ACTIONS"),),
    sitename = "PowerSystems.jl",
    authors = "Jose Daniel Lara, Daniel Thom, Kate Doubleday, and Clayton Barrows",
    pages = Any[p for p in pages]
)

deploydocs(
    repo = "github.com/NREL-Sienna/PowerSystems.jl.git",
    target = "build",
    branch = "gh-pages",
    devbranch = "main",
    devurl = "dev",
    push_preview=true,
    versions = ["stable" => "v^", "v#.#"],
)<|MERGE_RESOLUTION|>--- conflicted
+++ resolved
@@ -10,21 +10,9 @@
 pages = OrderedDict(
         "Welcome Page" => "index.md",
         "Tutorials" =>  Any[
-<<<<<<< HEAD
             "Create and Explore a Power `System`" => "tutorials/creating_system.md",
             "Working with Time Series" => "tutorials/working_with_time_series.md",
             "Adding dynamic devices" => "tutorials/add_dynamic_device.md",
-=======
-            "Introduction" => "tutorials/basics.md",
-            "Parsing PowerFlow Data" => "tutorials/parse_powerflow_cases.md",
-            "Parsing Tabular Data" => "tutorials/parse_tabular_data.md",
-            "Add Forecasts" => "tutorials/add_forecasts.md",
-            "Serialize Data" => "tutorials/serialize_data.md",
-            "Use Dynamic Data" => "tutorials/dynamic_data.md",
-            "PowerSystemCaseBuilder" => "tutorials/powersystembuilder.md",
-            "Add an Operating Cost" => "tutorials/add_cost_curve.md",
-            "Migrating from version 3.0 to 4.0" => "tutorials/migrating_to_psy4.md"
->>>>>>> ce5f8733
         ],
         "How to..." =>  Any[
             "...install PowerSystems.jl" => "how_to/install.md",
@@ -41,6 +29,7 @@
             "...improve performance with time series data" => "how_to/improve_ts_performance.md",
             "...serialize data to a JSON" => "how_to/serialize_data.md",
             "...reduce REPL printing" => "how_to/reduce_repl_printing.md",
+            "...migrate from version 3.0 to 4.0" => "how_to/migrating_to_psy4.md"
         ],
         "Explanation" =>
             Any[
