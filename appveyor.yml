environment:
  matrix:
  - JULIA_URL: "https://julialang-s3.julialang.org/bin/winnt/x64/0.6/julia-0.6-latest-win64.exe"
  - JULIA_URL: "https://julialangnightlies-s3.julialang.org/bin/winnt/x64/julia-latest-win64.exe"

## uncomment the following lines to allow failures on nightly julia
## (tests will run but not make your overall status red)
matrix:
  allow_failures:
  - JULIA_URL: "https://julialangnightlies-s3.julialang.org/bin/winnt/x64/julia-latest-win64.exe"

branches:
  only:
    - master
    - /release-.*/

notifications:
  - provider: Email
    on_build_success: false
    on_build_failure: false
    on_build_status_changed: false

install:
  - ps: "[System.Net.ServicePointManager]::SecurityProtocol = [System.Net.SecurityProtocolType]::Tls12"
# If there's a newer build queued for the same PR, cancel this one
  - ps: if ($env:APPVEYOR_PULL_REQUEST_NUMBER -and $env:APPVEYOR_BUILD_NUMBER -ne ((Invoke-RestMethod `
        https://ci.appveyor.com/api/projects/$env:APPVEYOR_ACCOUNT_NAME/$env:APPVEYOR_PROJECT_SLUG/history?recordsNumber=50).builds | `
        Where-Object pullRequestId -eq $env:APPVEYOR_PULL_REQUEST_NUMBER)[0].buildNumber) { `
        throw "There are newer queued builds for this pull request, failing early." }
# Download most recent Julia Windows binary
  - ps: (new-object net.webclient).DownloadFile(
        $env:JULIA_URL,
        "C:\projects\julia-binary.exe")
# Run installer silently, output to C:\projects\julia
  - C:\projects\julia-binary.exe /S /D=C:\projects\julia

build_script:
# Need to convert from shallow to complete for Pkg.clone to work
  - IF EXIST .git\shallow (git fetch --unshallow)
<<<<<<< HEAD
  - C:\projects\julia\bin\julia -e "versioninfo(); Pkg.add("ZipFile");
      Pkg.clone(pwd(), \"PowerSystems\"); Pkg.build(\"PowerSystems\")"
=======
  - C:\projects\julia\bin\julia -e "versioninfo(); Pkg.add(\"ZipFile\");
      Pkg.clone(pwd(), \"PowerSystems\");  Pkg.build(\"PowerSystems\")"
>>>>>>> 1e1cdfc5

test_script:
  - C:\projects\julia\bin\julia -e "Pkg.test(\"PowerSystems\")"<|MERGE_RESOLUTION|>--- conflicted
+++ resolved
@@ -37,13 +37,7 @@
 build_script:
 # Need to convert from shallow to complete for Pkg.clone to work
   - IF EXIST .git\shallow (git fetch --unshallow)
-<<<<<<< HEAD
   - C:\projects\julia\bin\julia -e "versioninfo(); Pkg.add("ZipFile");
       Pkg.clone(pwd(), \"PowerSystems\"); Pkg.build(\"PowerSystems\")"
-=======
-  - C:\projects\julia\bin\julia -e "versioninfo(); Pkg.add(\"ZipFile\");
-      Pkg.clone(pwd(), \"PowerSystems\");  Pkg.build(\"PowerSystems\")"
->>>>>>> 1e1cdfc5
-
 test_script:
   - C:\projects\julia\bin\julia -e "Pkg.test(\"PowerSystems\")"