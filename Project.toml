name = "PowerSystems"
uuid = "bcd98974-b02a-5e2f-9ee0-a103f5c450dd"
authors = ["Jose Daniel Lara", "Dheepak Krishnamurthy", "Clayton Barrows"]
<<<<<<< HEAD
version = "0.4.0"
=======
version = "0.3.1"
>>>>>>> f11e3b5c

[deps]
CSV = "336ed68f-0bac-5ca0-87d4-7b16caf5d00b"
DataFrames = "a93c6f00-e57d-5684-b7b6-d8193f3e46c0"
Dates = "ade2ca70-3891-5945-98fb-dc099432e06a"
InteractiveUtils = "b77e0a4c-d291-57a0-90e8-8db25a27a240"
JSON = "682c06a0-de6a-54ab-a142-c8b1cf79cde6"
LinearAlgebra = "37e2e46d-f89d-539d-b4ee-838fcccc9c8e"
Logging = "56ddb016-857b-54e1-b83d-db4d58db5568"
SparseArrays = "2f01184e-e22b-5df5-ae63-d93ebab69eaf"
TimeSeries = "9e3dc215-6440-5c97-bce1-76c03772f85e"
YAML = "ddb6d928-2868-570f-bddf-ab3f9cf99eb6"

[compat]
<<<<<<< HEAD
=======
AxisArrays = ">= 0.3.0"
>>>>>>> f11e3b5c
CSV = ">= 0.4.3"
DataFrames = ">= 0.4.3"
JSON = ">= 0.4.3"
TimeSeries = ">= 0.14.1"
YAML = ">= 0.3.2"
julia = ">= 1.1.0"

[extras]
SparseArrays = "2f01184e-e22b-5df5-ae63-d93ebab69eaf"
Test = "8dfed614-e22c-5e08-85e1-65c5234f0b40"

[targets]
test = ["Test", "SparseArrays"]<|MERGE_RESOLUTION|>--- conflicted
+++ resolved
@@ -1,11 +1,8 @@
 name = "PowerSystems"
 uuid = "bcd98974-b02a-5e2f-9ee0-a103f5c450dd"
 authors = ["Jose Daniel Lara", "Dheepak Krishnamurthy", "Clayton Barrows"]
-<<<<<<< HEAD
 version = "0.4.0"
-=======
-version = "0.3.1"
->>>>>>> f11e3b5c
+
 
 [deps]
 CSV = "336ed68f-0bac-5ca0-87d4-7b16caf5d00b"
@@ -20,10 +17,6 @@
 YAML = "ddb6d928-2868-570f-bddf-ab3f9cf99eb6"
 
 [compat]
-<<<<<<< HEAD
-=======
-AxisArrays = ">= 0.3.0"
->>>>>>> f11e3b5c
 CSV = ">= 0.4.3"
 DataFrames = ">= 0.4.3"
 JSON = ">= 0.4.3"
