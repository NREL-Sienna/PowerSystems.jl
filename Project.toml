--- conflicted
+++ resolved
@@ -1,12 +1,7 @@
 name = "PowerSystems"
 uuid = "bcd98974-b02a-5e2f-9ee0-a103f5c450dd"
 authors = ["Jose Daniel Lara", "Dheepak Krishnamurthy", "Clayton Barrows"]
-<<<<<<< HEAD
 version = "0.4.0"
-
-=======
-version = "0.3.2"
->>>>>>> 3a0ecfec
 
 [deps]
 CSV = "336ed68f-0bac-5ca0-87d4-7b16caf5d00b"
