
@testset "Test functionality of System" begin
    cdm_dict = PowerSystems.csv2ps_dict(RTS_GMLC_DIR, 100.0)
    sys_rts = System(cdm_dict)
    rts_da = PowerSystems.make_forecast_array(sys_rts, cdm_dict["forecasts"]["DA"])
    rts_rt = PowerSystems.make_forecast_array(sys_rts, cdm_dict["forecasts"]["RT"])

    PowerSystems.add_forecast!(sys_rts, :DA=>rts_da)
    PowerSystems.add_forecast!(sys_rts, :RT=>rts_rt)

    sys_rts_rt = PowerSystems._System(cdm_dict)
    @test length(sys_rts_rt.branches) == length(collect(get_components(Branch, sys_rts)))
    @test length(sys_rts_rt.loads) == length(collect(get_components(ElectricLoad, sys_rts)))
    @test length(sys_rts_rt.storage) == length(collect(get_components(Storage, sys_rts)))
    @test length(sys_rts_rt.generators.thermal) == length(collect(get_components(ThermalGen, sys_rts)))
    @test length(sys_rts_rt.generators.renewable) == length(collect(get_components(RenewableGen, sys_rts)))
    @test length(sys_rts_rt.generators.hydro) == length(collect(get_components(HydroGen, sys_rts)))
    @test length(collect(get_components(Bus, sys_rts))) > 0
    @test length(collect(get_components(ThermalDispatch, sys_rts))) > 0
    summary(devnull, sys_rts_rt)

    # Negative test of missing type.
    components = Vector{ThermalGen}()
    for subtype in PowerSystems.subtypes(ThermalGen)
        if haskey(sys_rts.components, subtype)
            for component in pop!(sys_rts.components, subtype)
                push!(components, component)
            end
        end
    end

    @test length(collect(get_components(ThermalGen, sys_rts))) == 0
    @test length(collect(get_components(ThermalDispatch, sys_rts))) == 0

    # For the next test to work there must be at least one component to add back.
    @test length(components) > 0
    for component in components
        add_component!(sys_rts, component)
    end

<<<<<<< HEAD
    @test length(collect(get_components(ThermalGen, sys))) > 0

    issue_times = collect(get_forecast_issue_times(sys))
    @assert length(issue_times) > 0
    issue_time = issue_times[1]

    # Get forecasts with a label and without.
    forecasts = get_forecasts(sys, issue_time, get_components(HydroCurtailment, sys),
                              "PMax MW")
    @test length(forecasts) > 0

    forecasts = get_forecasts(sys, issue_time, get_components(HydroCurtailment, sys))
    count = length(forecasts)
    @test count > 0

    for forecast in forecasts
        remove_forecast!(sys, forecast)
    end

    new_forecasts = get_forecasts(sys, issue_time, get_components(HydroCurtailment, sys))
    @test length(new_forecasts) == 0

    @test_throws(InvalidParameter,
                 get_forecasts(sys, issue_time, get_components(HydroCurtailment, sys),
                               throw_on_unmatched_component=true))

    add_forecasts!(sys, forecasts)

    forecasts = get_forecasts(sys, issue_time, get_components(HydroCurtailment, sys))
    @assert length(forecasts) == count

    pop!(sys.forecasts, issue_time)
    @test_throws(InvalidParameter, get_forecasts(sys, issue_time))
=======
    @test length(collect(get_components(ThermalGen, sys_rts))) > 0
>>>>>>> ee1eac34
end<|MERGE_RESOLUTION|>--- conflicted
+++ resolved
@@ -38,7 +38,6 @@
         add_component!(sys_rts, component)
     end
 
-<<<<<<< HEAD
     @test length(collect(get_components(ThermalGen, sys))) > 0
 
     issue_times = collect(get_forecast_issue_times(sys))
@@ -72,7 +71,4 @@
 
     pop!(sys.forecasts, issue_time)
     @test_throws(InvalidParameter, get_forecasts(sys, issue_time))
-=======
-    @test length(collect(get_components(ThermalGen, sys_rts))) > 0
->>>>>>> ee1eac34
 end