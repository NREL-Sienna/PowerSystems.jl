@testset "Bus Constructors" begin
    tBus = ACBus(nothing)
    tLoadZone = LoadZone(nothing)

    bus = ACBus(
        1,
        "test",
        ACBusTypes.SLACK,
        0.0,
        0.0,
        (min = 0.0, max = 0.0),
        nothing,
        nothing,
        nothing,
    )
<<<<<<< HEAD
    @test PowerSystems.get_bustype(bus) == ACBusTypes.REF

    @test_throws(
        PowerSystems.DataFormatError,
        ACBus(
            1,
            "test",
            ACBusTypes.ISOLATED,
            0.0,
            0.0,
            (min = 0.0, max = 0.0),
            nothing,
            nothing,
            nothing,
        )
    )
=======
    @test PowerSystems.get_bustype(bus) == BusTypes.REF
>>>>>>> 65e7ad00
end

@testset "Generation Constructors" begin
    tThreePartCost = ThreePartCost(nothing)
    @test tThreePartCost isa IS.InfrastructureSystemsType
    tTwoPartCost = TwoPartCost(nothing)
    @test tTwoPartCost isa IS.InfrastructureSystemsType
    tThermalGen = ThermalStandard(nothing)
    @test tThermalGen isa PowerSystems.Component
    tHydroDispatch = HydroDispatch(nothing)
    @test tHydroDispatch isa PowerSystems.Component
    tHydroEnergyReservoir = HydroEnergyReservoir(nothing)
    @test tHydroEnergyReservoir isa PowerSystems.Component
    tRenewableFix = RenewableFix(nothing)
    @test tRenewableFix isa PowerSystems.Component
    tRenewableDispatch = RenewableDispatch(nothing)
    @test tRenewableDispatch isa PowerSystems.Component
    tRenewableDispatch = RenewableDispatch(nothing)
    @test tRenewableDispatch isa PowerSystems.Component
end

@testset "Source Constructors" begin
    tSource = Source(nothing)
    @test tSource isa PowerSystems.Component
end

@testset "Storage Constructors" begin
    tStorage = GenericBattery(nothing)
    @test tStorage isa PowerSystems.Component
end

@testset "Load Constructors" begin
    tPowerLoad = PowerLoad(nothing)
    @test tPowerLoad isa PowerSystems.Component
    tStandardLoad = StandardLoad(nothing)
    @test tStandardLoad isa PowerSystems.Component
    tPowerLoad = PowerLoad("init", true, ACBus(nothing), 0.0, 0.0, 100.0, 0.0, 0.0)
    @test tPowerLoad isa PowerSystems.Component
    tLoad = InterruptiblePowerLoad(nothing)
    @test tLoad isa PowerSystems.Component
end

@testset "Branch Constructors" begin
    tLine = Line(nothing)
    @test tLine isa PowerSystems.Component
    tMonitoredLine = MonitoredLine(nothing)
    @test tMonitoredLine isa PowerSystems.Component
    tHVDCLine = HVDCLine(nothing)
    @test tHVDCLine isa PowerSystems.Component
    tVSCDCLine = VSCDCLine(nothing)
    @test tVSCDCLine isa PowerSystems.Component
    tTransformer2W = Transformer2W(nothing)
    @test tTransformer2W isa PowerSystems.Component
    tTapTransformer = TapTransformer(nothing)
    @test tTapTransformer isa PowerSystems.Component
    tPhaseShiftingTransformer = PhaseShiftingTransformer(nothing)
    @test tPhaseShiftingTransformer isa PowerSystems.Component
end

@testset "Service Constructors" begin
    tStaticReserve = StaticReserve{ReserveUp}(nothing)
    @test tStaticReserve isa PowerSystems.Service
    tVariableReserve = VariableReserve{ReserveDown}(nothing)
    @test tVariableReserve isa PowerSystems.Service
end

@testset "TimeSeriesData Constructors" begin
    tg = RenewableFix(nothing)
    data = PowerSystems.TimeSeries.TimeArray(
        [DateTime("01-01-01"), DateTime("01-01-01") + Hour(1)],
        [1.0, 1.0],
    )
    #SingleTimeSeries Tests
    ts = SingleTimeSeries("scalingfactor", Hour(1), DateTime("01-01-01"), 24)
    @test ts isa PowerSystems.TimeSeriesData
    ts = SingleTimeSeries(; name = "scalingfactor", data = data)
    @test ts isa PowerSystems.TimeSeriesData

    #Probabilistic Tests
    data = SortedDict(
        DateTime("01-01-01") => [1.0 1.0; 2.0 2.0],
        DateTime("01-01-01") + Hour(1) => [1.0 1.0; 2.0 2.0],
    )
    ts = Probabilistic("scalingfactor", data, [0.5, 0.5], Hour(1))
    @test ts isa PowerSystems.TimeSeriesData
    ts = Probabilistic(; name = "scalingfactor", percentiles = [1.0], data = data)
    @test ts isa PowerSystems.TimeSeriesData
    ##Scenario Tests
    ts = Scenarios("scalingfactor", data, Hour(1))
    @test ts isa PowerSystems.TimeSeriesData
end

@testset "Regulation Device" begin
    original_device = ThermalStandard(nothing)
    regulation = RegulationDevice(original_device)
    @test get_rating(regulation) == 0.0
    set_rating!(regulation, 10.0)
    @test get_rating(regulation) == 10.0
    regulation = RegulationDevice(original_device; droop = 0.5)
    @test get_droop(regulation) == 0.5
    @test get_participation_factor(regulation) == (up = 0.0, dn = 0.0)
    @test get_reserve_limit_up(regulation) == 0.0
    @test get_reserve_limit_dn(regulation) == 0.0
    @test get_inertia(regulation) == 0.0
end<|MERGE_RESOLUTION|>--- conflicted
+++ resolved
@@ -13,26 +13,9 @@
         nothing,
         nothing,
     )
-<<<<<<< HEAD
+
     @test PowerSystems.get_bustype(bus) == ACBusTypes.REF
 
-    @test_throws(
-        PowerSystems.DataFormatError,
-        ACBus(
-            1,
-            "test",
-            ACBusTypes.ISOLATED,
-            0.0,
-            0.0,
-            (min = 0.0, max = 0.0),
-            nothing,
-            nothing,
-            nothing,
-        )
-    )
-=======
-    @test PowerSystems.get_bustype(bus) == BusTypes.REF
->>>>>>> 65e7ad00
 end
 
 @testset "Generation Constructors" begin
