@testset "Bus Constructors" begin
    tBus = ACBus(nothing)
    tLoadZone = LoadZone(nothing)

    bus = ACBus(
        1,
        "test",
        ACBusTypes.SLACK,
        0.0,
        0.0,
        (min = 0.0, max = 0.0),
        nothing,
        nothing,
        nothing,
    )

    @test PowerSystems.get_bustype(bus) == ACBusTypes.REF
<<<<<<< HEAD

=======
>>>>>>> b4db077d
end

@testset "Generation Constructors" begin
    tThreePartCost = ThreePartCost(nothing)
    @test tThreePartCost isa IS.InfrastructureSystemsType
    tTwoPartCost = TwoPartCost(nothing)
    @test tTwoPartCost isa IS.InfrastructureSystemsType
    tThermalGen = ThermalStandard(nothing)
    @test tThermalGen isa PowerSystems.Component
    tHydroDispatch = HydroDispatch(nothing)
    @test tHydroDispatch isa PowerSystems.Component
    tHydroEnergyReservoir = HydroEnergyReservoir(nothing)
    @test tHydroEnergyReservoir isa PowerSystems.Component
    tRenewableFix = RenewableFix(nothing)
    @test tRenewableFix isa PowerSystems.Component
    tRenewableDispatch = RenewableDispatch(nothing)
    @test tRenewableDispatch isa PowerSystems.Component
    tRenewableDispatch = RenewableDispatch(nothing)
    @test tRenewableDispatch isa PowerSystems.Component
end

@testset "Source Constructors" begin
    tSource = Source(nothing)
    @test tSource isa PowerSystems.Component
end

@testset "Storage Constructors" begin
    tStorage = GenericBattery(nothing)
    @test tStorage isa PowerSystems.Component
end

@testset "Load Constructors" begin
    tPowerLoad = PowerLoad(nothing)
    @test tPowerLoad isa PowerSystems.Component
    tStandardLoad = StandardLoad(nothing)
    @test tStandardLoad isa PowerSystems.Component
    tPowerLoad = PowerLoad("init", true, ACBus(nothing), 0.0, 0.0, 100.0, 0.0, 0.0)
    @test tPowerLoad isa PowerSystems.Component
    tLoad = InterruptiblePowerLoad(nothing)
    @test tLoad isa PowerSystems.Component
end

@testset "Branch Constructors" begin
    tLine = Line(nothing)
    @test tLine isa PowerSystems.Component
    tMonitoredLine = MonitoredLine(nothing)
    @test tMonitoredLine isa PowerSystems.Component
    tTwoTerminalTwoTerminalHVDCLine = TwoTerminalHVDCLine(nothing)
    @test tTwoTerminalHVDCLine isa PowerSystems.Component
    tTwoTerminalVSCDCLine = TwoTerminalVSCDCLine(nothing)
    @test tTwoTerminalVSCDCLine isa PowerSystems.Component
    tTransformer2W = Transformer2W(nothing)
    @test tTransformer2W isa PowerSystems.Component
    tTapTransformer = TapTransformer(nothing)
    @test tTapTransformer isa PowerSystems.Component
    tPhaseShiftingTransformer = PhaseShiftingTransformer(nothing)
    @test tPhaseShiftingTransformer isa PowerSystems.Component
end

@testset "Service Constructors" begin
    tStaticReserve = StaticReserve{ReserveUp}(nothing)
    @test tStaticReserve isa PowerSystems.Service
    tVariableReserve = VariableReserve{ReserveDown}(nothing)
    @test tVariableReserve isa PowerSystems.Service
end

@testset "TimeSeriesData Constructors" begin
    tg = RenewableFix(nothing)
    data = PowerSystems.TimeSeries.TimeArray(
        [DateTime("01-01-01"), DateTime("01-01-01") + Hour(1)],
        [1.0, 1.0],
    )
    #SingleTimeSeries Tests
    ts = SingleTimeSeries("scalingfactor", Hour(1), DateTime("01-01-01"), 24)
    @test ts isa PowerSystems.TimeSeriesData
    ts = SingleTimeSeries(; name = "scalingfactor", data = data)
    @test ts isa PowerSystems.TimeSeriesData

    #Probabilistic Tests
    data = SortedDict(
        DateTime("01-01-01") => [1.0 1.0; 2.0 2.0],
        DateTime("01-01-01") + Hour(1) => [1.0 1.0; 2.0 2.0],
    )
    ts = Probabilistic("scalingfactor", data, [0.5, 0.5], Hour(1))
    @test ts isa PowerSystems.TimeSeriesData
    ts = Probabilistic(; name = "scalingfactor", percentiles = [1.0], data = data)
    @test ts isa PowerSystems.TimeSeriesData
    ##Scenario Tests
    ts = Scenarios("scalingfactor", data, Hour(1))
    @test ts isa PowerSystems.TimeSeriesData
end

@testset "Regulation Device" begin
    original_device = ThermalStandard(nothing)
    regulation = RegulationDevice(original_device)
    @test get_rating(regulation) == 0.0
    set_rating!(regulation, 10.0)
    @test get_rating(regulation) == 10.0
    regulation = RegulationDevice(original_device; droop = 0.5)
    @test get_droop(regulation) == 0.5
    @test get_participation_factor(regulation) == (up = 0.0, dn = 0.0)
    @test get_reserve_limit_up(regulation) == 0.0
    @test get_reserve_limit_dn(regulation) == 0.0
    @test get_inertia(regulation) == 0.0
end<|MERGE_RESOLUTION|>--- conflicted
+++ resolved
@@ -15,10 +15,6 @@
     )
 
     @test PowerSystems.get_bustype(bus) == ACBusTypes.REF
-<<<<<<< HEAD
-
-=======
->>>>>>> b4db077d
 end
 
 @testset "Generation Constructors" begin
