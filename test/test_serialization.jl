--- conflicted
+++ resolved
@@ -107,11 +107,7 @@
         ta = TimeSeries.TimeArray(dates, data)
         time_series = IS.SingleTimeSeries(; name = "variable_cost", data = ta)
         set_variable_cost!(sys, gen, time_series)
-<<<<<<< HEAD
-        service = StaticReserve{ReserveDown}(;
-=======
         service = ConstantReserve{ReserveDown}(;
->>>>>>> d33bce19
             name = "init_$i",
             available = false,
             time_frame = 0.0,
