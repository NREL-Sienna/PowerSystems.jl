import TimeSeries

include(joinpath(DATA_DIR, "../data/data_5bus.jl"))
include(joinpath(DATA_DIR, "data_14bus.jl"))


@testset "Test System constructors" begin
    tPowerSystem = System()

<<<<<<< HEAD
    sys5 = System(nodes5, generators5, loads5_DA, nothing, nothing,  1000.0)
    sys5 = System(nodes5, generators5, loads5_DA, branches5, nothing,  1000.0)
=======
    sys5 = PowerSystem(nodes5, generators5, loads5_DA, nothing, nothing,  1000.0, nothing, nothing, nothing)
    sys5 = PowerSystem(nodes5, generators5, loads5_DA, branches5, nothing,  1000.0, nothing, nothing, nothing)
>>>>>>> 1890d8ec

    battery5=[GenericBattery(name="Bat",
                             status=true,
                             bus=nodes5[2],
                             activepower=10.0,
                             energy=5.0,
                             capacity=(min=0.0, max=0.0),
                             inputactivepowerlimits=(min=0.0, max=50.0),
                             outputactivepowerlimits=(min=0.0, max=50.0),
                             efficiency=(in=0.90, out=0.80),
                            )]

<<<<<<< HEAD
    sys5b = System(nodes5, generators5, loads5_DA, nothing, battery5,  1000.0)
=======
    sys5b = PowerSystem(nodes5, generators5, loads5_DA, nothing, battery5,  1000.0, nothing, nothing, nothing)

    sys5b = PowerSystem(nodes5, generators5, loads5_DA, nothing, battery5,  1000.0, forecasts5, nothing, nothing) # TODO: add forecast

>>>>>>> 1890d8ec

    generators_hg5 = [
        HydroFix("HydroFix", true, nodes5[2],
                 TechHydro(60.0, 15.0, (min=0.0, max=60.0), nothing, nothing, nothing,
                           nothing)
        ),
        HydroCurtailment("HydroCurtailment", true, nodes5[3],
                         TechHydro(60.0, 10.0, (min=0.0, max=60.0), nothing, nothing,
                                   (up=10.0, down=10.0), nothing), 1000.0)
    ]

<<<<<<< HEAD
    sys5bh = System(nodes5, append!(generators5, generators_hg5), loads5_DA, branches5,
                         battery5,  1000.0)

     #Test Data for 14 Bus

    sys14 = System(nodes14, generators14, loads14, nothing, nothing, 1000.0)
    sys14 = System(nodes14, generators14, loads14, branches14, nothing, 1000.0)
=======
    sys5bh = PowerSystem(nodes5, append!(generators5, generators_hg5), loads5_DA, branches5,
                         battery5,  1000.0, nothing, nothing, nothing)

     #Test Data for 14 Bus

    sys14 = PowerSystem(nodes14, generators14, loads14, nothing, nothing, 1000.0, Dict{Symbol,Vector{<:Forecast}}(),nothing,nothing)
    sys14 = PowerSystem(nodes14, generators14, loads14, branches14, nothing, 1000.0, forecasts14, nothing, nothing)
>>>>>>> 1890d8ec

    battery14 = [GenericBattery(name="Bat",
                                status=true,
                                bus=nodes14[2],
                                activepower=10.0,
                                energy=5.0,
                                capacity=(min=0.0, max=0.0),
                                inputactivepowerlimits=(min=0.0, max=50.0),
                                outputactivepowerlimits=(min=0.0, max=50.0),
                                efficiency=(in=0.90, out=0.80),
                               )]

<<<<<<< HEAD
    sys14b = System(nodes14, generators14, loads14, nothing, battery14, 1000.0)
    sys14b = System(nodes14, generators14, loads14, branches14, battery14, 1000.0)

    ps_dict = PowerSystems.parsestandardfiles(joinpath(MATPOWER_DIR, "case5_re.m"))
    sys = PowerSystems.System(ps_dict)
=======
    sys14b = PowerSystem(nodes14, generators14, loads14, nothing, battery14, 1000.0, nothing, nothing, nothing)
    sys14b = PowerSystem(nodes14, generators14, loads14, branches14, battery14, 1000.0, nothing, nothing, nothing)

    ps_dict = PowerSystems.parsestandardfiles(joinpath(MATPOWER_DIR, "case5_re.m"))
    sys = PowerSystems.PowerSystem(ps_dict)
    @test true
>>>>>>> 1890d8ec
end<|MERGE_RESOLUTION|>--- conflicted
+++ resolved
@@ -7,13 +7,8 @@
 @testset "Test System constructors" begin
     tPowerSystem = System()
 
-<<<<<<< HEAD
-    sys5 = System(nodes5, generators5, loads5_DA, nothing, nothing,  1000.0)
-    sys5 = System(nodes5, generators5, loads5_DA, branches5, nothing,  1000.0)
-=======
     sys5 = PowerSystem(nodes5, generators5, loads5_DA, nothing, nothing,  1000.0, nothing, nothing, nothing)
     sys5 = PowerSystem(nodes5, generators5, loads5_DA, branches5, nothing,  1000.0, nothing, nothing, nothing)
->>>>>>> 1890d8ec
 
     battery5=[GenericBattery(name="Bat",
                              status=true,
@@ -26,14 +21,10 @@
                              efficiency=(in=0.90, out=0.80),
                             )]
 
-<<<<<<< HEAD
-    sys5b = System(nodes5, generators5, loads5_DA, nothing, battery5,  1000.0)
-=======
     sys5b = PowerSystem(nodes5, generators5, loads5_DA, nothing, battery5,  1000.0, nothing, nothing, nothing)
 
-    sys5b = PowerSystem(nodes5, generators5, loads5_DA, nothing, battery5,  1000.0, forecasts5, nothing, nothing) # TODO: add forecast
+    sys5b = PowerSystem(nodes5, generators5, loads5_DA, nothing, battery5,  1000.0, forecasts5, nothing, nothing)
 
->>>>>>> 1890d8ec
 
     generators_hg5 = [
         HydroFix("HydroFix", true, nodes5[2],
@@ -45,15 +36,6 @@
                                    (up=10.0, down=10.0), nothing), 1000.0)
     ]
 
-<<<<<<< HEAD
-    sys5bh = System(nodes5, append!(generators5, generators_hg5), loads5_DA, branches5,
-                         battery5,  1000.0)
-
-     #Test Data for 14 Bus
-
-    sys14 = System(nodes14, generators14, loads14, nothing, nothing, 1000.0)
-    sys14 = System(nodes14, generators14, loads14, branches14, nothing, 1000.0)
-=======
     sys5bh = PowerSystem(nodes5, append!(generators5, generators_hg5), loads5_DA, branches5,
                          battery5,  1000.0, nothing, nothing, nothing)
 
@@ -61,7 +43,6 @@
 
     sys14 = PowerSystem(nodes14, generators14, loads14, nothing, nothing, 1000.0, Dict{Symbol,Vector{<:Forecast}}(),nothing,nothing)
     sys14 = PowerSystem(nodes14, generators14, loads14, branches14, nothing, 1000.0, forecasts14, nothing, nothing)
->>>>>>> 1890d8ec
 
     battery14 = [GenericBattery(name="Bat",
                                 status=true,
@@ -74,18 +55,9 @@
                                 efficiency=(in=0.90, out=0.80),
                                )]
 
-<<<<<<< HEAD
-    sys14b = System(nodes14, generators14, loads14, nothing, battery14, 1000.0)
-    sys14b = System(nodes14, generators14, loads14, branches14, battery14, 1000.0)
-
-    ps_dict = PowerSystems.parsestandardfiles(joinpath(MATPOWER_DIR, "case5_re.m"))
-    sys = PowerSystems.System(ps_dict)
-=======
     sys14b = PowerSystem(nodes14, generators14, loads14, nothing, battery14, 1000.0, nothing, nothing, nothing)
     sys14b = PowerSystem(nodes14, generators14, loads14, branches14, battery14, 1000.0, nothing, nothing, nothing)
 
     ps_dict = PowerSystems.parsestandardfiles(joinpath(MATPOWER_DIR, "case5_re.m"))
     sys = PowerSystems.PowerSystem(ps_dict)
-    @test true
->>>>>>> 1890d8ec
 end