
include(joinpath(DATA_DIR,"data_5bus.jl"))


<<<<<<< HEAD
# test printing of System type
sys5 = System(nodes5, generators5, loads5_DA, branches5, nothing,  100.0);
=======
# test printing of PowerSystem type
sys5 = PowerSystem(nodes5, generators5, loads5_DA, branches5, nothing, 100.0, forecasts5, nothing, nothing);
>>>>>>> 1890d8ec
# short output
@test repr(sys5) == "System(buses:5,GenClasses(T:5,R:2,H:0),loads:4,branches:6,nothing)"
# long output
io = IOBuffer()
show(io, "text/plain", sys5)
@test String(take!(io)) ==
<<<<<<< HEAD
    "System:\n   buses: Bus[Bus(name=\"nodeA\"), Bus(name=\"nodeB\"), Bus(name=\"nodeC\"), Bus(name=\"nodeD\"), Bus(name=\"nodeE\")]\n   generators: \n     GenClasses(T:5,R:2,H:0):\n   thermal: ThermalDispatch[ThermalDispatch(name=\"Alta\"), ThermalDispatch(name=\"Park City\"), ThermalDispatch(name=\"Solitude\"), ThermalDispatch(name=\"Sundance\"), ThermalDispatch(name=\"Brighton\")]\n   renewable: RenewableGen[RenewableFix(name=\"SolarBusC\"), RenewableCurtailment(name=\"WindBusA\")]\n   hydro: nothing\n     (end generators)\n   loads: ElectricLoad[PowerLoad(name=\"Bus2\"), PowerLoad(name=\"Bus3\"), PowerLoad(name=\"Bus4\"), InterruptibleLoad(name=\"IloadBus4\")]\n   branches: Line[Line(name=\"1\"), Line(name=\"2\"), Line(name=\"3\"), Line(name=\"4\"), Line(name=\"5\"), Line(name=\"6\")]\n   storage: nothing\n   basepower: 100.0\n   time_periods: 24"


=======
    "PowerSystem:\n   buses: Bus[Bus(name=\"nodeA\"), Bus(name=\"nodeB\"), Bus(name=\"nodeC\"), Bus(name=\"nodeD\"), Bus(name=\"nodeE\")]\n   generators: \n     GenClasses(T:5,R:2,H:0):\n   thermal: ThermalDispatch[ThermalDispatch(name=\"Alta\"), ThermalDispatch(name=\"Park City\"), ThermalDispatch(name=\"Solitude\"), ThermalDispatch(name=\"Sundance\"), ThermalDispatch(name=\"Brighton\")]\n   renewable: RenewableGen[RenewableFix(name=\"SolarBusC\"), RenewableCurtailment(name=\"WindBusA\")]\n   hydro: nothing\n     (end generators)\n   loads: ElectricLoad[PowerLoad(name=\"Bus2\"), PowerLoad(name=\"Bus3\"), PowerLoad(name=\"Bus4\"), InterruptibleLoad(name=\"IloadBus4\")]\n   branches: Line[Line(name=\"1\"), Line(name=\"2\"), Line(name=\"3\"), Line(name=\"4\"), Line(name=\"5\"), Line(name=\"6\")]\n   storage: nothing\n   basepower: 100.0\n   forecasts: Dict{Symbol,Array{C,1} where C<:Forecast}(:DA=>Deterministic[Deterministic{RenewableFix}(RenewableFix(name=\"SolarBusC\"), \"scalingfactor\", 1 hour, 2024-01-01T00:00:00, 24×1 TimeArray{Float64,1,DateTime,Array{Float64,1}} 2024-01-01T00:00:00 to 2024-01-01T23:00:00\n), Deterministic{RenewableCurtailment}(RenewableCurtailment(name=\"WindBusA\"), \"scalingfactor\", 1 hour, 2024-01-01T00:00:00, 24×1 TimeArray{Float64,1,DateTime,Array{Float64,1}} 2024-01-01T00:00:00 to 2024-01-01T23:00:00\n), Deterministic{PowerLoad}(PowerLoad(name=\"Bus2\"), \"scalingfactor\", 1 hour, 2024-01-01T00:00:00, 24×1 TimeArray{Float64,1,DateTime,Array{Float64,1}} 2024-01-01T00:00:00 to 2024-01-01T23:00:00\n), Deterministic{PowerLoad}(PowerLoad(name=\"Bus3\"), \"scalingfactor\", 1 hour, 2024-01-01T00:00:00, 24×1 TimeArray{Float64,1,DateTime,Array{Float64,1}} 2024-01-01T00:00:00 to 2024-01-01T23:00:00\n), Deterministic{PowerLoad}(PowerLoad(name=\"Bus4\"), \"scalingfactor\", 1 hour, 2024-01-01T00:00:00, 24×1 TimeArray{Float64,1,DateTime,Array{Float64,1}} 2024-01-01T00:00:00 to 2024-01-01T23:00:00\n), Deterministic{InterruptibleLoad}(InterruptibleLoad(name=\"IloadBus4\"), \"scalingfactor\", 1 hour, 2024-01-01T00:00:00, 24×1 TimeArray{Float64,1,DateTime,Array{Float64,1}} 2024-01-01T00:00:00 to 2024-01-01T23:00:00\n)])\n   services: nothing\n   annex: nothing"
>>>>>>> 1890d8ec
# test printing of a few component types

# bus
@test repr(sys5.buses[1]) == "Bus(name=\"nodeA\")"
show(io, "text/plain", sys5.buses[1])
@test String(take!(io)) ==
    "Bus:\n   number: 1\n   name: nodeA\n   bustype: PV\n   angle: 0.0\n   voltage: 1.0\n   voltagelimits: (min = 0.9, max = 1.05)\n   basevoltage: 230.0"

# generators
@test repr(sys5.generators) == "GenClasses(T:5,R:2,H:0)"
show(io, "text/plain", sys5.generators)
@test String(take!(io)) ==
    "GenClasses(T:5,R:2,H:0):\n   thermal: ThermalDispatch[ThermalDispatch(name=\"Alta\"), ThermalDispatch(name=\"Park City\"), ThermalDispatch(name=\"Solitude\"), ThermalDispatch(name=\"Sundance\"), ThermalDispatch(name=\"Brighton\")]\n   renewable: RenewableGen[RenewableFix(name=\"SolarBusC\"), RenewableCurtailment(name=\"WindBusA\")]\n   hydro: nothing"

# Generator
@test repr(sys5.generators.thermal[1]) == "ThermalDispatch(name=\"Alta\")"
show(io, "text/plain", sys5.generators.thermal[1])
@test String(take!(io)) ==
    "ThermalDispatch:\n   name: Alta\n   available: true\n   bus: Bus(name=\"nodeA\")\n   tech: TechThermal\n   econ: EconThermal"

# generator technology
@test repr(sys5.generators.thermal[1].tech) == "TechThermal"
show(io, "text/plain", sys5.generators.thermal[1].tech)
@test String(take!(io)) ==
    "TechThermal:\n   activepower: 40.0\n   activepowerlimits: (min = 0.0, max = 40.0)\n   reactivepower: 10.0\n   reactivepowerlimits: (min = -30.0, max = 30.0)\n   ramplimits: nothing\n   timelimits: nothing"

# load
@test repr(sys5.loads[1]) == "PowerLoad(name=\"Bus2\")"
show(io, "text/plain", sys5.branches[1])
@test String(take!(io)) ==
    "Line:\n   name: 1\n   available: true\n   connectionpoints: (from = Bus(name=\"nodeA\"), to = Bus(name=\"nodeB\"))\n   r: 0.00281\n   x: 0.0281\n   b: (from = 0.00356, to = 0.00356)\n   rate: 38.038742043967325\n   anglelimits: (min = -0.7853981633974483, max = 0.7853981633974483)"

# scalingfactor (a TimeArray)
<<<<<<< HEAD
@test_skip repr(sys5.loads[1].scalingfactor) ==
    "24×1 TimeArray{Float64,1,DateTime,Array{Float64,1}} 2024-01-01T00:00:00 to 2024-01-01T23:00:00\n"
show(io, "text/plain", sys5.loads[1].scalingfactor)
@test_skip String(take!(io)) ==
    "24×1 TimeArray{Float64,1,DateTime,Array{Float64,1}} 2024-01-01T00:00:00 to 2024-01-01T23:00:00\n│                     │ A      │\n├─────────────────────┼────────┤\n│ 2024-01-01T00:00:00 │ 0.7927 │\n│ 2024-01-01T01:00:00 │ 0.7232 │\n│ 2024-01-01T02:00:00 │ 0.711  │\n│ 2024-01-01T03:00:00 │ 0.6777 │\n│ 2024-01-01T04:00:00 │ 0.6682 │\n│ 2024-01-01T05:00:00 │ 0.6717 │\n│ 2024-01-01T06:00:00 │ 0.6876 │\n│ 2024-01-01T07:00:00 │ 0.7118 │\n│ 2024-01-01T08:00:00 │ 0.7563 │\n   ⋮\n│ 2024-01-01T16:00:00 │ 0.8241 │\n│ 2024-01-01T17:00:00 │ 0.9057 │\n│ 2024-01-01T18:00:00 │ 0.99   │\n│ 2024-01-01T19:00:00 │ 1.0    │\n│ 2024-01-01T20:00:00 │ 0.9912 │\n│ 2024-01-01T21:00:00 │ 0.9608 │\n│ 2024-01-01T22:00:00 │ 0.9215 │\n│ 2024-01-01T23:00:00 │ 0.837  │"
=======
@test repr(sys5.forecasts[:DA][1].data) ==
    "24×1 TimeArray{Float64,1,DateTime,Array{Float64,1}} 2024-01-01T00:00:00 to 2024-01-01T23:00:00\n"
show(io, "text/plain", sys5.forecasts[:DA][1].data)
@test String(take!(io)) == 
    "24×1 TimeArray{Float64,1,DateTime,Array{Float64,1}} 2024-01-01T00:00:00 to 2024-01-01T23:00:00\n│                     │ A      │\n├─────────────────────┼────────┤\n│ 2024-01-01T00:00:00 │ 0.0    │\n│ 2024-01-01T01:00:00 │ 0.0    │\n│ 2024-01-01T02:00:00 │ 0.0    │\n│ 2024-01-01T03:00:00 │ 0.0    │\n│ 2024-01-01T04:00:00 │ 0.0    │\n│ 2024-01-01T05:00:00 │ 0.0    │\n│ 2024-01-01T06:00:00 │ 0.0    │\n│ 2024-01-01T07:00:00 │ 0.0    │\n│ 2024-01-01T08:00:00 │ 0.0    │\n   ⋮\n│ 2024-01-01T16:00:00 │ 0.1551 │\n│ 2024-01-01T17:00:00 │ 0.0409 │\n│ 2024-01-01T18:00:00 │ 0.0    │\n│ 2024-01-01T19:00:00 │ 0.0    │\n│ 2024-01-01T20:00:00 │ 0.0    │\n│ 2024-01-01T21:00:00 │ 0.0    │\n│ 2024-01-01T22:00:00 │ 0.0    │\n│ 2024-01-01T23:00:00 │ 0.0    │"
>>>>>>> 1890d8ec

# line
@test repr(sys5.branches[1]) == "Line(name=\"1\")"
show(io, "text/plain", sys5.branches[1])
@test_skip String(take!(io)) ==
    "Line:\n   name: 1\n   available: true\n   connectionpoints: (from = Bus(name=\"nodeA\"), to = Bus(name=\"nodeB\"))\n   r: 0.00281\n   x: 0.0281\n   b: (from = 0.00356, to = 0.00356)\n   rate: 38.038742043967325\n   anglelimits: (min = -0.7853981633974483, max = 0.7853981633974483)"<|MERGE_RESOLUTION|>--- conflicted
+++ resolved
@@ -2,26 +2,15 @@
 include(joinpath(DATA_DIR,"data_5bus.jl"))
 
 
-<<<<<<< HEAD
-# test printing of System type
-sys5 = System(nodes5, generators5, loads5_DA, branches5, nothing,  100.0);
-=======
 # test printing of PowerSystem type
 sys5 = PowerSystem(nodes5, generators5, loads5_DA, branches5, nothing, 100.0, forecasts5, nothing, nothing);
->>>>>>> 1890d8ec
 # short output
 @test repr(sys5) == "System(buses:5,GenClasses(T:5,R:2,H:0),loads:4,branches:6,nothing)"
 # long output
 io = IOBuffer()
 show(io, "text/plain", sys5)
 @test String(take!(io)) ==
-<<<<<<< HEAD
-    "System:\n   buses: Bus[Bus(name=\"nodeA\"), Bus(name=\"nodeB\"), Bus(name=\"nodeC\"), Bus(name=\"nodeD\"), Bus(name=\"nodeE\")]\n   generators: \n     GenClasses(T:5,R:2,H:0):\n   thermal: ThermalDispatch[ThermalDispatch(name=\"Alta\"), ThermalDispatch(name=\"Park City\"), ThermalDispatch(name=\"Solitude\"), ThermalDispatch(name=\"Sundance\"), ThermalDispatch(name=\"Brighton\")]\n   renewable: RenewableGen[RenewableFix(name=\"SolarBusC\"), RenewableCurtailment(name=\"WindBusA\")]\n   hydro: nothing\n     (end generators)\n   loads: ElectricLoad[PowerLoad(name=\"Bus2\"), PowerLoad(name=\"Bus3\"), PowerLoad(name=\"Bus4\"), InterruptibleLoad(name=\"IloadBus4\")]\n   branches: Line[Line(name=\"1\"), Line(name=\"2\"), Line(name=\"3\"), Line(name=\"4\"), Line(name=\"5\"), Line(name=\"6\")]\n   storage: nothing\n   basepower: 100.0\n   time_periods: 24"
-
-
-=======
     "PowerSystem:\n   buses: Bus[Bus(name=\"nodeA\"), Bus(name=\"nodeB\"), Bus(name=\"nodeC\"), Bus(name=\"nodeD\"), Bus(name=\"nodeE\")]\n   generators: \n     GenClasses(T:5,R:2,H:0):\n   thermal: ThermalDispatch[ThermalDispatch(name=\"Alta\"), ThermalDispatch(name=\"Park City\"), ThermalDispatch(name=\"Solitude\"), ThermalDispatch(name=\"Sundance\"), ThermalDispatch(name=\"Brighton\")]\n   renewable: RenewableGen[RenewableFix(name=\"SolarBusC\"), RenewableCurtailment(name=\"WindBusA\")]\n   hydro: nothing\n     (end generators)\n   loads: ElectricLoad[PowerLoad(name=\"Bus2\"), PowerLoad(name=\"Bus3\"), PowerLoad(name=\"Bus4\"), InterruptibleLoad(name=\"IloadBus4\")]\n   branches: Line[Line(name=\"1\"), Line(name=\"2\"), Line(name=\"3\"), Line(name=\"4\"), Line(name=\"5\"), Line(name=\"6\")]\n   storage: nothing\n   basepower: 100.0\n   forecasts: Dict{Symbol,Array{C,1} where C<:Forecast}(:DA=>Deterministic[Deterministic{RenewableFix}(RenewableFix(name=\"SolarBusC\"), \"scalingfactor\", 1 hour, 2024-01-01T00:00:00, 24×1 TimeArray{Float64,1,DateTime,Array{Float64,1}} 2024-01-01T00:00:00 to 2024-01-01T23:00:00\n), Deterministic{RenewableCurtailment}(RenewableCurtailment(name=\"WindBusA\"), \"scalingfactor\", 1 hour, 2024-01-01T00:00:00, 24×1 TimeArray{Float64,1,DateTime,Array{Float64,1}} 2024-01-01T00:00:00 to 2024-01-01T23:00:00\n), Deterministic{PowerLoad}(PowerLoad(name=\"Bus2\"), \"scalingfactor\", 1 hour, 2024-01-01T00:00:00, 24×1 TimeArray{Float64,1,DateTime,Array{Float64,1}} 2024-01-01T00:00:00 to 2024-01-01T23:00:00\n), Deterministic{PowerLoad}(PowerLoad(name=\"Bus3\"), \"scalingfactor\", 1 hour, 2024-01-01T00:00:00, 24×1 TimeArray{Float64,1,DateTime,Array{Float64,1}} 2024-01-01T00:00:00 to 2024-01-01T23:00:00\n), Deterministic{PowerLoad}(PowerLoad(name=\"Bus4\"), \"scalingfactor\", 1 hour, 2024-01-01T00:00:00, 24×1 TimeArray{Float64,1,DateTime,Array{Float64,1}} 2024-01-01T00:00:00 to 2024-01-01T23:00:00\n), Deterministic{InterruptibleLoad}(InterruptibleLoad(name=\"IloadBus4\"), \"scalingfactor\", 1 hour, 2024-01-01T00:00:00, 24×1 TimeArray{Float64,1,DateTime,Array{Float64,1}} 2024-01-01T00:00:00 to 2024-01-01T23:00:00\n)])\n   services: nothing\n   annex: nothing"
->>>>>>> 1890d8ec
 # test printing of a few component types
 
 # bus
@@ -55,19 +44,11 @@
     "Line:\n   name: 1\n   available: true\n   connectionpoints: (from = Bus(name=\"nodeA\"), to = Bus(name=\"nodeB\"))\n   r: 0.00281\n   x: 0.0281\n   b: (from = 0.00356, to = 0.00356)\n   rate: 38.038742043967325\n   anglelimits: (min = -0.7853981633974483, max = 0.7853981633974483)"
 
 # scalingfactor (a TimeArray)
-<<<<<<< HEAD
-@test_skip repr(sys5.loads[1].scalingfactor) ==
-    "24×1 TimeArray{Float64,1,DateTime,Array{Float64,1}} 2024-01-01T00:00:00 to 2024-01-01T23:00:00\n"
-show(io, "text/plain", sys5.loads[1].scalingfactor)
-@test_skip String(take!(io)) ==
-    "24×1 TimeArray{Float64,1,DateTime,Array{Float64,1}} 2024-01-01T00:00:00 to 2024-01-01T23:00:00\n│                     │ A      │\n├─────────────────────┼────────┤\n│ 2024-01-01T00:00:00 │ 0.7927 │\n│ 2024-01-01T01:00:00 │ 0.7232 │\n│ 2024-01-01T02:00:00 │ 0.711  │\n│ 2024-01-01T03:00:00 │ 0.6777 │\n│ 2024-01-01T04:00:00 │ 0.6682 │\n│ 2024-01-01T05:00:00 │ 0.6717 │\n│ 2024-01-01T06:00:00 │ 0.6876 │\n│ 2024-01-01T07:00:00 │ 0.7118 │\n│ 2024-01-01T08:00:00 │ 0.7563 │\n   ⋮\n│ 2024-01-01T16:00:00 │ 0.8241 │\n│ 2024-01-01T17:00:00 │ 0.9057 │\n│ 2024-01-01T18:00:00 │ 0.99   │\n│ 2024-01-01T19:00:00 │ 1.0    │\n│ 2024-01-01T20:00:00 │ 0.9912 │\n│ 2024-01-01T21:00:00 │ 0.9608 │\n│ 2024-01-01T22:00:00 │ 0.9215 │\n│ 2024-01-01T23:00:00 │ 0.837  │"
-=======
 @test repr(sys5.forecasts[:DA][1].data) ==
     "24×1 TimeArray{Float64,1,DateTime,Array{Float64,1}} 2024-01-01T00:00:00 to 2024-01-01T23:00:00\n"
 show(io, "text/plain", sys5.forecasts[:DA][1].data)
 @test String(take!(io)) == 
     "24×1 TimeArray{Float64,1,DateTime,Array{Float64,1}} 2024-01-01T00:00:00 to 2024-01-01T23:00:00\n│                     │ A      │\n├─────────────────────┼────────┤\n│ 2024-01-01T00:00:00 │ 0.0    │\n│ 2024-01-01T01:00:00 │ 0.0    │\n│ 2024-01-01T02:00:00 │ 0.0    │\n│ 2024-01-01T03:00:00 │ 0.0    │\n│ 2024-01-01T04:00:00 │ 0.0    │\n│ 2024-01-01T05:00:00 │ 0.0    │\n│ 2024-01-01T06:00:00 │ 0.0    │\n│ 2024-01-01T07:00:00 │ 0.0    │\n│ 2024-01-01T08:00:00 │ 0.0    │\n   ⋮\n│ 2024-01-01T16:00:00 │ 0.1551 │\n│ 2024-01-01T17:00:00 │ 0.0409 │\n│ 2024-01-01T18:00:00 │ 0.0    │\n│ 2024-01-01T19:00:00 │ 0.0    │\n│ 2024-01-01T20:00:00 │ 0.0    │\n│ 2024-01-01T21:00:00 │ 0.0    │\n│ 2024-01-01T22:00:00 │ 0.0    │\n│ 2024-01-01T23:00:00 │ 0.0    │"
->>>>>>> 1890d8ec
 
 # line
 @test repr(sys5.branches[1]) == "Line(name=\"1\")"
