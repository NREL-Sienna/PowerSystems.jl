--- conflicted
+++ resolved
@@ -205,18 +205,12 @@
 
     mapping = get_contributing_device_mapping(sys)
     @test length(mapping) == length(services)
-<<<<<<< HEAD
-    key1 = ServiceContributingDevicesKey((ConstantReserve{ReserveUp}, get_name(services[1])))
-    key2 = ServiceContributingDevicesKey((ConstantReserve{ReserveUp}, get_name(services[2])))
-    key3 = ServiceContributingDevicesKey((ConstantReserve{ReserveUp}, get_name(services[3])))
-=======
     key1 =
         ServiceContributingDevicesKey((ConstantReserve{ReserveUp}, get_name(services[1])))
     key2 =
         ServiceContributingDevicesKey((ConstantReserve{ReserveUp}, get_name(services[2])))
     key3 =
         ServiceContributingDevicesKey((ConstantReserve{ReserveUp}, get_name(services[3])))
->>>>>>> d33bce19
     @test haskey(mapping, key1)
     @test haskey(mapping, key2)
     @test haskey(mapping, key3)
