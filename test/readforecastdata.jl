--- conflicted
+++ resolved
@@ -8,15 +8,8 @@
     da_forecasts = PowerSystems.make_forecast_array(sys,da_time_series)
     rt_forecasts = PowerSystems.make_forecast_array(sys,rt_time_series)
 
-<<<<<<< HEAD
-    buses, generators, storage, branches, loads, loadZones, shunts, services =
-        PowerSystems.ps_dict2ps_struct(ps_dict)
-    sys_5 = PowerSystems.System(buses, generators, loads, branches, storage,
-                                     ps_dict["baseMVA"])
-=======
     PowerSystems.pushforecast!(sys,:DA=>da_forecasts)
     PowerSystems.pushforecast!(sys,:RT=>rt_forecasts)
->>>>>>> 1890d8ec
 
 
     #= default forecast creation disabled
@@ -40,22 +33,10 @@
                                                            "RTS_GMLC_forecasts");
                                                   REGEX_FILE=r"REAL_TIME(.*?)\.csv")
 
-<<<<<<< HEAD
-    buses, generators, storage, branches, loads, loadZones, shunts, services =
-        PowerSystems.ps_dict2ps_struct(ps_dict)
-    sys_5 = PowerSystems.System(buses, generators, loads, branches, storage,
-                                     ps_dict["baseMVA"])
-
-    forecast_gen = PowerSystems.make_forecast_dict(da_time_series["gen"],
-                                                   Dates.Day(1), 24, generators);
-    forecast_load = PowerSystems.make_forecast_dict(rt_time_series, Dates.Day(1),
-                                                    288, loads, loadZones)
-=======
     sys = PowerSystem(ps_dict)
     #make forecast arrays
     da_forecasts = PowerSystems.make_forecast_array(sys,da_time_series)
     rt_forecasts = PowerSystems.make_forecast_array(sys,rt_time_series)
->>>>>>> 1890d8ec
 
     #push to sys
     PowerSystems.pushforecast!(sys,:DA=>da_forecasts)
