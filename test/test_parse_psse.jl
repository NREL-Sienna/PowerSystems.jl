@testset "PSSE Parsing" begin
    files = readdir(PSSE_RAW_DIR)
    if length(files) == 0
        error("No test files in the folder")
    end

    for f in files[1:1]
        @info "Parsing $f ..."
        pm_data = PowerSystems.PowerModelsData(joinpath(PSSE_RAW_DIR, f))
        @info "Successfully parsed $f to PowerModelsData"
        sys = System(pm_data)
        for g in get_components(Generator, sys)
            @test haskey(get_ext(g), "z_source")
        end
        @info "Successfully parsed $f to System struct"
    end

    # Test bad input
    pm_data = PowerSystems.PowerModelsData(joinpath(PSSE_RAW_DIR, files[1]))
    pm_data.data["bus"] = Dict{String, Any}()
    @test_throws PowerSystems.DataFormatError System(pm_data)
end

@testset "PSSE Component Parsing" begin
    @info "Testing Load Parsing"
<<<<<<< HEAD
    sys = build_system(PSYTestSystems, "psse_240_parsing_sys") # current/impedance_power read in natural units during parsing
    @test get_current_active_power(get_component(StandardLoad, sys, "load10021")) == 223.71
    @test get_impedance_reactive_power(get_component(StandardLoad, sys, "load10021")) ==
          583.546
    PSB.clear_serialized_systems("psse_Benchmark_4ger_33_2015_sys")
=======
    sys = build_system(PSYTestSystems, "psse_240_parsing_sys") # current/imedance_power read in natural units during parsing
    @test get_current_active_power(get_component(StandardLoad, sys, "load10021")) == 2.2371
    @test get_impedance_reactive_power(get_component(StandardLoad, sys, "load10021")) ==
          5.83546
>>>>>>> 89825d95
    sys2 = build_system(PSYTestSystems, "psse_Benchmark_4ger_33_2015_sys")  # Constant_active/reactive_power read in pu during parsing
    @test get_constant_active_power(get_component(StandardLoad, sys2, "load71")) == 9.67
    @test get_constant_reactive_power(get_component(StandardLoad, sys2, "load71")) == 1.0

    @info "Testing Generator Parsing"
    @test get_status(get_component(ThermalStandard, sys, "generator-2438-ND")) == 0
    @test get_available(get_component(ThermalStandard, sys, "generator-2438-ND")) == 0
    @test get_status(get_component(ThermalStandard, sys, "generator-2438-EG")) == 1
    @test get_available(get_component(ThermalStandard, sys, "generator-2438-EG")) == 1

    sys3 = build_system(PSSEParsingTestSystems, "psse_ACTIVSg2000_sys")
<<<<<<< HEAD
    sys4 = build_system(PSSEParsingTestSystems, "pti_frankenstein_20_sys")
=======
    sys4 = build_system(PSSEParsingTestSystems, "pti_frankenstein_70_sys")
>>>>>>> 89825d95

    base_dir = string(dirname(@__FILE__))
    file_dir = joinpath(base_dir, "test_data", "5circuit_3w.raw")
    sys5 = System(file_dir)

    @info "Testing Three-Winding Transformer Parsing"

    @test isnothing(get_component(Transformer3W, sys3, "1"))

    @test get_available(
<<<<<<< HEAD
        get_component(Transformer3W, sys4, "FAV PLACE 07-FAV PLACE 05-FAV SPOT 03-i_1"),
=======
        get_component(Transformer3W, sys4, "FAV PLACE 07-FAV SPOT 06-FAV SPOT 03-i_1"),
>>>>>>> 89825d95
    ) == true
    tw3s = get_components(Transformer3W, sys4)
    @test length(tw3s) == 1
    tw3 = only(tw3s)
    @test get_b(tw3) == 0.00251
    @test get_primary_turns_ratio(tw3) == 1.0
    @test get_rating(tw3) == 0.0

    @test get_available(
        get_component(Transformer3W, sys5, "FAV SPOT 01-FAV SPOT 02-FAV SPOT 03-i_A"),
    ) == false

    @test get_r_primary(
        get_component(Transformer3W, sys5, "FAV SPOT 01-FAV SPOT 02-FAV SPOT 03-i_C"),
    ) == 0.00225
    @test length(get_components(Transformer3W, sys5)) == 5

    @info "Testing Switched Shunt Parsing"
    @test get_available(get_component(SwitchedAdmittance, sys3, "1030_9")) == false
    @test only(get_Y_increase(get_component(SwitchedAdmittance, sys3, "3147_42"))).im == 35
    @test get_admittance_limits(get_component(SwitchedAdmittance, sys3, "3147_42")).min ==
          1.03
    @test only(get_number_of_steps(get_component(SwitchedAdmittance, sys3, "7075_119"))) ==
          1
    @test only(get_Y_increase(get_component(SwitchedAdmittance, sys3, "7075_119"))).im ==
          342.5

    @test get_available(get_component(SwitchedAdmittance, sys4, "1005_2")) == true
    @test get_Y(get_component(SwitchedAdmittance, sys4, "1005_2")) == 6im
    @test get_admittance_limits(get_component(SwitchedAdmittance, sys4, "1005_2")).max ==
          1.045
    @test only(get_Y_increase(get_component(SwitchedAdmittance, sys4, "1005_2"))).im == 6

    @test length(get_components(SwitchedAdmittance, sys4)) == 2
    @test get_available(get_component(SwitchedAdmittance, sys4, "1003_1")) == true
    @test get_Y(get_component(SwitchedAdmittance, sys4, "1003_1")) == 3.8im
    @test get_admittance_limits(get_component(SwitchedAdmittance, sys4, "1003_1")).min ==
          0.95

<<<<<<< HEAD
    # vsc_sys = build_system(PSSEParsingTestSystems, "pti_vsc_hvdc_test_sys")
    # @info "Testing VSC Parser"
    # vsc = only(get_components(TwoTerminalVSCLine, sys4))
    # @test get_active_power_flow(vsc) == -0.2
    # @test get_dc_setpoint_to(vsc) == -20.0
=======
    @info "Testing VSC Parser"
    vsc = only(get_components(TwoTerminalVSCLine, sys4))
    @test get_active_power_flow(vsc) == -0.2
    @test get_dc_setpoint_to(vsc) == -20.0
>>>>>>> 89825d95

    @info "Testing Load Zone Formatter"
    PSB.clear_serialized_systems("psse_Benchmark_4ger_33_2015_sys")
    sys3 = build_system(
        PSYTestSystems,
        "psse_Benchmark_4ger_33_2015_sys";
        loadzone_name_formatter = x -> string(3 * x),
    )
    lz_original = only(get_components(LoadZone, sys2))
    lz_new = only(get_components(LoadZone, sys3))
    @test parse(Int, get_name(lz_new)) == 3 * parse(Int, get_name(lz_original))
end

<<<<<<< HEAD
@testset "PSSE FACTS Control Devices Parsing" begin
    sys = build_system(PSSEParsingTestSystems, "pti_case14_sys")
    bus2 = get_component(ACBus, sys, "Bus 2     HV")
    facts_1 = FACTSControlDevice(;
        name = "FACTS 1",
        available = true,
        bus = bus2,
        mode = 1,
        max_shunt_current = 9999.0,
        reactive_power_required = 100.0,
        voltage_setpoint = 1.0,
    )
    add_component!(sys, facts_1)

    facts = only(get_components(FACTSControlDevice, sys))
    @test get_available(facts) == true
    @test get_voltage_setpoint(facts) == 1.0
    @test get_max_shunt_current(facts) == 9999.0
    @test get_control_mode(facts) == FACTSOperationModes.NML
end

=======
>>>>>>> 89825d95
@testset "PSSE LCC Parsing" begin
    sys = build_system(PSSEParsingTestSystems, "pti_two_terminal_hvdc_test_sys")

    lccs = get_components(TwoTerminalLCCLine, sys)
    @test length(lccs) == 1
    lcc = only(lccs)
    @test get_transfer_setpoint(lcc) == 20.0
    @test get_active_power_flow(lcc) == 0.2
    @test isapprox(get_rectifier_delay_angle_limits(lcc).max, pi / 2)
    @test isapprox(get_inverter_extinction_angle_limits(lcc).max, pi / 2)
    @test get_power_mode(lcc)
end<|MERGE_RESOLUTION|>--- conflicted
+++ resolved
@@ -23,18 +23,10 @@
 
 @testset "PSSE Component Parsing" begin
     @info "Testing Load Parsing"
-<<<<<<< HEAD
-    sys = build_system(PSYTestSystems, "psse_240_parsing_sys") # current/impedance_power read in natural units during parsing
-    @test get_current_active_power(get_component(StandardLoad, sys, "load10021")) == 223.71
-    @test get_impedance_reactive_power(get_component(StandardLoad, sys, "load10021")) ==
-          583.546
-    PSB.clear_serialized_systems("psse_Benchmark_4ger_33_2015_sys")
-=======
     sys = build_system(PSYTestSystems, "psse_240_parsing_sys") # current/imedance_power read in natural units during parsing
     @test get_current_active_power(get_component(StandardLoad, sys, "load10021")) == 2.2371
     @test get_impedance_reactive_power(get_component(StandardLoad, sys, "load10021")) ==
           5.83546
->>>>>>> 89825d95
     sys2 = build_system(PSYTestSystems, "psse_Benchmark_4ger_33_2015_sys")  # Constant_active/reactive_power read in pu during parsing
     @test get_constant_active_power(get_component(StandardLoad, sys2, "load71")) == 9.67
     @test get_constant_reactive_power(get_component(StandardLoad, sys2, "load71")) == 1.0
@@ -46,11 +38,7 @@
     @test get_available(get_component(ThermalStandard, sys, "generator-2438-EG")) == 1
 
     sys3 = build_system(PSSEParsingTestSystems, "psse_ACTIVSg2000_sys")
-<<<<<<< HEAD
-    sys4 = build_system(PSSEParsingTestSystems, "pti_frankenstein_20_sys")
-=======
     sys4 = build_system(PSSEParsingTestSystems, "pti_frankenstein_70_sys")
->>>>>>> 89825d95
 
     base_dir = string(dirname(@__FILE__))
     file_dir = joinpath(base_dir, "test_data", "5circuit_3w.raw")
@@ -61,11 +49,7 @@
     @test isnothing(get_component(Transformer3W, sys3, "1"))
 
     @test get_available(
-<<<<<<< HEAD
-        get_component(Transformer3W, sys4, "FAV PLACE 07-FAV PLACE 05-FAV SPOT 03-i_1"),
-=======
         get_component(Transformer3W, sys4, "FAV PLACE 07-FAV SPOT 06-FAV SPOT 03-i_1"),
->>>>>>> 89825d95
     ) == true
     tw3s = get_components(Transformer3W, sys4)
     @test length(tw3s) == 1
@@ -105,18 +89,10 @@
     @test get_admittance_limits(get_component(SwitchedAdmittance, sys4, "1003_1")).min ==
           0.95
 
-<<<<<<< HEAD
-    # vsc_sys = build_system(PSSEParsingTestSystems, "pti_vsc_hvdc_test_sys")
-    # @info "Testing VSC Parser"
-    # vsc = only(get_components(TwoTerminalVSCLine, sys4))
-    # @test get_active_power_flow(vsc) == -0.2
-    # @test get_dc_setpoint_to(vsc) == -20.0
-=======
     @info "Testing VSC Parser"
     vsc = only(get_components(TwoTerminalVSCLine, sys4))
     @test get_active_power_flow(vsc) == -0.2
     @test get_dc_setpoint_to(vsc) == -20.0
->>>>>>> 89825d95
 
     @info "Testing Load Zone Formatter"
     PSB.clear_serialized_systems("psse_Benchmark_4ger_33_2015_sys")
@@ -130,7 +106,6 @@
     @test parse(Int, get_name(lz_new)) == 3 * parse(Int, get_name(lz_original))
 end
 
-<<<<<<< HEAD
 @testset "PSSE FACTS Control Devices Parsing" begin
     sys = build_system(PSSEParsingTestSystems, "pti_case14_sys")
     bus2 = get_component(ACBus, sys, "Bus 2     HV")
@@ -152,8 +127,6 @@
     @test get_control_mode(facts) == FACTSOperationModes.NML
 end
 
-=======
->>>>>>> 89825d95
 @testset "PSSE LCC Parsing" begin
     sys = build_system(PSSEParsingTestSystems, "pti_two_terminal_hvdc_test_sys")
 
