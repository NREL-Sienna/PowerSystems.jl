@testset "PSSE Parsing" begin
    files = readdir(PSSE_RAW_DIR)
    if length(files) == 0
        error("No test files in the folder")
    end

    for f in files[1:1]
        @info "Parsing $f ..."
        pm_data = PowerSystems.PowerModelsData(joinpath(PSSE_RAW_DIR, f))
        @info "Successfully parsed $f to PowerModelsData"
        sys = System(pm_data)
        for g in get_components(Generator, sys)
            @test haskey(get_ext(g), "z_source")
        end
        @info "Successfully parsed $f to System struct"
    end

    # Test bad input
    pm_data = PowerSystems.PowerModelsData(joinpath(PSSE_RAW_DIR, files[1]))
    pm_data.data["bus"] = Dict{String, Any}()
    @test_throws PowerSystems.DataFormatError System(pm_data)
end

@testset "PSSE Component Parsing" begin
    @info "Testing Load Parsing"
<<<<<<< HEAD
    sys = build_system(PSYTestSystems, "psse_240_parsing_sys") # current/impedance_power read in natural units during parsing
    @test get_current_active_power(get_component(StandardLoad, sys, "load10021")) == 223.71
    @test get_impedance_reactive_power(get_component(StandardLoad, sys, "load10021")) ==
          583.546
    PSB.clear_serialized_systems("psse_Benchmark_4ger_33_2015_sys")
=======
    sys = build_system(PSYTestSystems, "psse_240_parsing_sys") # current/imedance_power read in natural units during parsing
    @test get_current_active_power(get_component(StandardLoad, sys, "load10021")) == 2.2371
    @test get_impedance_reactive_power(get_component(StandardLoad, sys, "load10021")) ==
          5.83546
>>>>>>> 89825d95
    sys2 = build_system(PSYTestSystems, "psse_Benchmark_4ger_33_2015_sys")  # Constant_active/reactive_power read in pu during parsing
    @test get_constant_active_power(get_component(StandardLoad, sys2, "load71")) == 9.67
    @test get_constant_reactive_power(get_component(StandardLoad, sys2, "load71")) == 1.0

    @info "Testing Generator Parsing"
    @test get_status(get_component(ThermalStandard, sys, "generator-2438-ND")) == 0
    @test get_available(get_component(ThermalStandard, sys, "generator-2438-ND")) == 0
    @test get_status(get_component(ThermalStandard, sys, "generator-2438-EG")) == 1
    @test get_available(get_component(ThermalStandard, sys, "generator-2438-EG")) == 1

    sys3 = build_system(PSSEParsingTestSystems, "psse_ACTIVSg2000_sys")
    sys4 = build_system(PSSEParsingTestSystems, "pti_frankenstein_70_sys")

    base_dir = string(dirname(@__FILE__))
    file_dir = joinpath(base_dir, "test_data", "5circuit_3w.raw")
    sys5 = System(file_dir)

    @info "Testing Three-Winding Transformer Parsing"

    @test isnothing(get_component(Transformer3W, sys3, "1"))

    @test get_available(
        get_component(Transformer3W, sys4, "FAV PLACE 07-FAV SPOT 06-FAV SPOT 03-i_1"),
    ) == true
    tw3s = get_components(Transformer3W, sys4)
    @test length(tw3s) == 1
    tw3 = only(tw3s)
    @test get_b(tw3) == 0.00251
    @test get_primary_turns_ratio(tw3) == 1.0
    @test get_rating(tw3) == 0.0

    @test get_available(
        get_component(Transformer3W, sys5, "FAV SPOT 01-FAV SPOT 02-FAV SPOT 03-i_A"),
    ) == false

    @test get_r_primary(
        get_component(Transformer3W, sys5, "FAV SPOT 01-FAV SPOT 02-FAV SPOT 03-i_C"),
    ) == 0.00225
    @test length(get_components(Transformer3W, sys5)) == 5

    @info "Testing Switched Shunt Parsing"
    @test get_available(get_component(SwitchedAdmittance, sys3, "1030_9")) == false
    @test only(get_Y_increase(get_component(SwitchedAdmittance, sys3, "3147_42"))).im == 35
    @test get_admittance_limits(get_component(SwitchedAdmittance, sys3, "3147_42")).min ==
          1.03
    @test only(get_number_of_steps(get_component(SwitchedAdmittance, sys3, "7075_119"))) ==
          1
    @test only(get_Y_increase(get_component(SwitchedAdmittance, sys3, "7075_119"))).im ==
          342.5

    @test get_available(get_component(SwitchedAdmittance, sys4, "1005_2")) == true
    @test get_Y(get_component(SwitchedAdmittance, sys4, "1005_2")) == 6im
    @test get_admittance_limits(get_component(SwitchedAdmittance, sys4, "1005_2")).max ==
          1.045
    @test only(get_Y_increase(get_component(SwitchedAdmittance, sys4, "1005_2"))).im == 6

    @test length(get_components(SwitchedAdmittance, sys4)) == 2
    @test get_available(get_component(SwitchedAdmittance, sys4, "1003_1")) == true
    @test get_Y(get_component(SwitchedAdmittance, sys4, "1003_1")) == 3.8im
    @test get_admittance_limits(get_component(SwitchedAdmittance, sys4, "1003_1")).min ==
          0.95

    @info "Testing VSC Parser"
    vsc = only(get_components(TwoTerminalVSCLine, sys4))
    @test get_active_power_flow(vsc) == -0.2
    @test get_dc_setpoint_to(vsc) == -20.0

    @info "Testing Load Zone Formatter"
    PSB.clear_serialized_systems("psse_Benchmark_4ger_33_2015_sys")
    sys3 = build_system(
        PSYTestSystems,
        "psse_Benchmark_4ger_33_2015_sys";
        loadzone_name_formatter = x -> string(3 * x),
    )
    lz_original = only(get_components(LoadZone, sys2))
    lz_new = only(get_components(LoadZone, sys3))
    @test parse(Int, get_name(lz_new)) == 3 * parse(Int, get_name(lz_original))
end

@testset "PSSE LCC Parsing" begin
    sys = build_system(PSSEParsingTestSystems, "pti_two_terminal_hvdc_test_sys")

    lccs = get_components(TwoTerminalLCCLine, sys)
    @test length(lccs) == 1
    lcc = only(lccs)
    @test get_transfer_setpoint(lcc) == 20.0
    @test get_active_power_flow(lcc) == 0.2
    @test isapprox(get_rectifier_delay_angle_limits(lcc).max, pi / 2)
    @test isapprox(get_inverter_extinction_angle_limits(lcc).max, pi / 2)
    @test get_power_mode(lcc)
end<|MERGE_RESOLUTION|>--- conflicted
+++ resolved
@@ -23,18 +23,10 @@
 
 @testset "PSSE Component Parsing" begin
     @info "Testing Load Parsing"
-<<<<<<< HEAD
-    sys = build_system(PSYTestSystems, "psse_240_parsing_sys") # current/impedance_power read in natural units during parsing
-    @test get_current_active_power(get_component(StandardLoad, sys, "load10021")) == 223.71
-    @test get_impedance_reactive_power(get_component(StandardLoad, sys, "load10021")) ==
-          583.546
-    PSB.clear_serialized_systems("psse_Benchmark_4ger_33_2015_sys")
-=======
     sys = build_system(PSYTestSystems, "psse_240_parsing_sys") # current/imedance_power read in natural units during parsing
     @test get_current_active_power(get_component(StandardLoad, sys, "load10021")) == 2.2371
     @test get_impedance_reactive_power(get_component(StandardLoad, sys, "load10021")) ==
           5.83546
->>>>>>> 89825d95
     sys2 = build_system(PSYTestSystems, "psse_Benchmark_4ger_33_2015_sys")  # Constant_active/reactive_power read in pu during parsing
     @test get_constant_active_power(get_component(StandardLoad, sys2, "load71")) == 9.67
     @test get_constant_reactive_power(get_component(StandardLoad, sys2, "load71")) == 1.0
