--- conflicted
+++ resolved
@@ -68,35 +68,13 @@
     @test length(get_components(Transformer3W, sys5)) == 5
 
     @info "Testing Switched Shunt Parsing"
-<<<<<<< HEAD
-    @test get_available(get_component(SwitchedAdmittance, sys3, "1030_9")) == false
-    @test only(get_Y_increase(get_component(SwitchedAdmittance, sys3, "3147_42"))).im ==
-          0.35
-    @test get_admittance_limits(get_component(SwitchedAdmittance, sys3, "3147_42")).min ==
-=======
     @test get_available(get_component(SwitchedAdmittance, sys3, "1030-9")) == false
     @test only(get_Y_increase(get_component(SwitchedAdmittance, sys3, "3147-42"))).im ==
           0.35
     @test get_admittance_limits(get_component(SwitchedAdmittance, sys3, "3147-42")).min ==
->>>>>>> b280330c
           1.03
     @test only(get_number_of_steps(get_component(SwitchedAdmittance, sys3, "7075-119"))) ==
           1
-<<<<<<< HEAD
-    @test only(get_Y_increase(get_component(SwitchedAdmittance, sys3, "7075_119"))).im ==
-          3.425
-
-    @test get_available(get_component(SwitchedAdmittance, sys4, "1005_2")) == true
-    @test get_Y(get_component(SwitchedAdmittance, sys4, "1005_2")) == 0.06im
-    @test get_admittance_limits(get_component(SwitchedAdmittance, sys4, "1005_2")).max ==
-          1.045
-    @test only(get_Y_increase(get_component(SwitchedAdmittance, sys4, "1005_2"))).im == 0.06
-
-    @test length(get_components(SwitchedAdmittance, sys4)) == 2
-    @test get_available(get_component(SwitchedAdmittance, sys4, "1003_1")) == true
-    @test get_Y(get_component(SwitchedAdmittance, sys4, "1003_1")) == 0.038im
-    @test get_admittance_limits(get_component(SwitchedAdmittance, sys4, "1003_1")).min ==
-=======
     @test only(get_Y_increase(get_component(SwitchedAdmittance, sys3, "7075-119"))).im ==
           3.425
 
@@ -110,7 +88,6 @@
     @test get_available(get_component(SwitchedAdmittance, sys4, "1003-1")) == true
     @test get_Y(get_component(SwitchedAdmittance, sys4, "1003-1")) == 0.038im
     @test get_admittance_limits(get_component(SwitchedAdmittance, sys4, "1003-1")).min ==
->>>>>>> b280330c
           0.95
 
     @info "Testing VSC Parser"
