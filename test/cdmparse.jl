@testset "PowerSystems dict parsing" begin
    data_dict = PowerSystems.read_csv_data(RTS_GMLC_DIR, 100.0)
    @test haskey(data_dict, "timeseries_pointers")
end

@testset "CDM parsing" begin
    cdm_dict = nothing
    cdm_dict = PowerSystems.csv2ps_dict(RTS_GMLC_DIR, 100.0)
    @test cdm_dict isa Dict && haskey(cdm_dict, "loadzone")

    sys_rts = PowerSystem(cdm_dict)
    @test sys_rts isa PowerSystem

<<<<<<< HEAD
    @info "making DA System"
    sys_rts_da = System(cdm_dict)
    @test sys_rts_da isa System
=======
    rts_da = PowerSystems.make_forecast_array(sys_rts, cdm_dict["forecasts"]["DA"])
    @test length(rts_da[1].data) == 24
    @test length(rts_da) == 138
>>>>>>> 1890d8ec

    rts_rt = PowerSystems.make_forecast_array(sys_rts, cdm_dict["forecasts"]["RT"])
    @test length(rts_rt[1].data) == 288
    @test length(rts_rt) == 131

    PowerSystems.pushforecast!(sys_rts,:DA=>rts_da)
    PowerSystems.pushforecast!(sys_rts,:RT=>rts_rt)
    @test length(sys_rts.forecasts) == 2

<<<<<<< HEAD
    @info "making RT System"
    sys_rts_rt = System(cdm_dict)
    @test sys_rts_rt isa System

    # Verify functionality of the concrete version of System.
    # TODO: Refactor once the ConcreteSystem implementation is finalized.
    sys = ConcreteSystem(sys_rts_da)
    @test length(sys_rts_rt.branches) == length(collect(get_mixed_components(Branch, sys)))
    @test length(sys_rts_rt.loads) == length(collect(get_mixed_components(ElectricLoad, sys)))
    @test length(sys_rts_rt.storage) == length(collect(get_mixed_components(Storage, sys)))
    @test length(sys_rts_rt.generators.thermal) == length(collect(get_mixed_components(ThermalGen, sys)))
    @test length(sys_rts_rt.generators.renewable) == length(collect(get_mixed_components(RenewableGen, sys)))
    @test length(sys_rts_rt.generators.hydro) == length(collect(get_mixed_components(HydroGen, sys)))
    @test length(get_components(Bus, sys)) > 0
    @test length(get_components(ThermalDispatch, sys)) > 0
    for x in (true, false)
        show_component_counts(sys, devnull; show_hierarchy=x)
    end
=======
>>>>>>> 1890d8ec
end

@testset "CDM parsing invalid directory" begin
    baddir = joinpath(RTS_GMLC_DIR, "../../test")
    @test_throws SystemError PowerSystems.csv2ps_dict(baddir, 100.0)
end

@testset "consistency between CDM and standardfiles" begin
    mp_dict  = parsestandardfiles(joinpath(MATPOWER_DIR, "RTS_GMLC.m"))
    pm_dict = parse_file(joinpath(MATPOWER_DIR, "RTS_GMLC.m"))
    pmmp_dict = PowerSystems.pm2ps_dict(pm_dict)
    mpmmpsys = System(pmmp_dict)

    mpsys = System(mp_dict)

    cdm_dict = PowerSystems.csv2ps_dict(RTS_GMLC_DIR, 100.0)
    cdmsys = System(cdm_dict)

    @test cdmsys.generators.thermal[1].tech.activepowerlimits == mpsys.generators.thermal[1].tech.activepowerlimits
    @test cdmsys.generators.thermal[1].tech.reactivepowerlimits == mpsys.generators.thermal[1].tech.reactivepowerlimits
    @test_skip cdmsys.generators.thermal[1].tech.ramplimits == mpsys.generators.thermal[1].tech.ramplimits

    @test cdmsys.generators.thermal[1].econ.capacity == mpsys.generators.thermal[1].econ.capacity
    @test_skip cdmsys.generators.thermal[1].econ.variablecost == mpsys.generators.thermal[1].econ.variablecost


    @test cdmsys.generators.hydro[1].tech.activepowerlimits == mpsys.generators.hydro[1].tech.activepowerlimits
    @test cdmsys.generators.hydro[1].tech.reactivepowerlimits == mpsys.generators.hydro[1].tech.reactivepowerlimits
    @test cdmsys.generators.hydro[1].tech.installedcapacity == mpsys.generators.hydro[1].tech.installedcapacity
    @test_skip cdmsys.generators.hydro[1].tech.ramplimits == mpsys.generators.hydro[1].tech.ramplimits # this gets adjusted in the pm2ps_dict 

    @test cdmsys.generators.hydro[1].econ == mpsys.generators.hydro[1].econ

    @test cdmsys.generators.renewable[1].tech == mpsys.generators.renewable[1].tech

    @test cdmsys.generators.renewable[1].econ == mpsys.generators.renewable[1].econ

    @test cdmsys.branches[1].rate ==
        [b for b in mpsys.branches if 
            (b.connectionpoints.from.name == uppercase(cdmsys.branches[1].connectionpoints.from.name)) 
                & (b.connectionpoints.to.name == uppercase(cdmsys.branches[1].connectionpoints.to.name))][1].rate

    @test cdmsys.branches[6].rate ==
        [b for b in mpsys.branches if 
            (b.connectionpoints.from.name == uppercase(cdmsys.branches[6].connectionpoints.from.name)) 
                & (b.connectionpoints.to.name == uppercase(cdmsys.branches[6].connectionpoints.to.name))][1].rate

    @test cdmsys.branches[120].rate == [b for b in mpsys.branches if 
            (b.connectionpoints.from.name == uppercase(cdmsys.branches[120].connectionpoints.from.name)) 
                & (b.connectionpoints.to.name == uppercase(cdmsys.branches[120].connectionpoints.to.name))][1].rate

end<|MERGE_RESOLUTION|>--- conflicted
+++ resolved
@@ -11,15 +11,9 @@
     sys_rts = PowerSystem(cdm_dict)
     @test sys_rts isa PowerSystem
 
-<<<<<<< HEAD
-    @info "making DA System"
-    sys_rts_da = System(cdm_dict)
-    @test sys_rts_da isa System
-=======
     rts_da = PowerSystems.make_forecast_array(sys_rts, cdm_dict["forecasts"]["DA"])
     @test length(rts_da[1].data) == 24
     @test length(rts_da) == 138
->>>>>>> 1890d8ec
 
     rts_rt = PowerSystems.make_forecast_array(sys_rts, cdm_dict["forecasts"]["RT"])
     @test length(rts_rt[1].data) == 288
@@ -29,7 +23,6 @@
     PowerSystems.pushforecast!(sys_rts,:RT=>rts_rt)
     @test length(sys_rts.forecasts) == 2
 
-<<<<<<< HEAD
     @info "making RT System"
     sys_rts_rt = System(cdm_dict)
     @test sys_rts_rt isa System
@@ -48,8 +41,6 @@
     for x in (true, false)
         show_component_counts(sys, devnull; show_hierarchy=x)
     end
-=======
->>>>>>> 1890d8ec
 end
 
 @testset "CDM parsing invalid directory" begin
