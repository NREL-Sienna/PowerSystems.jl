--- conflicted
+++ resolved
@@ -22,25 +22,7 @@
     PowerSystems.pushforecast!(sys_rts,:DA=>rts_da)
     PowerSystems.pushforecast!(sys_rts,:RT=>rts_rt)
     @test length(sys_rts.forecasts) == 2
-
-<<<<<<< HEAD
-    # Verify functionality of the concrete version of System.
-    # TODO: Refactor once the ConcreteSystem implementation is finalized.
-    sys = ConcreteSystem(sys_rts)
-    @test length(sys_rts.branches) == length(collect(get_components(Branch, sys)))
-    @test length(sys_rts.loads) == length(collect(get_components(ElectricLoad, sys)))
-    @test length(sys_rts.storage) == length(collect(get_components(Storage, sys)))
-    @test length(sys_rts.generators.thermal) == length(collect(get_components(ThermalGen, sys)))
-    @test length(sys_rts.generators.renewable) == length(collect(get_components(RenewableGen, sys)))
-    @test length(sys_rts.generators.hydro) == length(collect(get_components(HydroGen, sys)))
-    @test length(get_components(Bus, sys)) > 0
-    @test length(get_components(ThermalDispatch, sys)) > 0
-    summary(devnull, sys)
-=======
-    @info "making RT System"
-    sys_rts_rt = System(cdm_dict)
-    @test sys_rts_rt isa System
->>>>>>> 8b1fabf4
+    
 end
 
 @testset "CDM parsing invalid directory" begin
