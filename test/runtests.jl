using PowerSystems
using Test

# Testing Topological components of the schema


@testset "Read PowerSystems data" begin
    println("Read Data in *.jl files")
    include("readnetworkdata.jl")
end

@testset "Local Functions" begin
    println("Test all the constructors")
    include("constructors.jl")
    println("Test PowerSystem constructor")
    include("powersystemconstructors.jl")
end

<<<<<<< HEAD
=======
#=
>>>>>>> c5e6d234
@testset "Parsing Code" begin
    println("Read Parsing code")
    include("parsestandard.jl")
    println("Reading forecast data ")
    @test_broken @time include("readforecastdata.jl")
end
<<<<<<< HEAD
=======
=#
>>>>>>> c5e6d234

@testset "Utilities testing" begin
    println("Testing Network Matrices")
    @test @time include("network_matrices.jl")
    println("Testing Check Functions")
    include("checks_testing.jl")
end

#=
@testset "Print testing" begin
    include("../data/data_5bus.jl");
    @test @assert "$sys5" == "PowerSystems.PowerSystem(buses=5, branches=6)"
end
=#<|MERGE_RESOLUTION|>--- conflicted
+++ resolved
@@ -16,20 +16,12 @@
     include("powersystemconstructors.jl")
 end
 
-<<<<<<< HEAD
-=======
-#=
->>>>>>> c5e6d234
 @testset "Parsing Code" begin
     println("Read Parsing code")
     include("parsestandard.jl")
     println("Reading forecast data ")
     @test_broken @time include("readforecastdata.jl")
 end
-<<<<<<< HEAD
-=======
-=#
->>>>>>> c5e6d234
 
 @testset "Utilities testing" begin
     println("Testing Network Matrices")
