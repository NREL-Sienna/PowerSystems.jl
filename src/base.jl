--- conflicted
+++ resolved
@@ -165,28 +165,6 @@
     return System(buses, generators, loads, branches, storage, basepower, forecasts, services, annex; kwargs...)
 end
 
-<<<<<<< HEAD
-"""
-    to_json(sys::System, filename::AbstractString)
-
-Serializes a system to a JSON file.
-"""
-function to_json(sys::System, filename::AbstractString)
-    return IS.to_json(sys, filename)
-=======
-"""Constructs a System from a JSON file."""
-function System(filename::String)
-    sys = from_json(System, filename)
-    check!(sys)
-    return sys
-end
-
-function check!(sys::System)
-    buses = get_components(Bus, sys)
-    slack_bus_check(buses)
-    buscheck(buses)
->>>>>>> ff8af759
-end
 
 """
     to_json(sys::System, filename::AbstractString)
@@ -282,8 +260,6 @@
     add_forecasts!(sys, forecasts)
 end
 
-# TODO create new docstrings
-
 """
     iterate_components(sys::System)
 
@@ -296,18 +272,10 @@
 end
 ```
 
-<<<<<<< HEAD
 See also: [`get_components`](@ref)
 """
 function iterate_components(sys::System)
     return IS.iterate_components(sys.data)
-=======
-    if !skip_validation && !validate_struct(sys, component)
-        throw(InvalidParameter("Invalid struct definiton for $(component)"))
-    end
-
-    sys.components[T][component.name] = component
->>>>>>> ff8af759
 end
 
 """
