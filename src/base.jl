
const SKIP_PM_VALIDATION = false

"""
System

A power system defined by fields for basepower, components, and forecasts.

```julia
System(basepower)
System(components, basepower)
System(buses, generators, loads, branches, storage, basepower, services, annex; kwargs...)
System(buses, generators, loads, basepower; kwargs...)
System(file; kwargs...)
System(; buses, generators, loads, branches, storage, basepower, services, annex, kwargs...)
System(; kwargs...)
```

# Arguments
- `buses::Vector{Bus}`: an array of buses
- `generators::Vector{Generator}`: an array of generators of (possibly) different types
- `loads::Vector{ElectricLoad}`: an array of load specifications that includes timing of the loads
- `branches::Union{Nothing, Vector{Branch}}`: an array of branches; may be `nothing`
- `storage::Union{Nothing, Vector{Storage}}`: an array of storage devices; may be `nothing`
- `basepower::Float64`: the base power value for the system
- `services::Union{Nothing, Vector{<:Service}}`: an array of services; may be `nothing`

# Keyword arguments
- `runchecks::Bool`: Run available checks on input fields and when add_component! is called.
  Throws InvalidRange if an error is found.
- `time_series_in_memory::Bool=false`: Store time series data in memory instead of HDF5.
- `configpath::String`: specify path to validation config file
"""
struct System <: PowerSystemType
    data::IS.SystemData
    basepower::Float64 # [MVA]
    frequency::Float64 # [Hz]
    bus_numbers::Set{Int}
    runchecks::Bool
    internal::IS.InfrastructureSystemsInternal

    function System(data, basepower, internal; kwargs...)
        bus_numbers = Set{Int}()
        frequency = get(kwargs, :frequency, DEFAULT_SYSTEM_FREQUENCY)
        runchecks = get(kwargs, :runchecks, true)
        sys = new(data, basepower, frequency, bus_numbers, runchecks, internal)
        return sys
    end
end

"""Construct an empty `System`. Useful for building a System while parsing raw data."""
function System(basepower; kwargs...)
    return System(_create_system_data_from_kwargs(; kwargs...), basepower; kwargs...)
end

"""Construct a `System` from `InfrastructureSystems.SystemData`"""
function System(data, basepower; kwargs...)
    internal = get(kwargs, :internal, IS.InfrastructureSystemsInternal())
    return System(data, basepower, internal; kwargs...)
end

"""System constructor when components are constructed externally."""
function System(
    buses::Vector{Bus},
    generators::Vector{<:Generator},
    loads::Vector{<:ElectricLoad},
    branches::Union{Nothing, Vector{<:Branch}},
    storage::Union{Nothing, Vector{<:Storage}},
    basepower::Float64,
    services::Union{Nothing, Vector{<:Service}},
    annex::Union{Nothing, Dict},
    ;
    kwargs...,
)

    data = _create_system_data_from_kwargs(; kwargs...)

    sys = System(data, basepower; kwargs...)

    arrays = [buses, generators, loads]
    if !isnothing(branches)
        push!(arrays, branches)
    end
    if !isnothing(storage)
        push!(arrays, storage)
    end
    if !isnothing(services)
        push!(arrays, services)
    end

    error_detected = false
    for component in Iterators.flatten(arrays)
        try
            add_component!(sys, component)
        catch e
            if isa(e, IS.InvalidRange)
                error_detected = true
            else
                rethrow()
            end
        end
    end

    load_zones = isnothing(annex) ? nothing : get(annex, :LoadZone, nothing)
    if !isnothing(load_zones)
        for lz in load_zones
            try
                add_component!(sys, lz)
            catch e
                if isa(e, IS.InvalidRange)
                    error_detected = true
                else
                    rethrow()
                end
            end
        end
    end

    runchecks = get(kwargs, :runchecks, true)

    if error_detected
        throw(IS.InvalidRange("Invalid value(s) detected"))
    end

    if runchecks
        check!(sys)
    end

    return sys
end

"""System constructor without nothing-able arguments."""
function System(
    buses::Vector{Bus},
    generators::Vector{<:Generator},
    loads::Vector{<:ElectricLoad},
    basepower::Float64,
    ;
    kwargs...,
)
    return System(
        buses,
        generators,
        loads,
        nothing,
        nothing,
        basepower,
        nothing,
        nothing,
        nothing,
        ;
        kwargs...,
    )
end

"""System constructor with keyword arguments."""
function System(;
    basepower = 100.0,
    buses,
    generators,
    loads,
    branches,
    storage,
    services,
    annex,
    kwargs...,
)
    return System(
        buses,
        generators,
        loads,
        branches,
        storage,
        basepower,
        services,
        annex,
        ;
        kwargs...,
    )
end

"""Constructs a non-functional System for demo purposes."""
function System(
    ::Nothing,
    ;
    buses = [
        Bus(;
            number = 0,
            name = "init",
            bustype = BusTypes.REF,
            angle = 0.0,
            voltage = 0.0,
            voltagelimits = (min = 0.0, max = 0.0),
            basevoltage = nothing,
            area = Area(nothing),
            load_zone = LoadZone(nothing),
            ext = Dict{String, Any}(),
        ),
    ],
    generators = [ThermalStandard(nothing), RenewableFix(nothing)],
    loads = [PowerLoad(nothing)],
    branches = nothing,
    storage = nothing,
    basepower = 100.0,
    services = nothing,
    annex = nothing,
    kwargs...,
)
    return System(
        buses,
        generators,
        loads,
        branches,
        storage,
        basepower,
        services,
        annex,
        ;
        kwargs...,
    )
end

"""Constructs a System from a file path ending with .m, .RAW, or .json"""
function System(file_path::AbstractString; kwargs...)
    ext = splitext(file_path)[2]
    if lowercase(ext) in [".m", ".raw"]
        return System(PowerModelsData(file_path; kwargs...); kwargs...)
    elseif lowercase(ext) == ".json"
        sys = IS.from_json(System, file_path)
        check!(sys)
        return sys
    else
        throw(DataFormatError("$file_path is not a supported file type"))
    end
end

"""
    to_json(sys::System, filename::AbstractString)

Serializes a system to a JSON string.
"""
function to_json(sys::System, filename::AbstractString)
    IS.prepare_for_serialization!(sys.data, filename)
    return IS.to_json(sys, filename)
end

"""
    to_json(io::IO, sys::System)

Serializes a system an IO stream in JSON.
"""
function to_json(io::IO, sys::System)
    return IS.to_json(io, sys)
end

"""
Return a user-modifiable dictionary to store extra information.
"""
get_ext(sys::System) = IS.get_ext(sys.internal)

"""
Return the system's base power.
"""
get_basepower(sys::System) = sys.basepower

"""
Return the system's frequency.
"""
get_frequency(sys::System) = sys.frequency

"""
Clear any value stored in ext.
"""
clear_ext(sys::System) = IS.clear_ext(sys.internal)

"""
Add a component to the system.

Throws ArgumentError if the component's name is already stored for its concrete type.
Throws ArgumentError if any Component-specific rule is violated.
Throws InvalidRange if any of the component's field values are outside of defined valid
range.

# Examples
```julia
sys = System(100.0)

# Add a single component.
add_component!(sys, bus)

# Add many at once.
buses = [bus1, bus2, bus3]
generators = [gen1, gen2, gen3]
foreach(x -> add_component!(sys, x), Iterators.flatten((buses, generators)))
```
"""
function add_component!(sys::System, component::T; kwargs...) where {T <: Component}
    check_component_addition(sys, component)
    check_for_services_on_addition(sys, component)

    if Bus in fieldtypes(T)
        check_bus(sys, get_bus(component), component)
    end

    if sys.runchecks && !validate_struct(sys, component)
        throw(IS.InvalidValue("Invalid value for $(component)"))
    end

    IS.add_component!(sys.data, component; kwargs...)

    # Whatever this may change should have been validated above in check_component_addition,
    # so this should not fail.
    handle_component_addition!(sys, component)
end

"""
    add_service!(sys::System, service::Service, contributing_devices; kwargs...)

Similar to [`add_component!`](@ref) but for services.

# Arguments
- `sys::System`: system
- `service::Service`: service to add
- `contributing_devices`: Must be an iterable of type Device
"""
function add_service!(sys::System, service::Service, contributing_devices; kwargs...)
    if sys.runchecks && !validate_struct(sys, service)
        throw(InvalidValue("Invalid value for $service"))
    end

    for device in contributing_devices
        device_type = typeof(device)
        if !(device_type <: Device)
            throw(ArgumentError("contributing_devices must be of type Device"))
        end

        name = get_name(device)
        sys_device = get_component(device_type, sys, name)
        if isnothing(sys_device)
            throw(ArgumentError("device $device_type $name is not part of the system"))
        end
    end

    # Since this isn't atomic, order is important. Add to system before adding to devices.
    IS.add_component!(sys.data, service; kwargs...)

    for device in contributing_devices
        add_service!(device, service)
    end
end

"""
    add_forecasts!(sys::System, metadata_file::AbstractString; resolution = nothing)

Adds forecasts from a metadata file or metadata descriptors.

# Arguments
- `sys::System`: system
- `metadata_file::AbstractString`: metadata file for timeseries
  that includes an array of IS.TimeseriesFileMetadata instances or a vector.
- `resolution::DateTime.Period=nothing`: skip forecast that don't match this resolution.
"""
function add_forecasts!(sys::System, metadata_file::AbstractString; resolution = nothing)
    return IS.add_forecasts!(Component, sys.data, metadata_file; resolution = resolution)
end

"""
    add_forecasts!(
        sys::System,
        timeseries_metadata::Vector{IS.TimeseriesFileMetadata};
        resolution = nothing,
    )

Adds forecasts from a metadata file or metadata descriptors.

# Arguments
- `sys::System`: system
- `timeseries_metadata::Vector{IS.TimeseriesFileMetadata}`: metadata for timeseries
- `resolution::DateTime.Period=nothing`: skip forecast that don't match this resolution.
"""
function add_forecasts!(
    sys::System,
    timeseries_metadata::Vector{IS.TimeseriesFileMetadata};
    resolution = nothing,
)
    return IS.add_forecasts!(
        Component,
        sys.data,
        timeseries_metadata;
        resolution = resolution,
    )
end

function IS.add_forecast!(
    ::Type{<:Component},
    data::IS.SystemData,
    forecast_cache::IS.ForecastCache,
    metadata::IS.TimeseriesFileMetadata;
    resolution = nothing,
)
    IS.set_component!(metadata, data, PowerSystems)
    component = metadata.component
    if isnothing(component)
        return
    end

    forecast, ts_data = IS.make_forecast!(forecast_cache, metadata; resolution = resolution)
    if isnothing(forecast)
        return
    end

    if component isa Area
        uuids = Set{UUIDs.UUID}()
        for bus in _get_buses(data, component)
            push!(uuids, IS.get_uuid(bus))
        end
        for component_ in (
            load for
            load in IS.get_components(ElectricLoad, data) if
            IS.get_uuid(get_bus(load)) in uuids
        )
            IS.add_forecast!(data, component_, forecast, ts_data)
        end
    else
        IS.add_forecast!(data, component, forecast, ts_data)
    end
end

"""
    iterate_components(sys::System)

Iterates over all components.

# Examples
```julia
for component in iterate_components(sys)
    @show component
end
```

See also: [`get_components`](@ref)
"""
function iterate_components(sys::System)
    return IS.iterate_components(sys.data)
end

"""
    clear_components!(sys::System)

Remove all components from the system.
"""
function clear_components!(sys::System)
    return IS.clear_components!(sys.data)
end

"""
    remove_components!(::Type{T}, sys::System) where {T <: Component}

Remove all components of type T from the system.

Throws ArgumentError if the type is not stored.
"""
function remove_components!(::Type{T}, sys::System) where {T <: Component}
    for component in IS.remove_components!(T, sys.data)
        handle_component_removal!(sys, component)
    end
end

"""
    remove_component!(sys::System, component::T) where {T <: Component}

Remove a component from the system by its value.

Throws ArgumentError if the component is not stored.
"""
function remove_component!(sys::System, component::T) where {T <: Component}
    IS.remove_component!(sys.data, component)
    handle_component_removal!(sys, component)
end

"""
    remove_component!(
        ::Type{T},
        sys::System,
        name::AbstractString,
    ) where {T <: Component}

Remove a component from the system by its name.

Throws ArgumentError if the component is not stored.
"""
function remove_component!(
    ::Type{T},
    sys::System,
    name::AbstractString,
) where {T <: Component}
    component = IS.remove_component!(T, sys.data, name)
    handle_component_removal!(sys, component)
end

"""
    get_component(::Type{T}, sys::System, name::AbstractString) where {T <: Component}

Get the component of concrete type T with name. Returns nothing if no component matches.

See [`get_components_by_name`](@ref) if the concrete type is unknown.

Throws ArgumentError if T is not a concrete type.
"""
function get_component(::Type{T}, sys::System, name::AbstractString) where {T <: Component}
    return IS.get_component(T, sys.data, name)
end

"""
    get_components(::Type{T}, sys::System) where {T <: Component}

Returns an iterator of components. T can be concrete or abstract.
Call collect on the result if an array is desired.

# Examples
```julia
iter = PowerSystems.get_components(ThermalStandard, sys)
iter = PowerSystems.get_components(Generator, sys)
iter = PowerSystems.get_components(Generator, sys, x->(PowerSystems.get_available(x)))
generators = collect(PowerSystems.get_components(Generator, sys))
```

See also: [`iterate_components`](@ref)
"""
function get_components(::Type{T}, sys::System) where {T <: Component}
    return IS.get_components(T, sys.data, nothing)
end

# These two methods are defined independently instead of  filter_func::Union{Function, Nothing} = nothing
# because of a documenter error
# that has no relation with the code https://github.com/JuliaDocs/Documenter.jl/issues/1296
#
function get_components(
    ::Type{T},
    sys::System,
    filter_func::Function,
) where {T <: Component}
    return IS.get_components(T, sys.data, filter_func)
end

function _get_components_by_name(abstract_types, data::IS.SystemData, name::AbstractString)
    _components = []
    for subtype in abstract_types
        component = IS.get_component(subtype, data, name)
        if !isnothing(component)
            push!(_components, component)
        end
    end

    return _components
end

"""
    get_components_by_name(
                           ::Type{T},
                           sys::System,
                           name::AbstractString
                          ) where {T <: Component}

Get the components of abstract type T with name. Note that PowerSystems enforces unique
names on each concrete type but not across concrete types.

See [`get_component`](@ref) if the concrete type is known.

Throws ArgumentError if T is not an abstract type.
"""
function get_components_by_name(
    ::Type{T},
    sys::System,
    name::AbstractString,
) where {T <: Component}
    return IS.get_components_by_name(T, sys.data, name)
end

"""
    get_available_components(::Type{T}, sys::System) where {T <: Component}

Gets components availability. Requires type T to have the method get_available implemented.
"""

function get_available_components(::Type{T}, sys::System) where {T <: Component}
    return get_components(T, sys, x -> get_available(x))
end

"""
    get_contributing_devices(sys::System, service::Service)

Return a vector of devices contributing to the service.
"""
function get_contributing_devices(sys::System, service::T) where {T <: Service}
    if isnothing(get_component(T, sys, get_name(service)))
        throw(ArgumentError("service $(get_name(service)) is not part of the system"))
    end

    return [x for x in get_components(Device, sys) if has_service(x, service)]
end

struct ServiceContributingDevices
    service::Service
    contributing_devices::Vector{Device}
end

const ServiceContributingDevicesKey = NamedTuple{(:type, :name), Tuple{DataType, String}}
const ServiceContributingDevicesMapping =
    Dict{ServiceContributingDevicesKey, ServiceContributingDevices}

"""
    get_contributing_device_mapping(sys::System)

Return an instance of ServiceContributingDevicesMapping.
"""
function get_contributing_device_mapping(sys::System)
    services = ServiceContributingDevicesMapping()
    for service in get_components(Service, sys)
        uuid = IS.get_uuid(service)
        devices = ServiceContributingDevices(service, Vector{Device}())
        for device in get_components(Device, sys)
            for _service in get_services(device)
                if IS.get_uuid(_service) == uuid
                    push!(devices.contributing_devices, device)
                    break
                end
            end

            key = ServiceContributingDevicesKey((typeof(service), get_name(service)))
            services[key] = devices
        end
    end

    return services
end

"""
    get_components_in_aggregation_topology(
        ::Type{T},
        sys::System,
        aggregator::AggregationTopology,
    ) where {T <: StaticInjection}

Return a vector of components with buses in the AggregationTopology.
"""
function get_components_in_aggregation_topology(
    ::Type{T},
    sys::System,
    aggregator::AggregationTopology,
) where {T <: StaticInjection}
    buses = Set{String}((get_name(x) for x in get_buses(sys, aggregator)))
    components = Vector{T}()
    for component in get_components(T, sys)
        bus = get_bus(component)
        bus_name = get_name(bus)
        if bus_name in buses
            push!(components, component)
        end
    end

    return components
end

"""
    get_aggregation_topology_mapping(::Type{T}, sys::System) where {T<:AggregationTopology}

Return a mapping of AggregationTopology name to vector of buses within it.
"""
function get_aggregation_topology_mapping(
    ::Type{T},
    sys::System,
) where {T <: AggregationTopology}
    mapping = Dict{String, Vector{Bus}}()
    accessor_func = get_aggregation_topology_accessor(T)
    for bus in get_components(Bus, sys)
        aggregator = accessor_func(bus)
        name = get_name(aggregator)
        buses = get(mapping, name, nothing)
        if isnothing(buses)
            mapping[name] = Vector{Bus}([bus])
        else
            push!(buses, bus)
        end
    end

    return mapping
end

"""
    get_buses(sys::System, aggregator::AggregationTopology)

Return a vector of buses contained within the AggregationTopology.
"""
function get_buses(sys::System, aggregator::AggregationTopology)
    return _get_buses(sys.data, aggregator)
end

function _get_buses(data::IS.SystemData, aggregator::T) where {T <: AggregationTopology}
    accessor_func = get_aggregation_topology_accessor(T)
    buses = Vector{Bus}()
    for bus in IS.get_components(Bus, data)
        _aggregator = accessor_func(bus)
        if IS.get_uuid(_aggregator) == IS.get_uuid(aggregator)
            push!(buses, bus)
        end
    end

    return buses
end

"""
    add_forecast!(sys::System, component::Component, forecast::Forecast)

Add forecast to the system.

Throws ArgumentError if the component is not stored in the system.

"""
function add_forecast!(sys::System, component::Component, forecast::Forecast)
    return IS.add_forecast!(sys.data, component, forecast)
end

"""
    add_forecast!(
        sys::System,
        filename::AbstractString,
        component::Component,
        label::AbstractString,
        scaling_factor::Union{String, Float64} = 1.0,
    )

Add a forecast to a system from a CSV file.

See [`InfrastructureSystems.TimeseriesFileMetadata`](@ref) for description of
scaling_factor.
"""
function add_forecast!(
    sys::System,
    filename::AbstractString,
    component::Component,
    label::AbstractString,
    scaling_factor::Union{String, Float64} = 1.0,
)
    return IS.add_forecast!(sys.data, filename, component, label, scaling_factor)
end

"""
    add_forecast!(
        sys::System,
        ta::TimeSeries.TimeArray,
        component,
        label,
        scaling_factor::Union{String, Float64} = 1.0,
    )

Add a forecast to a system from a TimeSeries.TimeArray.

See [`InfrastructureSystems.TimeseriesFileMetadata`](@ref) for description of
scaling_factor.
"""
function add_forecast!(
    sys::System,
    ta::TimeSeries.TimeArray,
    component,
    label,
    scaling_factor::Union{String, Float64} = 1.0,
)
    return IS.add_forecast!(sys.data, ta, component, label, scaling_factor)
end

"""
    add_forecast!(
        sys::System,
        df::DataFrames.DataFrame,
        component,
        label,
        scaling_factor::Union{String, Float64} = 1.0,
    )

Add a forecast to a system from a DataFrames.DataFrame.

See [`InfrastructureSystems.TimeseriesFileMetadata`](@ref) for description of
scaling_factor.
"""
function add_forecast!(
    sys::System,
    df::DataFrames.DataFrame,
    component,
    label,
    scaling_factor::Union{String, Float64} = 1.0,
)
    return IS.add_forecast!(sys.data, df, component, label, scaling_factor)
end

"""
    make_forecasts(sys::System, metadata_file::AbstractString; resolution = nothing)

Return a vector of forecasts from a metadata file.

# Arguments
- `data::SystemData`: system
- `metadata_file::AbstractString`: path to metadata file
- `resolution::{Nothing, Dates.Period}`: skip any forecasts that don't match this resolution

See [`InfrastructureSystems.TimeseriesFileMetadata`](@ref) for description of what the file
should contain.
"""
function make_forecasts(sys::System, metadata_file::AbstractString; resolution = nothing)
    return IS.make_forecasts(sys.data, metadata_file, PowerSystems; resolution = resolution)
end

"""
    make_forecasts(
        sys::System,
        metadata::Vector{IS.TimeseriesFileMetadata};
        resolution = nothing,
    )

Return a vector of forecasts from a vector of TimeseriesFileMetadata values.

# Arguments
- `data::SystemData`: system
- `timeseries_metadata::Vector{TimeseriesFileMetadata}`: metadata values
- `resolution::{Nothing, Dates.Period}`: skip any forecasts that don't match this resolution
"""
function make_forecasts(
    sys::System,
    metadata::Vector{IS.TimeseriesFileMetadata};
    resolution = nothing,
)
    return IS.make_forecasts(sys.data, metadata, PowerSystems; resolution = resolution)
end

"""
    are_forecasts_contiguous(sys::System)

Return true if forecasts are stored contiguously.

Throws ArgumentError if there are no forecasts stored.
"""
function are_forecasts_contiguous(sys::System)
    return IS.are_forecasts_contiguous(sys.data)
end

"""
"""
function are_forecasts_contiguous(component::Component)
    return IS.are_forecasts_contiguous(component)
end

"""
    generate_initial_times(
        sys::System,
        interval::Dates.Period,
        horizon::Int;
        initial_time::Union{Nothing, Dates.DateTime} = nothing,
    )

Generate all possible initial times for the stored forecasts. This should return the same
result regardless of whether the forecasts have been stored as one contiguous array or
chunks of contiguous arrays, such as one 365-day forecast vs 365 one-day forecasts.

Throws ArgumentError if there are no forecasts stored, interval is not a multiple of the
system's forecast resolution, or if the stored forecasts have overlapping timestamps.

# Arguments
- `sys::System`: System.
- `interval::Dates.Period`: Amount of time in between each initial time.
- `horizon::Int`: Length of each forecast array.
- `initial_time::Union{Nothing, Dates.DateTime}=nothing`: Start with this time. If nothing,
  use the first initial time.
"""
function generate_initial_times(
    sys::System,
    interval::Dates.Period,
    horizon::Int;
    initial_time::Union{Nothing, Dates.DateTime} = nothing,
)
    return IS.generate_initial_times(
        sys.data,
        interval,
        horizon;
        initial_time = initial_time,
    )
end

"""
    generate_initial_times(
        component::IS.InfrastructureSystemsType,
        interval::Dates.Period,
        horizon::Int;
        initial_time::Union{Nothing, Dates.DateTime} = nothing,
    )

Generate initial times for a component.
"""
function generate_initial_times(
    component::IS.InfrastructureSystemsType,
    interval::Dates.Period,
    horizon::Int;
    initial_time::Union{Nothing, Dates.DateTime} = nothing,
)
    return IS.generate_initial_times(
        component,
        interval,
        horizon;
        initial_time = initial_time,
    )
end

"""
    get_forecast(
        ::Type{T},
        component::Component,
        initial_time::Dates.DateTime,
        label::AbstractString,
    ) where {T <: Forecast}

Return a forecast for the entire time series range stored for these parameters.
"""
function get_forecast(
    ::Type{T},
    component::Component,
    initial_time::Dates.DateTime,
    label::AbstractString,
) where {T <: Forecast}
    return IS.get_forecast(T, component, initial_time, label)
end

"""
    get_forecast(
        ::Type{T},
        component::IS.InfrastructureSystemsType,
        initial_time::Dates.DateTime,
        label::AbstractString,
        horizon::Int,
    ) where {T <: Forecast}

Return a forecast for a subset of the time series range stored for these parameters.
"""
function get_forecast(
    ::Type{T},
    component::IS.InfrastructureSystemsType,
    initial_time::Dates.DateTime,
    label::AbstractString,
    horizon::Int,
) where {T <: Forecast}
    return IS.get_forecast(T, component, initial_time, label, horizon)
end

function get_forecast_initial_times(::Type{T}, component::Component) where {T <: Forecast}
    return IS.get_forecast_initial_times(T, component)
end

function get_forecast_initial_times(
    ::Type{T},
    component::Component,
    label::AbstractString,
) where {T <: Forecast}
    return IS.get_forecast_initial_times(T, component, label)
end

function get_forecast_labels(
    ::Type{T},
    component::Component,
    initial_time::Dates.DateTime,
) where {T <: Forecast}
    return IS.get_forecast_labels(T, component, initial_time)
end

"""
    get_forecast_values(
        ::Type{T},
        component::Component,
        initial_time::Dates.DateTime,
        label::AbstractString,
    ) where {T <: Forecast}

Return a TimeSeries.TimeArray where the forecast data has been multiplied by the forecasted
component field.
"""
<<<<<<< HEAD
function get_forecast_values(component::Component, forecast::Forecast)::TimeSeries.TimeArray
=======
function get_forecast_values(
    ::Type{T},
    component::Component,
    initial_time::Dates.DateTime,
    label::AbstractString,
) where {T <: Forecast}
    return IS.get_forecast_values(T, PowerSystems, component, initial_time, label)
end

"""
    get_forecast_values(
        ::Type{T},
        component::IS.InfrastructureSystemsType,
        initial_time::Dates.DateTime,
        label::AbstractString,
        horizon::Int,
    ) where {T <: Forecast}
"""
function get_forecast_values(
    ::Type{T},
    component::IS.InfrastructureSystemsType,
    initial_time::Dates.DateTime,
    label::AbstractString,
    horizon::Int,
) where {T <: Forecast}
    forecast = get_forecast(T, component, initial_time, label, horizon)
    return IS.get_forecast_values(PowerSystems, component, forecast)
end

"""
    get_forecast_values(component::Component, forecast::Forecast)
"""
function get_forecast_values(component::Component, forecast::Forecast)
>>>>>>> 4634ca33
    return IS.get_forecast_values(PowerSystems, component, forecast)
end

"""
    get_forecast_initial_times(sys::System)

Return sorted forecast initial times.
"""
function get_forecast_initial_times(sys::System)
    return IS.get_forecast_initial_times(sys.data)
end

"""
    get_forecast_keys(component::Component)

Return an iterable of NamedTuple keys for forecasts stored for this component.
"""
function get_forecast_keys(component::Component)
    return IS.get_forecast_keys(component)
end

"""
    get_forecasts_horizon(sys::System)

Return the horizon for all forecasts.
"""
function get_forecasts_horizon(sys::System)
    return IS.get_forecasts_horizon(sys.data)
end

"""
    get_forecasts_initial_time(sys::System)

Return the earliest initial_time for a forecast.
"""
function get_forecasts_initial_time(sys::System)
    return IS.get_forecasts_initial_time(sys.data)
end

"""
    get_forecasts_interval(sys::System)

Return the interval for all forecasts.
"""
function get_forecasts_interval(sys::System)
    return IS.get_forecasts_interval(sys.data)
end

"""
    get_forecasts_resolution(sys::System)

Return the resolution for all forecasts.
"""
function get_forecasts_resolution(sys::System)
    return IS.get_forecasts_resolution(sys.data)
end

"""
    iterate_forecasts(sys::System)

Iterate over all forecasts in order of initial time.

# Examples
```julia
for forecast in iterate_forecasts(sys)
    @show forecast
end
```
"""
function iterate_forecasts(sys::System)
    return IS.iterate_forecasts(sys.data)
end

"""
    clear_forecasts!(sys::System)

Remove all forecasts from the system.
"""
function clear_forecasts!(sys::System)
    return IS.clear_forecasts!(sys.data)
end

"""
    check_forecast_consistency(sys::System)

Throws DataFormatError if forecasts have inconsistent parameters.
"""
function check_forecast_consistency(sys::System)
    IS.check_forecast_consistency(sys.data)
end

"""
    validate_forecast_consistency(sys::System)

Return true if all forecasts have consistent parameters.
"""
function validate_forecast_consistency(sys::System)
    return IS.validate_forecast_consistency(sys.data)
end

"""
    remove_forecast!(
        ::Type{T},
        sys::System,
        component::Component,
        initial_time::Dates.DateTime,
        label::String,
    ) where {T <: Forecast}

Remove the time series data for a component.
"""
function remove_forecast!(
    ::Type{T},
    sys::System,
    component::Component,
    initial_time::Dates.DateTime,
    label::String,
) where {T <: Forecast}
    return IS.remove_forecast!(T, sys.data, component, initial_time, label)
end

"""
    validate_struct(sys::System, value::PowerSystemType)

Validate an instance of a PowerSystemType against System data.
Returns true if the instance is valid.

Users implementing this function for custom types should consider implementing
InfrastructureSystems.validate_struct instead if the validation logic only requires data
contained within the instance.
"""
function validate_struct(sys::System, value::PowerSystemType)
    return true
end

function check!(sys::System)
    buses = get_components(Bus, sys)
    slack_bus_check(buses)
    buscheck(buses)
    critical_components_check(sys)
    adequacy_check(sys)
end

function JSON2.write(io::IO, sys::System)
    return JSON2.write(io, encode_for_json(sys))
end

function JSON2.write(sys::System)
    return JSON2.write(encode_for_json(sys))
end

function encode_for_json(sys::T) where {T <: System}
    fields = fieldnames(T)
    final_fields = Vector{Symbol}()
    vals = []

    for field in fields
        # Exclude bus_numbers because they will get rebuilt during deserialization.
        if field != :bus_numbers
            push!(vals, getfield(sys, field))
            push!(final_fields, field)
        end
    end

    return NamedTuple{Tuple(final_fields)}(vals)
end

function JSON2.read(io::IO, ::Type{System})
    raw = JSON2.read(io, NamedTuple)
    data = IS.deserialize(IS.SystemData, Component, raw.data)
    internal = IS.convert_type(InfrastructureSystemsInternal, raw.internal)
    sys = System(data, float(raw.basepower); internal = internal, runchecks = raw.runchecks)
    return sys
end

function IS.deserialize_components(::Type{Component}, data::IS.SystemData, raw::NamedTuple)
    # TODO: This adds components through IS.SystemData instead of System, which is what
    # should happen. There is a catch-22 between creating System and SystemData.
    # This means that the restrictions in add_component! are not applied here.

    # Maintain a lookup of UUID to component because some component types encode
    # composed types as UUIDs instead of actual types.
    component_cache = Dict{Base.UUID, Component}()

    components_as_uuids = [Bus]
    for component_as_uuid in components_as_uuids
        for component in IS.get_components_raw(IS.SystemData, component_as_uuid, raw)
            comp = IS.convert_type(component_as_uuid, component)
            IS.add_component!(data, comp)
            component_cache[IS.get_uuid(comp)] = comp
        end
    end

    # Skip Devices this round because they have Services.
    for c_type_sym in IS.get_component_types_raw(IS.SystemData, raw)
        c_type = _get_component_type(c_type_sym)
        (c_type in components_as_uuids || c_type <: Device) && continue
        for component in IS.get_components_raw(IS.SystemData, c_type, raw)
            comp = IS.convert_type(c_type, component, component_cache)
            IS.add_component!(data, comp)
            component_cache[IS.get_uuid(comp)] = comp
        end
    end

    # Now get the Devices.
    for c_type_sym in IS.get_component_types_raw(IS.SystemData, raw)
        c_type = _get_component_type(c_type_sym)
        if c_type <: Device
            for component in IS.get_components_raw(IS.SystemData, c_type, raw)
                comp = IS.convert_type(c_type, component, component_cache)
                IS.add_component!(data, comp)
            end
        end
    end
end

function _get_component_type(component_type::Symbol)
    # This function will ensure that `component_type` contains a valid type expression,
    # so it should be safe to eval.
    return eval(IS.parse_serialized_type(component_type))
end

function JSON2.write(io::IO, component::T) where {T <: Component}
    return JSON2.write(io, encode_for_json(component))
end

function JSON2.write(component::T) where {T <: Component}
    return JSON2.write(encode_for_json(component))
end

"""
Encode composed buses as UUIDs.
"""
function encode_for_json(component::T) where {T <: Component}
    fields = fieldnames(T)
    vals = []

    for name in fields
        val = getfield(component, name)
        if val isa Bus
            push!(vals, IS.get_uuid(val))
        else
            push!(vals, val)
        end
    end

    return NamedTuple{fields}(vals)
end

function IS.convert_type(
    ::Type{T},
    data::NamedTuple,
    component_cache::Dict,
) where {T <: Component}
    @debug T data
    values = []
    for (fieldname, fieldtype) in zip(fieldnames(T), fieldtypes(T))
        val = getfield(data, fieldname)
        if fieldtype <: Bus
            uuid = Base.UUID(val.value)
            bus = component_cache[uuid]
            push!(values, bus)
        elseif fieldtype <: Component
            # Recurse.
            push!(values, IS.convert_type(fieldtype, val, component_cache))
        else
            obj = IS.convert_type(fieldtype, val)
            push!(values, obj)
        end
    end

    return T(values...)
end

"""
    get_bus(sys::System, name::String)

Return bus with name.
"""
function get_bus(sys::System, name::String)
    return get_component(Bus, sys, name)
end

"""
    get_bus(sys::System, bus_number::Int)

Return bus with bus_number.
"""
function get_bus(sys::System, bus_number::Int)
    for bus in get_components(Bus, sys)
        if bus.number == bus_number
            return bus
        end
    end

    return nothing
end

"""
    get_buses(sys::System, bus_numbers::Set{Int})

Return all buses values with bus_numbers.
"""
function get_buses(sys::System, bus_numbers::Set{Int})
    buses = Vector{Bus}()
    for bus in get_components(Bus, sys)
        if bus.number in bus_numbers
            push!(buses, bus)
        end
    end

    return buses
end

check_for_services_on_addition(sys::System, component::Component) = nothing

function check_for_services_on_addition(sys::System, component::Device)
    if supports_services(component) && length(get_services(component)) > 0
        throw(ArgumentError("type Device cannot be added with services"))
    end
    return
end

"""
Throws ArgumentError if a PowerSystems rule blocks addition to the system.

This method is tied with handle_component_addition!. If the methods are re-implemented for
a subtype then whatever is added in handle_component_addition! must be checked here.
"""
check_component_addition(sys::System, component::Component) = nothing

"""
Refer to docstring for check_component_addition!
"""
handle_component_addition!(sys::System, component::Component) = nothing

handle_component_removal!(sys::System, component::Component) = nothing

function check_component_addition(sys::System, branch::Branch)
    arc = get_arc(branch)
    check_bus(sys, get_from(arc), arc)
    check_bus(sys, get_to(arc), arc)
end

function check_component_addition(sys::System, bus::Bus)
    number = get_number(bus)
    if number in sys.bus_numbers
        throw(ArgumentError("bus number $number is already stored in the system"))
    end
end

function handle_component_addition!(sys::System, bus::Bus)
    number = get_number(bus)
    @assert !(number in sys.bus_numbers) "bus number $number is already stored"
    push!(sys.bus_numbers, number)
end

"""
Throws ArgumentError if the bus number is not stored in the system.
"""
function handle_component_removal!(sys::System, bus::Bus)
    number = get_number(bus)
    @assert number in sys.bus_numbers "bus number $number is not stored"
    pop!(sys.bus_numbers, number)
end

function handle_component_removal!(sys::System, device::Device)
    # This may have to be refactored if handle_component_removal! needs to be implemented
    # for a subtype.
    clear_services!(device)
end

function handle_component_removal!(sys::System, service::Service)
    for device in get_components(Device, sys)
        _remove_service!(device, service)
    end
end

function handle_component_removal!(sys::System, value::T) where {T <: AggregationTopology}
    for device in get_components(Bus, sys)
        if get_aggregation_topology_accessor(T)(device) == value
            _remove_aggregration_topology!(device, value)
        end
    end
end

"""
    get_bus_numbers(sys::System)

Return a sorted vector of bus numbers in the system.
"""
function get_bus_numbers(sys::System)
    return sort(collect(sys.bus_numbers))
end

"""
Throws ArgumentError if the bus is not stored in the system.
"""
function check_bus(sys::System, bus::Bus, component::Component)
    name = get_name(bus)
    if isnothing(get_component(Bus, sys, name))
        throw(ArgumentError("$component has bus $name that is not stored in the system"))
    end
end

function IS.compare_values(x::System, y::System)
    match = true

    if x.basepower != y.basepower
        @debug "basepower does not match" x.basepower y.basepower
        match = false
    end

    if !IS.compare_values(x.data, y.data)
        @debug "SystemData values do not match"
        match = false
    end

    return match
end

function _create_system_data_from_kwargs(; kwargs...)
    validation_descriptor_file = nothing
    runchecks = get(kwargs, :runchecks, true)
    time_series_in_memory = get(kwargs, :time_series_in_memory, false)
    time_series_directory = get(kwargs, :time_series_directory, nothing)
    if runchecks
        validation_descriptor_file =
            get(kwargs, :configpath, POWER_SYSTEM_STRUCT_DESCRIPTOR_FILE)
    end

    return IS.SystemData(;
        validation_descriptor_file = validation_descriptor_file,
        time_series_in_memory = time_series_in_memory,
        time_series_directory = time_series_directory,
    )
end

"""
Converts a Line component to a MonitoredLine component and replaces the original in the
system
"""
function convert_component!(
    linetype::Type{MonitoredLine},
    line::Line,
    sys::System;
    kwargs...,
)
    new_line = linetype(
        line.name,
        line.available,
        line.activepower_flow,
        line.reactivepower_flow,
        line.arc,
        line.r,
        line.x,
        line.b,
        (from_to = line.rate, to_from = line.rate),
        line.rate,
        line.anglelimits,
        line.services,
        line.ext,
        line.forecasts,
        line.internal,
    )
    remove_component!(sys, line)
    add_component!(sys, new_line)
end

"""
Converts a MonitoredLine component to a Line component and replaces the original in the
system
"""
function convert_component!(
    linetype::Type{Line},
    line::MonitoredLine,
    sys::System;
    kwargs...,
)
    force = get(kwargs, :force, false)
    if force
        @warn("Possible data loss converting from $(typeof(line)) to $linetype")
    else
        error("Possible data loss converting from $(typeof(line)) to $linetype, add `force = true` to convert anyway.")
    end

    new_line = linetype(
        line.name,
        line.available,
        line.activepower_flow,
        line.reactivepower_flow,
        line.arc,
        line.r,
        line.x,
        line.b,
        line.rate,
        line.anglelimits,
        line.services,
        line.ext,
        line.forecasts,
        line.internal,
    )
    remove_component!(sys, line)
    add_component!(sys, new_line)
end<|MERGE_RESOLUTION|>--- conflicted
+++ resolved
@@ -980,9 +980,6 @@
 Return a TimeSeries.TimeArray where the forecast data has been multiplied by the forecasted
 component field.
 """
-<<<<<<< HEAD
-function get_forecast_values(component::Component, forecast::Forecast)::TimeSeries.TimeArray
-=======
 function get_forecast_values(
     ::Type{T},
     component::Component,
@@ -1015,8 +1012,6 @@
 """
     get_forecast_values(component::Component, forecast::Forecast)
 """
-function get_forecast_values(component::Component, forecast::Forecast)
->>>>>>> 4634ca33
     return IS.get_forecast_values(PowerSystems, component, forecast)
 end
 
