### Struct and different Power System constructors depending on the data provided ####

"""
    _System

An internal struct that collects system components.

# Constructors are identical to `System`

"""
struct _System <: PowerSystemType
    # DOCTODO docs for _System fields are currently not working, JJS 1/15/19
    buses::Vector{Bus}
    generators::GenClasses
    loads::Vector{<:ElectricLoad}
    branches::Union{Nothing, Vector{<:Branch}}
    storage::Union{Nothing, Vector{<:Storage}}
    basepower::Float64 # [MVA]
    forecasts::Union{Nothing, SystemForecasts}
    services::Union{Nothing, Vector{ <: Service}}
    annex::Union{Nothing,Dict{Any,Any}}
#=
    function _System(buses, generators, loads, branches, storage, basepower,
                    forecasts, services, annex; kwargs...)

        sys = new(buses, generators, loads, branches, storage, basepower,
                    forecasts, services, annex; kwargs...)

        # TODO Default validate to true once validation code is written.
        if get(kwargs, :validate, false) && !validate(sys)
            error("System is not valid")
        end

        return sys
    end=#
end

"""Primary _System constructor. Funnel point for all other outer constructors."""
function _System(buses::Vector{Bus},
                generators::Vector{<:Generator},
                loads::Vector{<:ElectricLoad},
                branches::Union{Nothing, Vector{<:Branch}},
                storage::Union{Nothing, Vector{<:Storage}},
                basepower::Float64,
                forecasts::Union{Nothing, SystemForecasts},
                services::Union{Nothing, Vector{ <: Service}},
                annex::Union{Nothing,Dict}; kwargs...)

    runchecks = get(kwargs, :runchecks, true)
    if runchecks
        slackbuscheck(buses)
        buscheck(buses)
        if !isnothing(branches)
            calculatethermallimits!(branches, basepower)
            check_branches!(branches)
        end

        pvbuscheck(buses, generators)
    end
    # This constructor receives an array of Generator structs. It separates them by category
    # in GenClasses.
    gen_classes = genclassifier(generators)

    if !( isnothing(forecasts) || isempty(forecasts) )
        timeseriescheckforecast(forecasts)
    end

    return _System(buses, gen_classes, loads, branches, storage, basepower, forecasts, services, annex)
end

"""Constructs _System with default values."""
function _System(; buses=[Bus()],
                generators=[ThermalDispatch(), RenewableFix()],
                loads=[PowerLoad()],
                branches=nothing,
                storage=nothing,
                basepower=100.0,
                forecasts = nothing,
                services = nothing,
                annex = nothing,
                kwargs...)
    return _System(buses, generators, loads, branches, storage, basepower, forecasts, services, annex; kwargs...)
end

"""Constructs _System from a ps_dict."""
function _System(ps_dict::Dict{String,Any}; kwargs...)
    buses, generators, storage, branches, loads, loadZones, shunts, forecasts, services =
        ps_dict2ps_struct(ps_dict)

    return _System(buses, generators, loads, branches, storage, ps_dict["baseMVA"],
                  forecasts, services, Dict(:LoadZones=>loadZones);
                  kwargs...);
end

"""Constructs _System from a file containing Matpower, PTI, or JSON data."""
function _System(file::String, ts_folder::String; kwargs...)
    ps_dict = parsestandardfiles(file,ts_folder; kwargs...)
    buses, generators, storage, branches, loads, loadZones, shunts, services =
        ps_dict2ps_struct(ps_dict)

    return _System(buses, generators, loads, branches, storage, ps_dict["baseMVA"];
                  kwargs...);
end

# - Assign Forecast to _System Struct

"""
Args:
    A _System struct
    A :Symbol=>Array{ <: Forecast,1} Pair denoting the forecast name and array of device forecasts
Returns:
    A _System struct with a modified forecasts field
"""
function add_forecast!(sys::_System,fc::Pair{Symbol,Array{Forecast,1}})
    sys.forecasts[fc.first] = fc.second
end

"""
    System

    A power system defined by fields for basepower, components, and forecasts.

    # Constructor
    ```julia
    System(buses, generators, loads, branches, storage, basepower, forecasts, services, annex; kwargs...)
    System(buses, generators, loads, basepower; kwargs...)
    System(ps_dict; kwargs...)
    System(file, ts_folder; kwargs...)
    System(; kwargs...)
    ```

    # Arguments

    * `buses`::Vector{Bus} : an array of buses
    * `generators`::Vector{Generator} : an array of generators of (possibly) different types
    * `loads`::Vector{ElectricLoad} : an array of load specifications that includes timing of the loads
    * `branches`::Union{Nothing, Vector{Branch}} : an array of branches; may be `nothing`
    * `storage`::Union{Nothing, Vector{Storage}} : an array of storage devices; may be `nothing`
    * `basepower`::Float64 : the base power value for the system 
    * `ps_dict`::Dict{String,Any} : the dictionary object containing System data
    * `forecasts`::Union{Nothing, SystemForecasts} : dictionary of forecasts
    * `services`::Union{Nothing, Vector{ <: Service}} : an array of services; may be `nothing`
    * `file`::String, `ts_folder`::String : the filename and foldername that contain the System data

    # Keyword arguments

    * `runchecks`::Bool : run available checks on input fields
    DOCTODO: any other keyword arguments? genmap_file, REGEX_FILE
"""
struct System <: PowerSystemType
    components::Dict{DataType, Vector{<:Component}}    # Contains arrays of concrete types.
    forecasts::Union{Nothing, SystemForecasts}
    basepower::Float64                                 # [MVA]
    internal::PowerSystemInternal
end

function ConcreteSystem(components, forecasts, basepower)
    return ConcreteSystem(components, forecasts, basepower, PowerSystemInternal())
end

function System(sys::_System)
    components = Dict{DataType, Vector{<:Component}}()
    concrete_sys = System(components, sys.forecasts, sys.basepower)

    for field in (:buses, :loads)
        for obj in getfield(sys, field)
            add_component!(concrete_sys, obj)
        end
    end

    for field in (:thermal, :renewable, :hydro)
        generators = getfield(sys.generators, field)
        if !isnothing(generators)
            for gen in generators
                add_component!(concrete_sys, gen)
            end
        end
    end

    for field in (:branches, :storage, :services)
        objs = getfield(sys, field)
        if !isnothing(objs)
            for obj in objs
                add_component!(concrete_sys, obj)
            end
        end
    end

    load_zones = isnothing(sys.annex) ? nothing : get(sys.annex, :LoadZones, nothing)
    if !isnothing(load_zones)
        for lz in load_zones
            add_component!(concrete_sys, lz)
        end
    end

    for (key, value) in concrete_sys.components
        @debug "components: $(string(key)): count=$(string(length(value)))"
    end

    return concrete_sys
end

<<<<<<< HEAD

"""Primary System constructor. Funnel point for all other outer constructors."""
function System(buses::Vector{Bus},
                generators::Vector{<:Generator},
                loads::Vector{<:ElectricLoad},
                branches::Union{Nothing, Vector{<:Branch}},
                storage::Union{Nothing, Vector{<:Storage}},
                basepower::Float64,
                forecasts::Union{Nothing, SystemForecasts},
                services::Union{Nothing, Vector{ <: Service}},
                annex::Union{Nothing,Dict}; kwargs...)

    
    _sys = _System(buses, generators, loads, branches, storage, basepower, forecasts, services, annex; kwargs...)
    return System(_sys)
end

"""System constructor without nothing-able arguments."""
function System(buses::Vector{Bus},
                generators::Vector{<:Generator},
                loads::Vector{<:ElectricLoad},
                basepower::Float64; kwargs...)

    
    return System(buses, generators, loads, nothing, nothing, basepower, nothing, nothing, nothing; kwargs...)
end

"""Constructs System with default values."""
function System(; buses=[Bus()],
                generators=[ThermalDispatch(), RenewableFix()],
                loads=[PowerLoad()],
                branches=nothing,
                storage=nothing,
                basepower=100.0,
                forecasts = nothing,
                services = nothing,
                annex = nothing,
                kwargs...)
    return System(buses, generators, loads, branches, storage, basepower, forecasts, services, annex; kwargs...)
end

"""Constructs System from a ps_dict."""
function System(ps_dict::Dict{String,Any}; kwargs...)
    buses, generators, storage, branches, loads, loadZones, shunts, forecasts, services =
        ps_dict2ps_struct(ps_dict)

    return System(buses, generators, loads, branches, storage, ps_dict["baseMVA"],
                  forecasts, services, Dict(:LoadZones=>loadZones);
                  kwargs...);
end

"""Constructs System from a file containing Matpower, PTI, or JSON data."""
function System(file::String, ts_folder::String; kwargs...)
    ps_dict = parsestandardfiles(file,ts_folder; kwargs...)
    buses, generators, storage, branches, loads, loadZones, shunts, services =
        ps_dict2ps_struct(ps_dict)

    return System(buses, generators, loads, branches, storage, ps_dict["baseMVA"];
                  kwargs...);
=======
"""Constructs a ConcreteSystem from a JSON file."""
function ConcreteSystem(filename::String)
    return from_json(ConcreteSystem, filename)
end

"""Deserializes a ConcreteSystem from String or IO."""
function from_json(io::Union{IO, String}, ::Type{ConcreteSystem})
    components = Dict{DataType, Vector{<: Component}}()
    raw = JSON2.read(io, NamedTuple)

    names_and_types = [(x, getfield(PowerSystems, Symbol(strip_module_names(string(x)))))
                        for x in fieldnames(typeof(raw.components))]

    # Deserialize each component into the correct type.
    # JSON versions of Service and Deterministic objects have UUIDs for components instead
    # of actual components, so they have to be skipped on the first pass.
    for (name, component_type) in names_and_types
        components[component_type] = Vector{component_type}()
        if component_type <: Service
            continue
        end

        for component in getfield(raw.components, name)
            obj = convert_type(component_type, component)
            push!(components[component_type], obj)
        end
    end

    forecasts = SystemForecasts()
    forecast_names = fieldnames(typeof(raw.forecasts))
    for name in forecast_names
        forecasts[name] = Vector{Forecast}()
        for forecast in getfield(raw.forecasts, name)
            # Infer Deterministic structs by the presence of the field component.
            if !(:component in fieldnames(typeof(forecast)))
                push!(forecasts[name], convert_type(getfield(PowerSystems, name)))
            end
        end
    end

    sys = ConcreteSystem(components, forecasts, float(raw.basepower))

    # Service objects actually have Device instances, but Forecasts have Components. Since
    # we are sharing the dict, use the higher-level type.
    iter = get_components(Component, sys)
    components = LazyDictFromIterator(Base.UUID, Component, iter, get_uuid)
    for (name, component_type) in names_and_types
        if component_type <: Service
            for component in getfield(raw.components, name)
                push!(sys.components[component_type],
                      convert_type(component_type, component, components))
            end
        end
    end

    # Services have been added; reset the iterator to make sure we find them.
    replace_iterator(components, get_components(Component, sys))
    for name in forecast_names
        for forecast in getfield(raw.forecasts, name)
            if :component in fieldnames(typeof(forecast))
                push!(sys.forecasts[name],
                      convert_type(Deterministic, forecast, components))
            end
        end
    end

    return sys
>>>>>>> b2a95d87
end

"""Adds a component to the system."""
function add_component!(sys::System, component::T) where T <: Component
    if !isconcretetype(T)
        error("add_component! only accepts concrete types")
    end

    if !haskey(sys.components, T)
        sys.components[T] = Vector{T}()
    end

    push!(sys.components[T], component)
    return nothing
end

"""
Args:
    A System struct
    A :Symbol=>Array{ <: Forecast,1} Pair denoting the forecast name and array of device forecasts
Returns:
    A System struct with a modified forecasts field
"""
function add_forecast!(sys::System,fc::Pair{Symbol,Array{Forecast,1}})
    sys.forecasts[fc.first] = fc.second
end

# TODO: implement methods to remove components and forecasts. In order to do this we will
# need each PowerSystemType to store a UUID.
# GitHub issue #203

# Const Definitions


"""Defines the Iterator to contain variables of type Component.
"""
const ComponentIterator{T} = Base.Iterators.Flatten{Vector{Vector{T}}} where {T <: Component}

"""Returns a ComponentIterator{T} from the System. T can be concrete or abstract.

# Examples
```julia
devices = PowerSystems.get_components(ThermalDispatch, system)
generators = PowerSystems.get_components(Generator, system)
```
"""
function get_components(::Type{T}, sys::System)::ComponentIterator{T} where {T <: Component}
    if isconcretetype(T)
        components = get(sys.components, T, nothing)
        if isnothing(components)
            return ComponentIterator{T}(Vector{T}())
        else
            return ComponentIterator{T}([components])
        end
    else
        types = [x for x in get_all_concrete_subtypes(T) if haskey(sys.components, x)]
        return ComponentIterator{T}([sys.components[x] for x in types])
    end
end

"""Shows the component types and counts in a table."""
function Base.summary(io::IO, sys::System)
    counts = Dict{String, Int}()

    rows = []
    for (subtype, values) in sys.components
        type_str = strip_module_names(string(subtype))
        counts[type_str] = length(values)
        parents = [strip_module_names(string(x)) for x in supertypes(subtype)]
        row = (ConcreteType=type_str,
               SuperTypes=join(parents, " <: "),
               Count=length(values))
        push!(rows, row)
    end

    sort!(rows, by = x -> x.ConcreteType)

    #df = DataFrames.DataFrame(rows)
    print(io, "This is currently broken")
end

function compare_values(x::ConcreteSystem, y::ConcreteSystem)::Bool
    match = true
    for key in keys(x.components)
        if !compare_values(x.components[key], y.components[key])
            @debug "ConcreteSystem components do not match"
            match = false
        end
    end

    if !compare_values(x.forecasts, y.forecasts)
        @debug "ConcreteSystem forecasts do not match"
        match = false
    end

    if x.basepower != y.basepower
        @debug "basepower does not match" x.basepower y.basepower
        match = false
    end

    return match
end<|MERGE_RESOLUTION|>--- conflicted
+++ resolved
@@ -154,8 +154,8 @@
     internal::PowerSystemInternal
 end
 
-function ConcreteSystem(components, forecasts, basepower)
-    return ConcreteSystem(components, forecasts, basepower, PowerSystemInternal())
+function System(components, forecasts, basepower)
+    return System(components, forecasts, basepower, PowerSystemInternal())
 end
 
 function System(sys::_System)
@@ -200,7 +200,6 @@
     return concrete_sys
 end
 
-<<<<<<< HEAD
 
 """Primary System constructor. Funnel point for all other outer constructors."""
 function System(buses::Vector{Bus},
@@ -260,14 +259,15 @@
 
     return System(buses, generators, loads, branches, storage, ps_dict["baseMVA"];
                   kwargs...);
-=======
-"""Constructs a ConcreteSystem from a JSON file."""
-function ConcreteSystem(filename::String)
-    return from_json(ConcreteSystem, filename)
-end
-
-"""Deserializes a ConcreteSystem from String or IO."""
-function from_json(io::Union{IO, String}, ::Type{ConcreteSystem})
+end
+
+"""Constructs a System from a JSON file."""
+function System(filename::String)
+    return from_json(System, filename)
+end
+
+"""Deserializes a System from String or IO."""
+function from_json(io::Union{IO, String}, ::Type{System})
     components = Dict{DataType, Vector{<: Component}}()
     raw = JSON2.read(io, NamedTuple)
 
@@ -301,7 +301,7 @@
         end
     end
 
-    sys = ConcreteSystem(components, forecasts, float(raw.basepower))
+    sys = System(components, forecasts, float(raw.basepower))
 
     # Service objects actually have Device instances, but Forecasts have Components. Since
     # we are sharing the dict, use the higher-level type.
@@ -328,7 +328,6 @@
     end
 
     return sys
->>>>>>> b2a95d87
 end
 
 """Adds a component to the system."""
@@ -410,17 +409,17 @@
     print(io, "This is currently broken")
 end
 
-function compare_values(x::ConcreteSystem, y::ConcreteSystem)::Bool
+function compare_values(x::System, y::System)::Bool
     match = true
     for key in keys(x.components)
         if !compare_values(x.components[key], y.components[key])
-            @debug "ConcreteSystem components do not match"
+            @debug "System components do not match"
             match = false
         end
     end
 
     if !compare_values(x.forecasts, y.forecasts)
-        @debug "ConcreteSystem forecasts do not match"
+        @debug "System forecasts do not match"
         match = false
     end
 
