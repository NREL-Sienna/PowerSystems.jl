--- conflicted
+++ resolved
@@ -160,12 +160,8 @@
 
 function System(sys::_System)
     components = Dict{DataType, Vector{<:Component}}()
-<<<<<<< HEAD
     forecasts = isnothing(sys.forecasts) ? nothing : SystemForecasts()
-    concrete_sys = ConcreteSystem(components, forecasts, sys.basepower)
-=======
-    concrete_sys = System(components, sys.forecasts, sys.basepower)
->>>>>>> ee1eac34
+    concrete_sys = System(components, forecasts, sys.basepower)
 
     for field in (:buses, :loads)
         for obj in getfield(sys, field)
@@ -297,23 +293,7 @@
         end
     end
 
-<<<<<<< HEAD
-    sys = ConcreteSystem(components, SystemForecasts(), float(raw.basepower))
-=======
-    forecasts = SystemForecasts()
-    forecast_names = fieldnames(typeof(raw.forecasts))
-    for name in forecast_names
-        forecasts[name] = Vector{Forecast}()
-        for forecast in getfield(raw.forecasts, name)
-            # Infer Deterministic structs by the presence of the field component.
-            if !(:component in fieldnames(typeof(forecast)))
-                push!(forecasts[name], convert_type(getfield(PowerSystems, name)))
-            end
-        end
-    end
-
     sys = System(components, forecasts, float(raw.basepower))
->>>>>>> ee1eac34
 
     # Service objects actually have Device instances, but Forecasts have Components. Since
     # we are sharing the dict, use the higher-level type.
@@ -350,19 +330,18 @@
 end
 
 """
-<<<<<<< HEAD
-    add_forecasts!(sys::ConcreteSystem, forecasts)
+    add_forecasts!(sys::System, forecasts)
 
 Add forecasts to the system.
 
 # Arguments
-- `sys::ConcreteSystem`: system
+- `sys::System`: system
 - `forecasts`: iterable (array, iterator, etc.) of Forecast values
 
 Throws DataFormatError if a component-label pair is not unique within a forecast array.
 
 """
-function add_forecasts!(sys::ConcreteSystem, forecasts)
+function add_forecasts!(sys::System, forecasts)
     for forecast in forecasts
         _add_forecast!(sys.forecasts, forecast)
     end
@@ -407,24 +386,24 @@
 end
 
 """
-    get_forecast_issue_times(sys::ConcreteSystem)
+    get_forecast_issue_times(sys::System)
 
 Return an iterator to the forecast IssueTime values stored in the System.
 
 """
-function get_forecast_issue_times(sys::ConcreteSystem)
+function get_forecast_issue_times(sys::System)
     return keys(sys.forecasts)
 end
 
 """
-    get_forecasts(sys::ConcreteSystem, issue_time::IssueTime)
+    get_forecasts(sys::System, issue_time::IssueTime)
 
 Return an iterator to the forecasts for the given IssueTime stored in the System.
 
 Throws InvalidParameter if the System does not have issue_time stored.
 
 """
-function get_forecasts(sys::ConcreteSystem, issue_time::IssueTime)
+function get_forecasts(sys::System, issue_time::IssueTime)
     if !haskey(sys.forecasts, issue_time)
         throw(InvalidParameter("forecast issue_time {issue_time} does not exist"))
     end
@@ -434,7 +413,7 @@
 
 """
     get_forecasts(
-                  sys::ConcreteSystem,
+                  sys::System,
                   issue_time::IssueTime,
                   components_iterator,
                   label::Union{String, Nothing}=nothing,
@@ -442,7 +421,7 @@
                  )::Vector{Forecast}
 
 # Arguments
-- `sys::ConcreteSystem`: system
+- `sys::System`: system
 - `issue_time::IssueTime`: time designator for the forecast; see [`get_issue_time`](@ref)
 - `components_iter`: iterable (array, iterator, etc.) of Component values
 - `label::Union{String, Nothing}`: forecast label or nothing
@@ -454,7 +433,7 @@
 a component.
 """
 function get_forecasts(
-                       sys::ConcreteSystem,
+                       sys::System,
                        issue_time::IssueTime,
                        components_iterator,
                        label::Union{String, Nothing}=nothing,
@@ -490,13 +469,13 @@
 end
 
 """
-    remove_forecast(sys::ConcreteSystem, forecast::Forecast)
+    remove_forecast(sys::System, forecast::Forecast)
 
 Remove the forecat from the system.
 
 Throws InvalidParameter if the forecast is not stored.
 """
-function remove_forecast!(sys::ConcreteSystem, forecast::Forecast)
+function remove_forecast!(sys::System, forecast::Forecast)
     issue_time = get_issue_time(forecast)
 
     if !haskey(sys.forecasts, issue_time)
@@ -512,16 +491,6 @@
     end
 
     throw(InvalidParameter("Forecast not found: $(forecast.label)"))
-=======
-Args:
-    A System struct
-    A :Symbol=>Array{ <: Forecast,1} Pair denoting the forecast name and array of device forecasts
-Returns:
-    A System struct with a modified forecasts field
-"""
-function add_forecast!(sys::System,fc::Pair{Symbol,Array{Forecast,1}})
-    sys.forecasts[fc.first] = fc.second
->>>>>>> ee1eac34
 end
 
 # TODO: implement methods to remove components. In order to do this we will
