--- conflicted
+++ resolved
@@ -33,91 +33,43 @@
 DOCTODO: any other keyword arguments? genmap_file, REGEX_FILE
 
 """
-<<<<<<< HEAD
 struct System <: PowerSystemType
     # DOCTODO docs for System fields are currently not working, JJS 1/15/19
     buses::Vector{Bus}
-=======
-struct PowerSystem{L <: ElectricLoad,
-                   B <: Union{Nothing,Array{ <: Branch,1}},
-                   S <: Union{Nothing,Array{ <: Storage,1}},
-                   V <: Union{Nothing,Array{ <: Service,1}},
-                   F <: Union{Nothing,Dict{Symbol,Array{C,1} where C <: Forecast}}
-                   }
-    # DOCTODO docs for PowerSystem fields are currently not working, JJS 1/15/19
-    """
-    docstrings for buses field
-    """
-    buses::Array{Bus,1}
->>>>>>> 1890d8ec
     generators::GenClasses
     loads::Vector{<:ElectricLoad}
     branches::Union{Nothing, Vector{<:Branch}}
     storage::Union{Nothing, Vector{<:Storage}}
     basepower::Float64 # [MVA]
-    forecasts::F
-    services::V
+    forecasts::Union{Nothing, Dict{Symbol, Vector{ <: Forecast}}}
+    services::Union{Nothing, Vector{ <: Service}}
     annex::Union{Nothing,Dict{Any,Any}}
 
-<<<<<<< HEAD
     function System(buses, generators, loads, branches, storage_devices, basepower,
-                    time_periods; kwargs...)
+                    forecasts, services, annex; kwargs...)
 
         sys = new(buses, generators, loads, branches, storage_devices, basepower,
-                  time_periods)
+                    forecasts, services, annex)
 
         # TODO Default validate to true once validation code is written.
         if get(kwargs, :validate, false) && !validate(sys)
             error("System is not valid")
         end
-=======
-    function PowerSystem(buses::Array{Bus,1},
-                        generators::Array{G,1},
-                        loads::Array{L,1},
-                        branches::Nothing,
-                        storage::Nothing,
-                        basepower::Float64,
-                        forecasts::F,
-                        services::V,
-                        annex::Union{Nothing,Dict{Any,Any}}; kwargs...) where {G <: Generator, 
-                                                                                L <: ElectricLoad,
-                                                                                V <: Union{Nothing,Vector{ <: Service,}},
-                                                                                F <: Union{Nothing,Dict{Symbol,Vector{<: Forecast}}}}
-        
-        sources = genclassifier(generators);
-        runchecks = in(:runchecks, keys(kwargs)) ? kwargs[:runchecks] : true
-        
-        if runchecks
-                if ! ( isnothing(forecasts) || isempty(forecasts) )
-                        for (k,f) in forecasts
-                                checkramp!(generators, minimumtimestep(f)) # TODO: I think this should be removed
-                        end
-                        timeseriescheckforecast(forecasts)
-                end
-        end
-        new{L, Nothing, Nothing, V, F}(buses,
-                                 sources,
-                                 loads,
-                                 nothing,
-                                 nothing,
-                                 basepower,
-                                 forecasts,
-                                 services,
-                                 annex)
->>>>>>> 1890d8ec
 
         return sys
     end
 end
 
-<<<<<<< HEAD
 """Primary System constructor. Funnel point for all other outer constructors."""
 function System(buses::Vector{Bus},
                 generators::Vector{<:Generator},
                 loads::Vector{<:ElectricLoad},
                 branches::Union{Nothing, Vector{<:Branch}},
                 storage::Union{Nothing, Vector{<:Storage}},
-                basepower::Float64; kwargs...)
+                basepower::Float64,
+                forecasts::Union{Nothing, Dict{Symbol, Vector{ <: Forecast}}}
+                services::Union{Nothing, Vector{ <: Service}}
+                annex::Union{Nothing,Dict{Any,Any}}; kwargs...)
     runchecks = in(:runchecks, keys(kwargs)) ? kwargs[:runchecks] : true
     if runchecks
         slackbuscheck(buses)
@@ -128,20 +80,10 @@
         end
 
         pvbuscheck(buses, generators)
-        generators = checkramp(generators, minimumtimestep(loads))
-    end
-
-    time_periods = timeseriescheckload(loads)
-
-    # This constructor receives an array of Generator structs. It separates them by category
-    # in GenClasses.
-    gen_classes = genclassifier(generators)
-    if !isnothing(gen_classes.renewable)
-        timeserieschecksources(gen_classes.renewable, time_periods)
-    end
-
-    if !isnothing(gen_classes.hydro)
-        timeserieschecksources(gen_classes.hydro, time_periods)
+    end
+
+    if ! ( isnothing(forecasts) || isempty(forecasts) )
+        timeseriescheckforecast(forecasts)
     end
 
     return System(buses, gen_classes, loads, branches, storage, basepower, time_periods;
@@ -203,48 +145,6 @@
     return System(buses, generators, loads, branches, storage, ps_dict["baseMVA"];
                   kwargs...);
 end
-=======
-    function PowerSystem(buses::Array{Bus,1},
-                        generators::Array{G,1},
-                        loads::Array{L,1},
-                        branches::B,
-                        storage::Nothing,
-                        basepower::Float64,
-                        forecasts::F,
-                        services::V,
-                        annex::Union{Nothing,Dict{Any,Any}}; kwargs...) where {G <: Generator, 
-                                                                                L <: ElectricLoad,
-                                                                                B <: Array{ <: Branch,1},
-                                                                                V <: Union{Nothing,Vector{ <: Service}},
-                                                                                F <: Union{Nothing,Dict{Symbol,Vector{ <: Forecast}}}}
-
-        sources = genclassifier(generators);
-        runchecks = in(:runchecks, keys(kwargs)) ? kwargs[:runchecks] : true
-        if runchecks
-                slackbuscheck(buses)
-                buscheck(buses)
-                pvbuscheck(buses, generators)
-                
-                if ! ( isnothing(forecasts) || isempty(forecasts) )
-                        for (k,f) in forecasts
-                                checkramp!(generators, minimumtimestep(f)) # TODO: I think this should be removed
-                        end
-                        timeseriescheckforecast(forecasts)
-                end
-                calculatethermallimits!(branches,basepower)
-                check_branches!(branches)
-        end
-
-        new{L, B, Nothing, V, F}(buses,
-                           sources,
-                           loads,
-                           branches,
-                           nothing,
-                           basepower,
-                           forecasts,
-                           services,
-                           annex)
->>>>>>> 1890d8ec
 
 """A System struct that stores all devices in arrays with concrete types.
 This is a temporary implementation that will allow consumers of PowerSystems to test the
@@ -263,7 +163,6 @@
         data[subtype] = Vector{subtype}()
     end
 
-<<<<<<< HEAD
     @debug "Created data keys" keys(data)
 
     for field in (:buses, :loads)
@@ -272,42 +171,6 @@
             push!(data[typeof(obj)], obj)
         end
     end
-=======
-    function PowerSystem(buses::Array{Bus,1},
-                        generators::Array{G,1},
-                        loads::Array{L,1},
-                        branches::Nothing,
-                        storage::S,
-                        basepower::Float64,
-                        forecasts::F,
-                        services::V,
-                        annex::Union{Nothing,Dict{Any,Any}}; kwargs...) where {G <: Generator, 
-                                                                                L <: ElectricLoad,
-                                                                                S <: Array{ <: Storage,1},
-                                                                                V <: Union{Nothing,Vector{ <: Service}},
-                                                                                F <: Union{Nothing,Dict{Symbol,Vector{ <: Forecast}}}}
-
-        sources = genclassifier(generators);
-        runchecks = in(:runchecks, keys(kwargs)) ? kwargs[:runchecks] : true
-        if runchecks
-                if ! ( isnothing(forecasts) || isempty(forecasts) )
-                        for (k,f) in forecasts
-                                checkramp!(generators, minimumtimestep(f)) # TODO: I think this should be removed
-                        end
-                        timeseriescheckforecast(forecasts)
-                end
-        end
-
-        new{L, Nothing, S, V, F}(buses,
-                           sources,
-                           loads,
-                           nothing,
-                           storage,
-                           basepower,
-                           forecasts,
-                           services,
-                           annex)
->>>>>>> 1890d8ec
 
     for field in (:thermal, :renewable, :hydro)
         generators = getfield(sys.generators, field)
@@ -318,7 +181,6 @@
         end
     end
 
-<<<<<<< HEAD
     for field in (:branches, :storage)
         objs = getfield(sys, field)
         if !isnothing(objs)
@@ -327,48 +189,6 @@
             end
         end
     end
-=======
-    function PowerSystem(buses::Array{Bus,1},
-                        generators::Array{G,1},
-                        loads::Array{L,1},
-                        branches::B,
-                        storage::S,
-                        basepower::Float64,
-                        forecasts::F,
-                        services::V,
-                        annex::Union{Nothing,Dict{Any,Any}}; kwargs...) where {G <: Generator, 
-                                                                                L <: ElectricLoad,
-                                                                                B <: Array{<:Branch,1},
-                                                                                S <: Array{ <: Storage,1},
-                                                                                V <: Union{Nothing,Vector{ <: Service}},
-                                                                                F <: Union{Nothing,Dict{Symbol,Vector{ <: Forecast}}}}
-        
-        sources = genclassifier(generators);
-        runchecks = in(:runchecks, keys(kwargs)) ? kwargs[:runchecks] : true
-        if runchecks
-                slackbuscheck(buses)
-                buscheck(buses)
-                pvbuscheck(buses, generators)
-                if ! ( isnothing(forecasts) || isempty(forecasts) )
-                        for (k,f) in forecasts
-                                checkramp!(generators, minimumtimestep(f)) # TODO: I think this should be removed
-                        end
-                        timeseriescheckforecast(forecasts)
-                end
-                calculatethermallimits!(branches,basepower)
-                check_branches!(branches)
-        end
-
-        new{L, B, S, V, F}(buses,
-                     sources,
-                     loads,
-                     branches,
-                     storage,
-                     basepower,
-                     forecasts,
-                     services,
-                     annex)
->>>>>>> 1890d8ec
 
     for (key, value) in data
         @debug "data: $(string(key)): count=$(string(length(value)))"
@@ -378,7 +198,6 @@
     return ConcreteSystem(data, components, sys.basepower)
 end
 
-<<<<<<< HEAD
 """Returns an array of components from the System. T must be a concrete type.
 
 # Example
@@ -497,59 +316,4 @@
 
     print(io, df)
     return nothing
-=======
-# DOCTODO JJS What is the purpose of this statement? OK, it looks like a
-# constructor to allow the arguments to be made as keyword arguments, with
-# defaults for those that are not provided. If so, this should be added to list
-# of constructors in the docstring above
-PowerSystem(; buses = [Bus()],
-            generators = [ThermalDispatch(), RenewableFix()],
-            loads = [ PowerLoad()],
-            branches =  nothing,
-            storage = nothing,
-            basepower = 1000.0,
-            forecasts = Dict{Symbol,Vector{ <: Forecast}}(),
-            services = nothing,
-            annex = nothing,
-            kwargs... ,
-        ) = PowerSystem(buses, generators, loads, branches, storage,  basepower, forecasts, services, annex; kwargs...)
-
-function PowerSystem(buses::Array{Bus,1},
-        generators::Array{G,1},
-        loads::Array{L,1},
-        branches::B,
-        storage::S,
-        basepower::Float64; kwargs...) where {G <: Generator, 
-                                                                L <: ElectricLoad,
-                                                                B <: Array{<:Branch,1},
-                                                                S <: Array{ <: Storage,1}}
-        return PowerSystem(buses,generators,loads,branches,storage,basepower, Dict{Symbol,Vector{ <: Forecast}}(),nothing,nothing; kwargs...)
-end
-
-function PowerSystem(buses::Array{Bus,1},
-        generators::Array{G,1},
-        loads::Array{L,1},
-        branches::B,
-        basepower::Float64; kwargs...) where {G <: Generator, 
-                                                                L <: ElectricLoad,
-                                                                B <: Array{<:Branch,1}}
-        return PowerSystem(buses,generators,loads,branches,nothing,basepower,Dict{Symbol,Vector{ <: Forecast}}(),nothing,nothing; kwargs...)
-end
-
-function PowerSystem(ps_dict::Dict{String,Any}; kwargs...)
-        Buses, Generators, Storage, Branches, Loads, LoadZones, Shunts, Services = ps_dict2ps_struct(ps_dict)
-        sys = PowerSystem(Buses, Generators,Loads,Branches,Storage,ps_dict["baseMVA"], Dict{Symbol,Vector{ <: Forecast}}(), Services, nothing; kwargs...);
-        return sys
-end
-
-function PowerSystem(file::String, ts_folder::String; kwargs...)
-
-        ps_dict = parsestandardfiles(file,ts_folder; kwargs...)
-        Buses, Generators, Storage, Branches, Loads, LoadZones, Shunts, Services = 
-            ps_dict2ps_struct(ps_dict)
-        sys = PowerSystem(Buses, Generators, Loads, Branches, Storage, ps_dict["baseMVA"], 
-            Dict{Symbol,Array{C,1} where C <: Forecast}(), Services, nothing; kwargs...);
-
-        return sys
->>>>>>> 1890d8ec
 end