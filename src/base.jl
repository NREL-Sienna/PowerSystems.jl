
const SKIP_PM_VALIDATION = false

const SYSTEM_KWARGS = Set((
    :branch_name_formatter,
    :bus_name_formatter,
    :config_path,
    :frequency,
    :gen_name_formatter,
    :generator_mapping,
    :internal,
    :load_name_formatter,
    :loadzone_name_formatter,
    :runchecks,
    :shunt_name_formatter,
    :time_series_directory,
    :time_series_in_memory,
    :time_series_read_only,
    :timeseries_metadata_file,
    :unit_system,
    :pm_data_corrections,
    :import_all,
    :enable_compression,
    :compression,
    :name,
    :description,
))

# This will be used in the future to handle serialization changes.
const DATA_FORMAT_VERSION = "4.0.0"

mutable struct SystemMetadata <: IS.InfrastructureSystemsType
    name::Union{Nothing, String}
    description::Union{Nothing, String}
end

"""
A power system

`System` is the main data container in PowerSystems.jl, including basic metadata (base
power, frequency), components (network topology, loads, generators, and services), and
time series data.

```julia
System(base_power)
System(base_power, buses, components...)
System(base_power, buses, generators, loads, branches, storage, services; kwargs...)
System(base_power, buses, generators, loads; kwargs...)
System(file; kwargs...)
System(; buses, generators, loads, branches, storage, base_power, services, kwargs...)
System(; kwargs...)
```

# Arguments
- `base_power::Float64`: the base power value for the system
- `buses::Vector{ACBus}`: an array of buses
- `components...`: Each element (e.g., `buses`, `generators`, ...) must be an iterable
    containing subtypes of `Component`.

# Keyword arguments
- `ext::Dict`: Contains user-defined parameters. Should only contain standard types.
- `frequency::Float64`: (default = 60.0) Operating frequency (Hz)
- `runchecks::Bool`: Run available checks on input fields and when add_component! is called.
  Throws InvalidValue if an error is found.
- `time_series_in_memory::Bool=false`: Store time series data in memory instead of HDF5.
- `time_series_directory::Union{Nothing, String}`: Directory for the time series HDF5 file.
    Defaults to the tmp file system
- `enable_compression::Bool=false`: Enable compression of time series data in HDF5.
- `compression::CompressionSettings`: Allows customization of HDF5 compression settings.
- `config_path::String`: specify path to validation config file
- `unit_system::String`: (Default = `"SYSTEM_BASE"`) Set the unit system for
    [per-unitization](@ref per_unit) while getting and setting data (`"SYSTEM_BASE"`,
        `"DEVICE_BASE"`, or `"NATURAL_UNITS"`)

By default, time series data is stored in an HDF5 file in the tmp file system to prevent
large datasets from overwhelming system memory (see [Data Storage](@ref)). 
**If the system's time series
data will be larger than the amount of tmp space available**, use the
`time_series_directory` parameter to change its location.
You can also override the location by setting the environment
variable `SIENNA_TIME_SERIES_DIRECTORY` to another directory.

HDF5 compression is not enabled by default, but you can enable
it with `enable_compression` to get significant storage savings at the cost of CPU time.
[`CompressionSettings`](@ref) can be used to customize the HDF5 compression.

If you know that your dataset will fit in your computer's memory, then you can increase
performance by storing it in memory with `time_series_in_memory`.

# Examples
```julia
sys = System(100.0; enable_compression = true)
sys = System(100.0; compression = CompressionSettings(
    enabled = true,
    type = CompressionTypes.DEFLATE,  # BLOSC is also supported
    level = 3,
    shuffle = true)
)
sys = System(100.0; time_series_in_memory = true)
```
"""
mutable struct System <: IS.InfrastructureSystemsType
    data::IS.SystemData
    frequency::Float64 # [Hz]
    bus_numbers::Set{Int}
    runchecks::Base.RefValue{Bool}
    units_settings::SystemUnitsSettings
    time_series_directory::Union{Nothing, String}
    metadata::SystemMetadata
    internal::IS.InfrastructureSystemsInternal

    function System(
        data,
        units_settings::SystemUnitsSettings,
        internal::IS.InfrastructureSystemsInternal;
        runchecks = true,
        frequency = DEFAULT_SYSTEM_FREQUENCY,
        time_series_directory = nothing,
        name = nothing,
        description = nothing,
        kwargs...,
    )
        # Note to devs: if you add parameters to kwargs then consider whether they need
        # special handling in the deserialization function in this file.
        # See deserialize for System.

        # Implement a strict check here to make sure that SYSTEM_KWARGS can be used
        # elsewhere.
        unsupported = setdiff(keys(kwargs), SYSTEM_KWARGS)
        !isempty(unsupported) && error("Unsupported kwargs = $unsupported")
        if !isnothing(get(kwargs, :unit_system, nothing))
            @warn(
                "unit_system kwarg ignored. The value in SystemUnitsSetting takes precedence"
            )
        end
        bus_numbers = Set{Int}()
        return new(
            data,
            frequency,
            bus_numbers,
            Base.RefValue{Bool}(runchecks),
            units_settings,
            time_series_directory,
            SystemMetadata(name, description),
            internal,
        )
    end
end

function System(data, base_power::Number, internal; kwargs...)
    unit_system_ = get(kwargs, :unit_system, "SYSTEM_BASE")
    unit_system = UNIT_SYSTEM_MAPPING[unit_system_]
    units_settings = SystemUnitsSettings(base_power, unit_system)
    return System(data, units_settings, internal; kwargs...)
end

"""Construct an empty `System`. Useful for building a System while parsing raw data."""
function System(base_power::Number; kwargs...)
    return System(_create_system_data_from_kwargs(; kwargs...), base_power; kwargs...)
end

"""Construct a `System` from `InfrastructureSystems.SystemData`"""
function System(
    data,
    base_power::Number;
    internal = IS.InfrastructureSystemsInternal(),
    kwargs...,
)
    return System(data, base_power, internal; kwargs...)
end

"""
System constructor when components are constructed externally.
"""
function System(base_power::Float64, buses::Vector{ACBus}, components...; kwargs...)
    data = _create_system_data_from_kwargs(; kwargs...)
    sys = System(data, base_power; kwargs...)

    for bus in buses
        add_component!(sys, bus)
    end

    for component in Iterators.flatten(components)
        add_component!(sys, component)
    end

    if get(kwargs, :runchecks, true)
        check(sys)
    end

    return sys
end

"""Constructs a non-functional System for demo purposes."""
function System(
    ::Nothing;
    buses = [
        ACBus(;
            number = 0,
            name = "init",
            bustype = ACBusTypes.REF,
            angle = 0.0,
            magnitude = 0.0,
            voltage_limits = (min = 0.0, max = 0.0),
            base_voltage = nothing,
            area = nothing,
            load_zone = nothing,
            ext = Dict{String, Any}(),
        ),
    ],
    generators = [ThermalStandard(nothing), RenewableNonDispatch(nothing)],
    loads = [PowerLoad(nothing)],
    branches = nothing,
    storage = nothing,
    base_power::Float64 = 100.0,
    services = nothing,
    kwargs...,
)
    for component in Iterators.flatten((generators, loads))
        if get_name(component) == "init"
            set_bus!(component, first(buses))
        end
    end
    _services = isnothing(services) ? [] : services
    _branches = isnothing(branches) ? [] : branches
    _storage = isnothing(storage) ? [] : storage
    return System(
        base_power,
        buses,
        generators,
        loads,
        _branches,
        _storage,
        _services;
        kwargs...,
    )
end

"""Constructs a System from a file path ending with .m, .RAW, or .json

If the file is JSON then assign_new_uuids = true will generate new UUIDs for the system
and all components.
"""
function System(file_path::AbstractString; assign_new_uuids = false, kwargs...)
    ext = splitext(file_path)[2]
    if lowercase(ext) in [".m", ".raw"]
        pm_kwargs = Dict(k => v for (k, v) in kwargs if !in(k, SYSTEM_KWARGS))
        sys_kwargs = Dict(k => v for (k, v) in kwargs if in(k, SYSTEM_KWARGS))
        return System(PowerModelsData(file_path; pm_kwargs...); sys_kwargs...)
    elseif lowercase(ext) == ".json"
        unsupported = setdiff(keys(kwargs), SYSTEM_KWARGS)
        !isempty(unsupported) && error("Unsupported kwargs = $unsupported")
        runchecks = get(kwargs, :runchecks, true)
        time_series_read_only = get(kwargs, :time_series_read_only, false)
        time_series_directory = get(kwargs, :time_series_directory, nothing)
        config_path = get(kwargs, :config_path, POWER_SYSTEM_STRUCT_DESCRIPTOR_FILE)
        sys = deserialize(
            System,
            file_path;
            time_series_read_only = time_series_read_only,
            runchecks = runchecks,
            time_series_directory = time_series_directory,
            config_path = config_path,
        )
        _post_deserialize_handling(
            sys;
            runchecks = runchecks,
            assign_new_uuids = assign_new_uuids,
        )
        return sys
    else
        throw(DataFormatError("$file_path is not a supported file type"))
    end
end

"""
If assign_new_uuids = true, generate new UUIDs for the system and all components.

Warning: time series data is not restored by this method. If that is needed, use the normal
process to construct the system from a serialized JSON file instead, such as with
`System("sys.json")`.
"""
function IS.from_json(
    io::Union{IO, String},
    ::Type{System};
    runchecks = true,
    assign_new_uuids = false,
    kwargs...,
)
    data = JSON3.read(io, Dict)
    sys = from_dict(System, data; kwargs...)
    _post_deserialize_handling(
        sys;
        runchecks = runchecks,
        assign_new_uuids = assign_new_uuids,
    )
    return sys
end

function _post_deserialize_handling(sys::System; runchecks = true, assign_new_uuids = false)
    runchecks && check(sys)
    if assign_new_uuids
        IS.assign_new_uuid!(sys)
        for component in get_components(Component, sys)
            IS.assign_new_uuid!(sys, component)
        end
        for component in
            IS.get_masked_components(InfrastructureSystemsComponent, sys.data)
            IS.assign_new_uuid!(sys, component)
        end
        # Note: this does not change UUIDs for time series data because they are
        # shared with components.
    end
end

"""
Parse static and dynamic data directly from PSS/e text files. Automatically generates
all the relationships between the available dynamic injection models and the static counterpart

Each dictionary indexed by id contains a vector with 5 of its components:
* Machine
* Shaft
* AVR
* TurbineGov
* PSS

Files must be parsed from a .raw file (PTI data format) and a .dyr file.

## Examples:
```julia
raw_file = "Example.raw"
dyr_file = "Example.dyr"
sys = System(raw_file, dyr_file)
```

"""
function System(sys_file::AbstractString, dyr_file::AbstractString; kwargs...)
    ext = splitext(sys_file)[2]
    if lowercase(ext) in [".raw"]
        pm_kwargs = Dict(k => v for (k, v) in kwargs if !in(k, SYSTEM_KWARGS))
        sys = System(PowerModelsData(sys_file; pm_kwargs...); kwargs...)
    else
        throw(DataFormatError("$sys_file is not a .raw file type"))
    end
    bus_dict_gen = _parse_dyr_components(dyr_file)
    add_dyn_injectors!(sys, bus_dict_gen)
    return sys
end

"""
Construct a System from a subsystem of an existing system.
"""
function from_subsystem(sys::System, subsystem::AbstractString; runchecks = true)
    if !in(subsystem, get_subsystems(sys))
        error("subsystem = $subsystem is not stored")
    end

    # It would be faster to create an empty system and then populate it with
    # deep copies of each component in the subsystem. It would also result in a "clean" HDF5
    # file (the result here will have deleted entries that need to repacked through
    # serialization/de-serialization). That is not implemented because
    # 1. The performance loss should not be too large.
    # 2. We haven't yet implemented deepcopy(Component).
    # 3. There is extra code complexity in adding copied components in the correct order
    #    as well as copying time series data.
    new_sys = deepcopy(sys)
    filter_components_by_subsystem!(new_sys, subsystem; runchecks = runchecks)

    IS.assign_new_uuid!(new_sys)
    for component in get_components(Component, new_sys)
        IS.assign_new_uuid!(new_sys, component)
    end

    return new_sys
end

"""
Filter out all components that are not part of the subsystem.
"""
function filter_components_by_subsystem!(
    sys::System,
    subsystem::AbstractString;
    runchecks = true,
)
    component_uuids = get_component_uuids(sys, subsystem)
    for component in get_components(Component, sys)
        if !in(IS.get_uuid(component), component_uuids)
            remove_component!(sys, component)
        end
    end

    for component in IS.get_masked_components(Component, sys.data)
        if !in(IS.get_uuid(component), component_uuids)
            IS.remove_masked_component!(sys.data, component)
        end
    end

    if runchecks
        check(sys)
        check_components(sys)
    end
end

"""
Serializes a system to a JSON file and saves time series to an HDF5 file.

# Arguments
- `sys::System`: system
- `filename::AbstractString`: filename to write

# Keyword arguments
- `user_data::Union{Nothing, Dict} = nothing`: optional metadata to record
- `pretty::Bool = false`: whether to pretty-print the JSON
- `force::Bool = false`: whether to overwrite existing files
- `check::Bool = false`: whether to run system validation checks

Refer to [`check_component`](@ref) for exceptions thrown if `check = true`.
"""
function IS.to_json(
    sys::System,
    filename::AbstractString;
    user_data = nothing,
    pretty = false,
    force = false,
    runchecks = false,
)
    if runchecks
        check(sys)
        check_components(sys)
    end

    IS.prepare_for_serialization_to_file!(sys.data, filename; force = force)
    data = to_json(sys; pretty = pretty)
    open(filename, "w") do io
        write(io, data)
    end

    mfile = joinpath(dirname(filename), splitext(basename(filename))[1] * "_metadata.json")
    @info "Serialized System to $filename"
    _serialize_system_metadata_to_file(sys, mfile, user_data)
    return
end

function _serialize_system_metadata_to_file(sys::System, filename, user_data)
    name = get_name(sys)
    description = get_description(sys)
    resolutions = [x.value for x in get_time_series_resolutions(sys)]
    metadata = OrderedDict(
        "name" => isnothing(name) ? "" : name,
        "description" => isnothing(description) ? "" : description,
        "frequency" => sys.frequency,
        "time_series_resolutions_milliseconds" => resolutions,
        "component_counts" => IS.get_component_counts_by_type(sys.data),
        "time_series_counts" => IS.get_time_series_counts_by_type(sys.data),
    )
    if !isnothing(user_data)
        metadata["user_data"] = user_data
    end

    open(filename, "w") do io
        JSON3.pretty(io, metadata)
    end

    @info "Serialized System metadata to $filename"
end

IS.assign_new_uuid!(sys::System) = IS.assign_new_uuid_internal!(sys)

"""
Return the internal of the system
"""
IS.get_internal(sys::System) = sys.internal

"""
Return a user-modifiable dictionary to store extra information.
"""
get_ext(sys::System) = IS.get_ext(sys.internal)

"""
Return the system's base power.
"""
get_base_power(sys::System) = sys.units_settings.base_value

"""
Return the system's frequency.
"""
get_frequency(sys::System) = sys.frequency

"""
Clear any value stored in ext.
"""
clear_ext!(sys::System) = IS.clear_ext!(sys.internal)

"""
Return true if checks are enabled on the system.
"""
get_runchecks(sys::System) = sys.runchecks[]

"""
Enable or disable system checks.
Applies to component addition as well as overall system consistency.
"""
function set_runchecks!(sys::System, value::Bool)
    sys.runchecks[] = value
    @info "Set runchecks to $value"
end

function set_units_setting!(
    component::Component,
    settings::Union{SystemUnitsSettings, Nothing},
)
    set_units_info!(get_internal(component), settings)
    return
end

"""
Sets the units base for the getter functions on the devices. It modifies the behavior of all getter functions
"""
function set_units_base_system!(system::System, settings::String)
    set_units_base_system!(system::System, UNIT_SYSTEM_MAPPING[uppercase(settings)])
    return
end

function set_units_base_system!(system::System, settings::UnitSystem)
    if system.units_settings.unit_system != settings
        system.units_settings.unit_system = settings
        @info "Unit System changed to $settings"
    end
    return
end

"""
Get the system's [unit base](@ref per_unit))
"""
function get_units_base(system::System)
    return string(system.units_settings.unit_system)
end

function get_units_setting(component::T) where {T <: Component}
    return get_units_info(get_internal(component))
end

function has_units_setting(component::T) where {T <: Component}
    return !isnothing(get_units_setting(component))
end

"""
Set the name of the system.
"""
set_name!(sys::System, name::AbstractString) = sys.metadata.name = name

"""
Get the name of the system.
"""
get_name(sys::System) = sys.metadata.name

"""
Set the description of the system.
"""
set_description!(sys::System, description::AbstractString) =
    sys.metadata.description = description

"""
Get the description of the system.
"""
get_description(sys::System) = sys.metadata.description

"""
Add a component to the system.

A component cannot be added to more than one `System`.
Throws ArgumentError if the component's name is already stored for its concrete type.
Throws ArgumentError if any Component-specific rule is violated.
Throws InvalidValue if any of the component's field values are outside of defined valid
range.

# Examples
```julia
sys = System(100.0)

# Add a single component.
add_component!(sys, bus)

# Add many at once.
buses = [bus1, bus2, bus3]
generators = [gen1, gen2, gen3]
foreach(x -> add_component!(sys, x), Iterators.flatten((buses, generators)))
```

See also [`add_components!`](@ref).
"""
function add_component!(
    sys::System,
    component::T;
    skip_validation = false,
    kwargs...,
) where {T <: Component}
    set_units_setting!(component, sys.units_settings)
    @assert has_units_setting(component)

    check_topology(sys, component)
    check_component_addition(sys, component; kwargs...)

    deserialization_in_progress = _is_deserialization_in_progress(sys)
    if !deserialization_in_progress
        # Services are attached to devices at deserialization time.
        check_for_services_on_addition(sys, component)
    end

    skip_validation = _validate_or_skip!(sys, component, skip_validation)
    _kwargs = Dict(k => v for (k, v) in kwargs if k !== :static_injector)
    IS.add_component!(
        sys.data,
        component;
        allow_existing_time_series = deserialization_in_progress,
        skip_validation = skip_validation,
        _kwargs...,
    )

    if !deserialization_in_progress
        # Whatever this may change should have been validated above in
        # check_component_addition, so this should not fail.
        # Doesn't run at deserialization time because the changes made by this function
        # occurred when the original addition ran and do not apply to that scenario.
        handle_component_addition!(sys, component; kwargs...)
        # Special condition required to populate the bus numbers in the system after
    elseif component isa ACBus
        handle_component_addition!(sys, component; kwargs...)
    end

    return
end

"""
Add many components to the system at once.

A component cannot be added to more than one `System`.
Throws ArgumentError if the component's name is already stored for its concrete type.
Throws ArgumentError if any Component-specific rule is violated.
Throws InvalidValue if any of the component's field values are outside of defined valid
range.

# Examples
```julia
sys = System(100.0)

buses = [bus1, bus2, bus3]
generators = [gen1, gen2, gen3]
add_components!(sys, Iterators.flatten((buses, generators))
```
"""
function add_components!(sys::System, components)
    foreach(x -> add_component!(sys, x), components)
    return
end

"""
Add a dynamic injector to the system.

A component cannot be added to more than one `System`.
Throws ArgumentError if the name does not match the `static_injector` name.
Throws ArgumentError if the `static_injector` is not attached to the system.

All rules for the generic `add_component!` method also apply.
"""
function add_component!(
    sys::System,
    dyn_injector::DynamicInjection,
    static_injector::StaticInjection;
    kwargs...,
)
    add_component!(sys, dyn_injector; static_injector = static_injector, kwargs...)
    return
end

function _add_service!(
    sys::System,
    service::Service,
    contributing_devices;
    skip_validation = false,
    kwargs...,
)
    skip_validation = _validate_or_skip!(sys, service, skip_validation)
    for device in contributing_devices
        device_type = typeof(device)
        if !(device_type <: Device)
            throw(ArgumentError("contributing_devices must be of type Device"))
        end
        throw_if_not_attached(device, sys)
    end

    set_units_setting!(service, sys.units_settings)
    # Since this isn't atomic, order is important. Add to system before adding to devices.
    IS.add_component!(sys.data, service; skip_validation = skip_validation, kwargs...)

    for device in contributing_devices
        add_service_internal!(device, service)
    end
end

"""
Similar to [`add_component!`](@ref) but for services.

# Arguments
- `sys::System`: system
- `service::Service`: service to add
- `contributing_devices`: Must be an iterable of type Device
"""
function add_service!(sys::System, service::Service, contributing_devices; kwargs...)
    _add_service!(sys, service, contributing_devices; kwargs...)
    return
end

"""
Similar to [`add_component!`](@ref) but for services.

# Arguments
- `sys::System`: system
- `service::Service`: service to add
- `contributing_device::Device`: Valid Device
"""
function add_service!(sys::System, service::Service, contributing_device::Device; kwargs...)
    _add_service!(sys, service, [contributing_device]; kwargs...)
    return
end

"""
Similar to [`add_service!`](@ref) but for Service and Device already stored in the system.
Performs validation checks on the device and the system

# Arguments
- `device::Device`: Device
- `service::Service`: Service
- `sys::System`: system
"""
function add_service!(device::Device, service::Service, sys::System)
    throw_if_not_attached(service, sys)
    throw_if_not_attached(device, sys)
    add_service_internal!(device, service)
    return
end

"""
Similar to [`add_component!`](@ref) but for ConstantReserveGroup.

# Arguments
- `sys::System`: system
- `service::ConstantReserveGroup`: service to add
"""
function add_service!(
    sys::System,
    service::ConstantReserveGroup;
    skip_validation = false,
    kwargs...,
)
    skip_validation = _validate_or_skip!(sys, service, skip_validation)

    for _service in get_contributing_services(service)
        throw_if_not_attached(_service, sys)
    end

    set_units_setting!(service, sys.units_settings)
    IS.add_component!(sys.data, service; skip_validation = skip_validation, kwargs...)
    return
end

"""Set ConstantReserveGroup contributing_services with check"""
function set_contributing_services!(
    sys::System,
    service::ConstantReserveGroup,
    val::Vector{<:Service},
)
    for _service in val
        throw_if_not_attached(_service, sys)
    end
    service.contributing_services = val
    return
end

"""
Similar to [`add_component!`](@ref) but for ConstantReserveGroup.

# Arguments
- `sys::System`: system
- `service::ConstantReserveGroup`: service to add
- `contributing_services`: contributing services to the group
"""
function add_service!(
    sys::System,
    service::ConstantReserveGroup,
    contributing_services::Vector{<:Service};
    skip_validation = false,
    kwargs...,
)
    skip_validation = _validate_or_skip!(sys, service, skip_validation)
    set_contributing_services!(sys, service, contributing_services)

    set_units_setting!(service, sys.units_settings)
    IS.add_component!(sys.data, service; skip_validation = skip_validation, kwargs...)
    return
end

"""
Open the time series store for bulk additions or reads

This is recommended before calling `add_time_series!` many times because of the overhead
associated with opening and closing an HDF5 file.

This is not necessary for an in-memory time series store.

# Examples
```julia
# Assume there is a system with an array of Components and SingleTimeSeries
# stored in the variables components and single_time_series, respectively
open_time_series_store!(sys, "r+") do
    for (component, ts) in zip(components, single_time_series)
        add_time_series!(sys, component, ts)
    end
end
```
You can also use this function to make reads faster. Change the mode from `"r+"` to `"r"` to open
the file read-only.

See also: [`bulk_add_time_series!`](@ref)
"""
function open_time_series_store!(
    func::Function,
    sys::System,
    mode = "r",
    args...;
    kwargs...,
)
    IS.open_time_series_store!(func, sys.data, mode, args...; kwargs...)
end

"""
Add time series data from a metadata file or metadata descriptors.

# Arguments
- `sys::System`: system
- `metadata_file::AbstractString`: metadata file for timeseries
  that includes an array of IS.TimeSeriesFileMetadata instances or a vector.
- `resolution::DateTime.Period=nothing`: skip time series that don't match this resolution.
"""
function add_time_series!(sys::System, metadata_file::AbstractString; resolution = nothing)
    return IS.add_time_series_from_file_metadata!(
        sys.data,
        Component,
        metadata_file;
        resolution = resolution,
    )
end

"""
Add time series data from a metadata file or metadata descriptors.

# Arguments
- `sys::System`: system
- `timeseries_metadata::Vector{IS.TimeSeriesFileMetadata}`: metadata for timeseries
- `resolution::DateTime.Period=nothing`: skip time series that don't match this resolution.
"""
function add_time_series!(
    sys::System,
    file_metadata::Vector{IS.TimeSeriesFileMetadata};
    resolution = nothing,
)
    return IS.add_time_series_from_file_metadata!(
        sys.data,
        Component,
        file_metadata;
        resolution = resolution,
    )
end

function IS.add_time_series_from_file_metadata_internal!(
    data::IS.SystemData,
    ::Type{<:Component},
    cache::IS.TimeSeriesParsingCache,
    file_metadata::IS.TimeSeriesFileMetadata,
)
    associations = TimeSeriesAssociation[]
    IS.set_component!(file_metadata, data, PowerSystems)
    component = file_metadata.component
    if isnothing(component)
        return associations
    end

    ts = IS.make_time_series!(cache, file_metadata)
    if component isa AggregationTopology && file_metadata.scaling_factor_multiplier in
       ["get_max_active_power", "get_max_reactive_power"]
        uuids = Set{Base.UUID}()
        for bus in _get_buses(data, component)
            push!(uuids, IS.get_uuid(bus))
        end
        for _component in (
            load for load in IS.get_components(ElectricLoad, data) if
            IS.get_uuid(get_bus(load)) in uuids
        )
            file_metadata.component = _component
            if !IS.has_assignment(cache, file_metadata)
                IS.add_assignment!(cache, file_metadata)
                push!(associations, TimeSeriesAssociation(_component, ts))
            end
        end
        file_metadata.component = component
        orig_sf = file_metadata.scaling_factor_multiplier
        try
            file_metadata.scaling_factor_multiplier = replace(orig_sf, "max" => "peak")
            area_ts = IS.make_time_series!(cache, file_metadata)
            IS.add_assignment!(cache, file_metadata)
            push!(associations, TimeSeriesAssociation(component, area_ts))
        finally
            file_metadata.scaling_factor_multiplier = orig_sf
        end
    else
        push!(associations, TimeSeriesAssociation(component, ts))
        IS.add_assignment!(cache, file_metadata)
    end
    return associations
end

"""
Iterates over all components.

# Examples
```julia
for component in iterate_components(sys)
    @show component
end
```

See also: [`get_components`](@ref)
"""
function iterate_components(sys::System)
    return IS.iterate_components(sys.data)
end

"""
Remove all components from the system.
"""
function clear_components!(sys::System)
    return IS.clear_components!(sys.data)
end

"""
Remove all components of type T from the system.

Throws ArgumentError if the type is not stored.
"""
# the argument order in this function is un-julian and should be deprecated in 2.0
function remove_components!(::Type{T}, sys::System) where {T <: Component}
    return remove_components!(sys, T)
end

function remove_components!(sys::System, ::Type{T}) where {T <: Component}
    components = IS.remove_components!(T, sys.data)
    for component in components
        handle_component_removal!(sys, component)
    end
    return components
end

function remove_components!(
    filter_func::Function,
    sys::System,
    ::Type{T},
) where {T <: Component}
    components = collect(get_components(filter_func, T, sys))
    for component in components
        remove_component!(sys, component)
    end
    return components
end

"""
Set the name for a component that is attached to the system.
"""
set_name!(sys::System, component::Component, name::AbstractString) =
    set_name!(sys.data, component, name)

"""
Set the name of a component.

Throws an exception if the component is attached to a system.
"""
function set_name!(component::Component, name::AbstractString)
    # The units setting is nothing until the component is attached to the system.
    if get_units_setting(component) !== nothing
        # This is not allowed because components are stored in the system in a Dict
        # keyed by name.
        error(
            "The component is attached to a system. " *
            "Call set_name!(system, component, name) instead.",
        )
    end

    component.name = name
end

function clear_units!(component::Component)
    get_internal(component).units_info = nothing
    return
end

"""
Remove a component from the system by its value.

Throws ArgumentError if the component is not stored.
"""
function remove_component!(sys::System, component::T) where {T <: Component}
    check_component_removal(sys, component)
    IS.remove_component!(sys.data, component)
    handle_component_removal!(sys, component)
    return
end

"""
Throws ArgumentError if a PowerSystems rule blocks removal from the system.
"""
function check_component_removal(sys::System, service::T) where {T <: Service}
    if T == ConstantReserveGroup
        return
    end
    groupservices = get_components(ConstantReserveGroup, sys)
    for groupservice in groupservices
        if service ∈ get_contributing_services(groupservice)
            throw(
                ArgumentError(
                    "service $(get_name(service)) cannot be removed with an attached ConstantReserveGroup",
                ),
            )
            return
        end
    end
end

"""
Remove a component from the system by its name.

Throws ArgumentError if the component is not stored.
"""
function remove_component!(
    ::Type{T},
    sys::System,
    name::AbstractString,
) where {T <: Component}
    component = IS.remove_component!(T, sys.data, name)
    handle_component_removal!(sys, component)
    return
end

"""
Check to see if the component of type T exists.
"""
function has_component(sys::System, T::Type{<:Component})
    return IS.has_component(sys.data, T)
end

"""
Check to see if the component of type T with name exists.
"""
function has_component(sys::System, T::Type{<:Component}, name::AbstractString)
    return IS.has_component(sys.data, T, name)
end

has_component(T::Type{<:Component}, sys::System, name::AbstractString) =
    has_component(sys, T, name)

"""
Get the component of type T with name. Returns nothing if no component matches. If T is an abstract
type then the names of components across all subtypes of T must be unique.

See [`get_components_by_name`](@ref) for abstract types with non-unique names across subtypes.

Throws ArgumentError if T is not a concrete type and there is more than one component with
    requested name
"""
function get_component(::Type{T}, sys::System, name::AbstractString) where {T <: Component}
    return IS.get_component(T, sys.data, name)
end

"""
Returns an iterator of components. T can be concrete or abstract.
Call collect on the result if an array is desired.

# Examples
```julia
iter = PowerSystems.get_components(ThermalStandard, sys)
iter = PowerSystems.get_components(Generator, sys)
iter = PowerSystems.get_components(x -> PowerSystems.get_available(x), Generator, sys)
thermal_gens = get_components(ThermalStandard, sys) do gen
    get_available(gen)
end
generators = collect(PowerSystems.get_components(Generator, sys))

```

See also: [`iterate_components`](@ref)
"""
function get_components(
    ::Type{T},
    sys::System;
    subsystem_name = nothing,
) where {T <: Component}
    return IS.get_components(T, sys.data; subsystem_name = subsystem_name)
end

function get_components(
    filter_func::Function,
    ::Type{T},
    sys::System;
    subsystem_name = nothing,
) where {T <: Component}
    return IS.get_components(filter_func, T, sys.data; subsystem_name = subsystem_name)
end

"""
Return a vector of components that are attached to the supplemental attribute.
"""
function get_components(sys::System, attribute::SupplementalAttribute)
    return IS.get_components(sys.data, attribute)
end

"""
Get the component by UUID.
"""
get_component(sys::System, uuid::Base.UUID) = IS.get_component(sys.data, uuid)
get_component(sys::System, uuid::String) = IS.get_component(sys.data, Base.UUID(uuid))

"""
Change the UUID of a component.
"""
IS.assign_new_uuid!(sys::System, x::Component) = IS.assign_new_uuid!(sys.data, x)

function _get_components_by_name(abstract_types, data::IS.SystemData, name::AbstractString)
    _components = []
    for subtype in abstract_types
        component = IS.get_component(subtype, data, name)
        if !isnothing(component)
            push!(_components, component)
        end
    end

    return _components
end

"""
Get the components of abstract type T with name. Note that PowerSystems enforces unique
names on each concrete type but not across concrete types.

See [`get_component`](@ref) if the concrete type is known.

Throws ArgumentError if T is not an abstract type.
"""
function get_components_by_name(
    ::Type{T},
    sys::System,
    name::AbstractString,
) where {T <: Component}
    return IS.get_components_by_name(T, sys.data, name)
end

"""
Gets components availability. Requires type T to have the method get_available implemented.
"""
function get_available_components(::Type{T}, sys::System) where {T <: Component}
    return get_components(get_available, T, sys)
end

"""
Return true if the component is attached to the system.
"""
function is_attached(component::T, sys::System) where {T <: Component}
    existing_component = get_component(T, sys, get_name(component))
    isnothing(existing_component) && return false
    return component === existing_component
end

"""
Throws ArgumentError if the component is not attached to the system.
"""
function throw_if_not_attached(component::Component, sys::System)
    if !is_attached(component, sys)
        throw(ArgumentError("$(summary(component)) is not attached to the system"))
    end
end

"""
Return a vector of devices contributing to the service.
"""
function get_contributing_devices(sys::System, service::T) where {T <: Service}
    throw_if_not_attached(service, sys)
    return [x for x in get_components(Device, sys) if has_service(x, service)]
end

struct ServiceContributingDevices
    service::Service
    contributing_devices::Vector{Device}
end

const ServiceContributingDevicesKey = NamedTuple{(:type, :name), Tuple{DataType, String}}
const ServiceContributingDevicesMapping =
    Dict{ServiceContributingDevicesKey, ServiceContributingDevices}

"""
Returns a ServiceContributingDevices object.
"""
function _get_contributing_devices(sys::System, service::T) where {T <: Service}
    uuid = IS.get_uuid(service)
    devices = ServiceContributingDevices(service, Vector{Device}())
    for device in get_components(Device, sys)
        for _service in get_services(device)
            if IS.get_uuid(_service) == uuid
                push!(devices.contributing_devices, device)
                break
            end
        end
    end
    return devices
end

"""
Return an instance of ServiceContributingDevicesMapping.
"""
function get_contributing_device_mapping(sys::System)
    services = ServiceContributingDevicesMapping()
    for service in get_components(Service, sys)
        key = ServiceContributingDevicesKey((typeof(service), get_name(service)))
        services[key] = _get_contributing_devices(sys, service)
    end

    return services
end

"""
Return a vector of components with buses in the AggregationTopology.
"""
function get_components_in_aggregation_topology(
    ::Type{T},
    sys::System,
    aggregator::AggregationTopology,
) where {T <: StaticInjection}
    buses = Set{String}((get_name(x) for x in get_buses(sys, aggregator)))
    components = Vector{T}()
    for component in get_components(T, sys)
        bus = get_bus(component)
        bus_name = get_name(bus)
        if bus_name in buses
            push!(components, component)
        end
    end

    return components
end

"Return whether the given component's bus is in the AggregationTopology."
function is_component_in_aggregation_topology(
    comp::Component,
    aggregator::T,
) where {T <: AggregationTopology}
    accessor = get_aggregation_topology_accessor(T)
    return IS.get_uuid(accessor(get_bus(comp))) == IS.get_uuid(aggregator)
end

"""
Return a mapping of AggregationTopology name to vector of buses within it.
"""
function get_aggregation_topology_mapping(
    ::Type{T},
    sys::System,
) where {T <: AggregationTopology}
    mapping = Dict{String, Vector{ACBus}}()
    accessor_func = get_aggregation_topology_accessor(T)
    for bus in get_components(ACBus, sys)
        aggregator = accessor_func(bus)
        name = get_name(aggregator)
        buses = get(mapping, name, nothing)
        if isnothing(buses)
            mapping[name] = Vector{ACBus}([bus])
        else
            push!(buses, bus)
        end
    end

    return mapping
end

"""
Return a vector of buses contained within the AggregationTopology.
"""
function get_buses(sys::System, aggregator::AggregationTopology)
    return _get_buses(sys.data, aggregator)
end

function _get_buses(data::IS.SystemData, aggregator::T) where {T <: AggregationTopology}
    accessor_func = get_aggregation_topology_accessor(T)
    buses = Vector{ACBus}()
    for bus in IS.get_components(ACBus, data)
        _aggregator = accessor_func(bus)
        if IS.get_uuid(_aggregator) == IS.get_uuid(aggregator)
            push!(buses, bus)
        end
    end

    return buses
end

"""
Add time series data to a component.

Throws ArgumentError if the component is not stored in the system.

"""
function add_time_series!(
    sys::System,
    component::Component,
    time_series::TimeSeriesData;
    features...,
)
    return IS.add_time_series!(sys.data, component, time_series; features...)
end

"""
Add many time series in bulk

This method is advantageous when adding thousands of time
series arrays because of the overhead in writing the time series to the underlying storage.

# Arguments
- `sys::System`: system
- `associations`: Iterable of [`TimeSeriesAssociation`](@ref) instances. Using a Vector is not
  recommended. Pass a Generator or Iterator to avoid loading all time series data into
  system memory at once.
- `batch_size::Int`: (Default = 100) Number of time series to add per batch.

# Examples
```julia
# Assumes `read_time_series` will return data appropriate for Deterministic forecasts
# based on the generator name and the filenames match the component and time series names.
resolution = Dates.Hour(1)
associations = (
    IS.TimeSeriesAssociation(
        gen,
        Deterministic(
            data = read_time_series(get_name(gen) * ".csv"),
            name = "get_max_active_power",
            resolution=resolution),
    )
    for gen in get_components(ThermalStandard, sys)
)
bulk_add_time_series!(sys, associations)
```

See also: [`open_time_series_store!`](@ref) to minimize HDF5 file handle overhead if you
must add time series arrays one at a time
"""
function bulk_add_time_series!(
    sys::System,
    associations;
    batch_size::Int = IS.ADD_TIME_SERIES_BATCH_SIZE,
)
    return IS.bulk_add_time_series!(sys.data, associations; batch_size = batch_size)
end

"""
Add the same time series data to multiple components.

This function stores a single copy of the data. Each component will store a reference to
that data. This is significantly more efficent than calling `add_time_series!` for each
component individually with the same data because in this case, only one time series
array is stored.

Throws ArgumentError if a component is not stored in the system.
"""
function add_time_series!(sys::System, components, time_series::TimeSeriesData; features...)
    return IS.add_time_series!(sys.data, components, time_series; features...)
end

#=
# TODO 1.0: do we need this functionality? not currently present in IS
"""
Return a vector of time series data from a metadata file.

# Arguments
- `data::SystemData`: system
- `metadata_file::AbstractString`: path to metadata file
- `resolution::{Nothing, Dates.Period}`: skip data that doesn't match this resolution

See InfrastructureSystems.TimeSeriesFileMetadata for description of what the file
should contain.
"""
function make_time_series(sys::System, metadata_file::AbstractString; resolution = nothing)
    return IS.make_time_series(
        sys.data,
        metadata_file,
        PowerSystems;
        resolution = resolution,
    )
end

"""
Return a vector of time series data from a vector of TimeSeriesFileMetadata values.

# Arguments
- `data::SystemData`: system
- `timeseries_metadata::Vector{TimeSeriesFileMetadata}`: metadata values
- `resolution::{Nothing, Dates.Period}`: skip data that doesn't match this resolution
"""
function make_time_series(
    sys::System,
    metadata::Vector{IS.TimeSeriesFileMetadata};
    resolution = nothing,
)
    return IS.make_time_series!(sys.data, metadata; resolution = resolution)
end
=#

"""
Return the compression settings used for system data such as time series arrays.
"""
get_compression_settings(sys::System) = IS.get_compression_settings(sys.data)

"""
Return the initial times for all forecasts.
"""
get_forecast_initial_times(sys::System) = IS.get_forecast_initial_times(sys.data)

"""
Return the window count for all forecasts.
"""
get_forecast_window_count(sys::System) = IS.get_forecast_window_count(sys.data)

"""
Return the horizon for all forecasts.
"""
get_forecast_horizon(sys::System) = IS.get_forecast_horizon(sys.data)

"""
Return the initial_timestamp for all forecasts.
"""
get_forecast_initial_timestamp(sys::System) = IS.get_forecast_initial_timestamp(sys.data)

"""
Return the interval for all forecasts.
"""
get_forecast_interval(sys::System) = IS.get_forecast_interval(sys.data)

"""
Return a sorted Vector of distinct resolutions for all time series of the given type
(or all types).
"""
get_time_series_resolutions(
    sys::System;
    time_series_type::Union{Type{<:TimeSeriesData}, Nothing} = nothing,
) = IS.get_time_series_resolutions(sys.data; time_series_type = time_series_type)

"""
Return an iterator of time series in order of initial time.

Note that passing a filter function can be much slower than the other filtering parameters
because it reads time series data from media.

Call `collect` on the result to get an array.

# Arguments
- `data::SystemData`: system
- `filter_func = nothing`: Only return time series for which this returns true.
- `type = nothing`: Only return time series with this type.
- `name = nothing`: Only return time series matching this value.

# Examples
```julia
for time_series in get_time_series_multiple(sys)
    @show time_series
end

ts = collect(get_time_series_multiple(sys; type = SingleTimeSeries))
```
"""
function IS.get_time_series_multiple(
    sys::System,
    filter_func = nothing;
    type = nothing,
    name = nothing,
)
    return get_time_series_multiple(sys.data, filter_func; type = type, name = name)
end

"""
Clear all time series data from the system.

If you are storing time series data in an HDF5 file, this will
will delete the HDF5 file and create a new one.

See also: [`remove_time_series!`](@ref remove_time_series!(sys::System, ::Type{T}) where {T <: TimeSeriesData})
"""
function clear_time_series!(sys::System)
    return IS.clear_time_series!(sys.data)
end

"""
Remove the time series data for a component and time series type.
"""
function remove_time_series!(
    sys::System,
    ::Type{T},
    component::Component,
    name::String,
) where {T <: TimeSeriesData}
    return IS.remove_time_series!(sys.data, T, component, name)
end

"""
Remove all the time series data for a time series type.

See also: [`clear_time_series!`](@ref)

If you are storing time series data in an HDF5 file, `remove_time_series!` does
not actually free up file space (HDF5 behavior). If you want to remove all or
most time series instances then consider using `clear_time_series!`. It
will delete the HDF5 file and create a new one. PowerSystems has plans to
automate this type of workflow.
"""
function remove_time_series!(sys::System, ::Type{T}) where {T <: TimeSeriesData}
    return IS.remove_time_series!(sys.data, T)
end

"""
Transform all instances of [`SingleTimeSeries`](@ref) in a `System` to
[`DeterministicSingleTimeSeries`](@ref)

This can be used to generate a perfect forecast from historical measurements or realizations
when actual forecasts are unavailable, without unnecessarily duplicating data.

If all `SingleTimeSeries` instances cannot be transformed then none will be.

Any existing `DeterministicSingleTimeSeries` forecasts will be deleted even if the inputs are
invalid.

# Arguments
- `sys::System`: System containing the components.
- `horizon::Dates.Period`: desired [horizon](@ref H) of each forecast [window](@ref W)
- `interval::Dates.Period`: desired [interval](@ref I) between forecast [windows](@ref W)
"""
function transform_single_time_series!(
    sys::System,
    horizon::Dates.Period,
    interval::Dates.Period,
)
    IS.transform_single_time_series!(
        sys.data,
        IS.DeterministicSingleTimeSeries,
        horizon,
        interval,
    )
    return
end

"""
Add a supplemental attribute to the component. The attribute may already be attached to a
different component.
"""
function add_supplemental_attribute!(
    sys::System,
    component::Component,
    attribute::IS.SupplementalAttribute,
)
    return IS.add_supplemental_attribute!(sys.data, component, attribute)
end

"""
Remove the supplemental attribute from the component. The attribute will be removed from the
system if it is not attached to any other component.
"""
function remove_supplemental_attribute!(
    sys::System,
    component::Component,
    attribute::IS.SupplementalAttribute,
)
    return IS.remove_supplemental_attribute!(sys.data, component, attribute)
end

"""
Remove the supplemental attribute from the system and all attached components.
"""
function remove_supplemental_attribute!(sys::System, attribute::IS.SupplementalAttribute)
    return IS.remove_supplemental_attribute!(sys.data, attribute)
end

"""
Remove all supplemental attributes with the given type from the system.
"""
function remove_supplemental_attributes!(
    ::Type{T},
    sys::System,
) where {T <: IS.SupplementalAttribute}
    return IS.remove_supplemental_attributes!(T, sys.data)
end

"""
Returns an iterator of supplemental attributes. T can be concrete or abstract.
Call collect on the result if an array is desired.

# Examples
```julia
iter = get_supplemental_attributes(GeometricDistributionForcedOutage, sys)
iter = get_supplemental_attributes(Outage, sys)
iter = get_supplemental_attributes(x -> get_mean_time_to_recovery(x) ==  >= 0.5, GeometricDistributionForcedOutage, sys)
outages = get_supplemental_attributes(GeometricDistributionForcedOutage, sys) do outage
    get_mean_time_to_recovery(x) ==  >= 0.5
end
outages = collect(get_supplemental_attributes(GeometricDistributionForcedOutage, sys))
```

See also: [`iterate_supplemental_attributes`](@ref)
"""
function get_supplemental_attributes(
    filter_func::Function,
    ::Type{T},
    sys::System,
) where {T <: IS.SupplementalAttribute}
    return IS.get_supplemental_attributes(filter_func, T, sys.data)
end

function get_supplemental_attributes(
    ::Type{T},
    sys::System,
) where {T <: IS.SupplementalAttribute}
    return IS.get_supplemental_attributes(T, sys.data)
end

"""
Return the supplemental attribute with the given uuid.

Throws ArgumentError if the attribute is not stored.
"""
function get_supplemental_attribute(sys::System, uuid::Base.UUID)
    return IS.get_supplemental_attribute(sys.data, uuid)
end

"""
Iterates over all supplemental_attributes.

# Examples
```julia
for supplemental_attribute in iterate_supplemental_attributes(sys)
    @show supplemental_attribute
end
```

See also: [`get_supplemental_attributes`](@ref)
"""
function iterate_supplemental_attributes(sys::System)
    return IS.iterate_supplemental_attributes(sys.data)
end

"""
Sanitize component values.
"""
sanitize_component!(component::Component, sys::System) = true

"""
Validate the component fields using only those fields. Refer to
[`validate_component_with_system`](@ref) to use other System data for the
validation.

Return true if the instance is valid.
"""
validate_component(component::Component) = true

"""
Validate a component against System data. Return true if the instance is valid.

Refer to [`validate_component`](@ref) if the validation logic only requires data contained
within the instance.
"""
validate_component_with_system(component::Component, sys::System) = true

Base.@deprecate validate_struct(sys::System, component::Component) validate_component_with_system(
    component,
    sys,
) false

# Keeps the code working with IS.
IS.validate_struct(component::Component) = validate_component(component)

"""
Check system consistency and validity.
"""
function check(sys::System)
    buses = get_components(ACBus, sys)
    slack_bus_check(buses)
    buscheck(buses)
    critical_components_check(sys)
    adequacy_check(sys)
    check_subsystems(sys)
    return
end

"""
Check the the consistency of subsystems.
"""
function check_subsystems(sys::System)
    must_be_assigned_to_subsystem = false
    for (i, component) in enumerate(iterate_components(sys))
        is_assigned = is_assigned_to_subsystem(sys, component)
        if i == 1
            must_be_assigned_to_subsystem = is_assigned
        elseif is_assigned != must_be_assigned_to_subsystem
            throw(
                IS.InvalidValue(
                    "If any component is assigned to a subsystem then all " *
                    "components must be assigned to a subsystem.",
                ),
            )
        end
        check_subsystems(sys, component)
    end
end

"""
Check the values of all components. See [`check_component`](@ref) for exceptions thrown.
"""
function check_components(sys::System; check_masked_components = true)
    must_be_assigned_to_subsystem = false
    for (i, component) in enumerate(iterate_components(sys))
        is_assigned = is_assigned_to_subsystem(sys, component)
        if i == 1
            must_be_assigned_to_subsystem = is_assigned
        elseif is_assigned != must_be_assigned_to_subsystem
            throw(
                IS.InvalidValue(
                    "If any component is assigned to a subsystem then all " *
                    "components must be assigned to a subsystem.",
                ),
            )
        end
        check_component(sys, component)
    end

    if check_masked_components
        for component in IS.get_masked_components(Component, sys.data)
            check_component(sys, component)
        end
    end
end

"""
Check the values of components of a given abstract or concrete type.
See [`check_component`](@ref) for exceptions thrown.
"""
function check_components(
    sys::System,
    ::Type{T};
    check_masked_components = true,
) where {T <: Component}
    for component in get_components(T, sys)
        check_component(sys, component)
    end

    if check_masked_components
        for component in IS.get_masked_components(T, sys.data)
            check_component(sys, component)
        end
    end
end

"""
Check the values of each component in an iterable of components.
See [`check_component`](@ref) for exceptions thrown.
"""
function check_components(sys::System, components)
    for component in components
        check_component(sys, component)
    end
end

"""
Check the values of a component.

Throws InvalidValue if any of the component's field values are outside of defined valid
range or if the custom validate method for the type fails its check.
"""
function check_component(sys::System, component::Component)
    if !validate_component_with_system(component, sys)
        throw(IS.InvalidValue("Invalid value for $component"))
    end
    IS.check_component(sys.data, component)
    return
end

function check_sil_values(sys::System)
    is_valid = true
    base_power = get_base_power(sys)
    for line in
        Iterators.flatten((get_components(Line, sys), get_components(MonitoredLine, sys)))
        if !check_sil_values(line, base_power)
            is_valid = false
        end
    end
    return is_valid
end

function IS.serialize(sys::T) where {T <: System}
    data = Dict{String, Any}()
    data["data_format_version"] = DATA_FORMAT_VERSION
    for field in fieldnames(T)
        # Exclude bus_numbers because they will get rebuilt during deserialization.
        # Exclude time_series_directory because the system may get deserialized on a
        # different system.
        if field != :bus_numbers && field != :time_series_directory
            data[string(field)] = serialize(getfield(sys, field))
        end
    end

    return data
end

function IS.deserialize(
    ::Type{System},
    filename::AbstractString;
    kwargs...,
)
    raw = open(filename) do io
        JSON3.read(io, Dict)
    end

    if raw["data_format_version"] != DATA_FORMAT_VERSION
        pre_read_conversion!(raw)
    end

    # These file paths are relative to the system file.
    directory = dirname(filename)
    for file_key in ("time_series_storage_file",)
        if haskey(raw["data"], file_key) && !isabspath(raw["data"][file_key])
            raw["data"][file_key] = joinpath(directory, raw["data"][file_key])
        end
    end

    return from_dict(System, raw; kwargs...)
end

function from_dict(
    ::Type{System},
    raw::Dict{String, Any};
    time_series_read_only = false,
    time_series_directory = nothing,
    config_path = POWER_SYSTEM_STRUCT_DESCRIPTOR_FILE,
    kwargs...,
)
    # Read any field that is defined in System but optional for the constructors and not
    # already handled here.
    handled = (
        "data",
        "units_settings",
        "bus_numbers",
        "internal",
        "data_format_version",
        "metadata",
        "name",
        "description",
    )
    parsed_kwargs = Dict{Symbol, Any}()
    for field in setdiff(keys(raw), handled)
        parsed_kwargs[Symbol(field)] = raw[field]
    end

    # The user can override the serialized runchecks value by passing a kwarg here.
    if haskey(kwargs, :runchecks)
        parsed_kwargs[:runchecks] = kwargs[:runchecks]
    end

    units = IS.deserialize(SystemUnitsSettings, raw["units_settings"])
    data = IS.deserialize(
        IS.SystemData,
        raw["data"];
        time_series_read_only = time_series_read_only,
        time_series_directory = time_series_directory,
        validation_descriptor_file = config_path,
    )
    metadata = get(raw, "metadata", Dict())
    name = get(metadata, "name", nothing)
    description = get(metadata, "description", nothing)
    internal = IS.deserialize(InfrastructureSystemsInternal, raw["internal"])
    sys = System(
        data,
        units,
        internal;
        name = name,
        description = description,
        parsed_kwargs...,
    )

    if raw["data_format_version"] != DATA_FORMAT_VERSION
        pre_deserialize_conversion!(raw, sys)
    end

    ext = get_ext(sys)
    ext["deserialization_in_progress"] = true
    try
        deserialize_components!(sys, raw["data"])
    finally
        pop!(ext, "deserialization_in_progress")
        isempty(ext) && clear_ext!(sys)
    end

    if !get_runchecks(sys)
        @warn "The System was deserialized with checks disabled, and so was not validated."
    end

    if raw["data_format_version"] != DATA_FORMAT_VERSION
        post_deserialize_conversion!(sys, raw)
    end

    return sys
end

function deserialize_components!(sys::System, raw)
    # Convert the array of components into type-specific arrays to allow addition by type.
    data = Dict{Any, Vector{Dict}}()
    # This field was not present in older versions.
    masked_components = get(raw, "masked_components", [])
    for component in Iterators.Flatten((raw["components"], masked_components))
        type = IS.get_type_from_serialization_data(component)
        components = get(data, type, nothing)
        if components === nothing
            components = Vector{Dict}()
            data[type] = components
        end
        push!(components, component)
    end

    # Maintain a lookup of UUID to component because some component types encode
    # composed types as UUIDs instead of actual types.
    component_cache = Dict{Base.UUID, Component}()

    # Add each type to this as we parse.
    parsed_types = Set()

    function is_matching_type(type, types)
        return any(x -> type <: x, types)
    end

    function deserialize_and_add!(;
        skip_types = nothing,
        include_types = nothing,
        post_add_func = nothing,
    )
        for (type, components) in data
            type in parsed_types && continue
            if !isnothing(skip_types) && is_matching_type(type, skip_types)
                continue
            end
            if !isnothing(include_types) && !is_matching_type(type, include_types)
                continue
            end
            for component in components
                handle_deserialization_special_cases!(component, type)
                comp = deserialize(type, component, component_cache)
                add_component!(sys, comp)
                component_cache[IS.get_uuid(comp)] = comp
                if !isnothing(post_add_func)
                    post_add_func(comp)
                end
            end
            push!(parsed_types, type)
        end
    end

    # Run in order based on type composition.
    # Bus and AGC instances can have areas and LoadZones.
    # Most components have buses.
    # Static injection devices can contain dynamic injection devices.
    # StaticInjectionSubsystem instances have StaticInjection subcomponents.
    deserialize_and_add!(; include_types = [Area, LoadZone])
    deserialize_and_add!(; include_types = [AGC])
    deserialize_and_add!(; include_types = [Bus])
    deserialize_and_add!(;
        include_types = [Arc, Service],
        skip_types = [ConstantReserveGroup],
    )
    deserialize_and_add!(; include_types = [Branch])
    deserialize_and_add!(; include_types = [DynamicBranch])
    deserialize_and_add!(; include_types = [ConstantReserveGroup, DynamicInjection])
    deserialize_and_add!(; skip_types = [StaticInjectionSubsystem])
    deserialize_and_add!()

    for subsystem in get_components(StaticInjectionSubsystem, sys)
        # This normally happens when the subsytem is added to the system.
        # Workaround for deserialization.
        for subcomponent in get_subcomponents(subsystem)
            IS.mask_component!(sys.data, subcomponent)
        end
    end
end

"""
Allow types to implement handling of special cases during deserialization.

# Arguments
- `component::Dict`: The component serialized as a dictionary.
- `::Type`: The type of the component.
"""
handle_deserialization_special_cases!(component::Dict, ::Type{<:Component}) = nothing

# TODO DT: Do I need to handle this in the new format upgrade?
#function handle_deserialization_special_cases!(component::Dict, ::Type{DynamicBranch})
#    # IS handles deserialization of supplemental attribues in each component.
#    # In this case the DynamicBranch's composed branch is not part of the system and so
#    # IS will not handle it. It can never attributes.
#    if !isempty(component["branch"]["supplemental_attributes_container"])
#        error(
#            "Bug: serialized DynamicBranch.branch has supplemental attributes: $component",
#        )
#    end
#    return
#end

"""
Return bus with name.
"""
function get_bus(sys::System, name::AbstractString)
    return get_component(ACBus, sys, name)
end

"""
Return bus with bus_number.
"""
function get_bus(sys::System, bus_number::Int)
    for bus in get_components(ACBus, sys)
        if bus.number == bus_number
            return bus
        end
    end

    return nothing
end

"""
Return all buses values with bus_numbers.
"""
function get_buses(sys::System, bus_numbers::Set{Int})
    buses = Vector{ACBus}()
    for bus in get_components(ACBus, sys)
        if bus.number in bus_numbers
            push!(buses, bus)
        end
    end

    return buses
end

"""
Return all the device types in the system. It does not return component types or masked components.
"""
function get_existing_device_types(sys::System)
    device_types = Vector{DataType}()
    for component_type in keys(sys.data.components.data)
        if component_type <: Device
            push!(device_types, component_type)
        end
    end
    return device_types
end

"""
Return all the component types in the system. It does not return masked components.
"""
function get_existing_component_types(sys::System)
    return collect(keys(sys.data.components.data))
end

function _is_deserialization_in_progress(sys::System)
    ext = get_ext(sys)
    return get(ext, "deserialization_in_progress", false)
end

check_for_services_on_addition(sys::System, component::Component) = nothing

function check_for_services_on_addition(sys::System, component::Device)
    if supports_services(component) && length(get_services(component)) > 0
        throw(ArgumentError("type Device cannot be added with services"))
    end
    return
end

function check_topology(sys::System, component::AreaInterchange)
    throw_if_not_attached(get_from_area(component), sys)
    throw_if_not_attached(get_to_area(component), sys)
    return
end

function check_topology(sys::System, component::Component)
    check_attached_buses(sys, component)
    return
end

"""
Throws ArgumentError if any bus attached to the component is invalid.
"""
check_attached_buses(sys::System, component::Component) = nothing

function check_attached_buses(sys::System, component::StaticInjection)
    throw_if_not_attached(get_bus(component), sys)
    return
end

function check_attached_buses(sys::System, component::Branch)
    throw_if_not_attached(get_from_bus(component), sys)
    throw_if_not_attached(get_to_bus(component), sys)
    return
end

function check_attached_buses(sys::System, component::DynamicBranch)
    check_attached_buses(sys, get_branch(component))
    return
end

function check_attached_buses(sys::System, component::Arc)
    throw_if_not_attached(get_from(component), sys)
    throw_if_not_attached(get_to(component), sys)
    return
end

"""
Throws ArgumentError if a PowerSystems rule blocks addition to the system.

This method is tied with handle_component_addition!. If the methods are re-implemented for
a subtype then whatever is added in handle_component_addition! must be checked here.
"""
check_component_addition(sys::System, component::Component; kwargs...) = nothing

"""
Throws ArgumentError if a PowerSystems rule blocks removal from the system.
"""
check_component_removal(sys::System, component::Component) = nothing

function check_component_removal(sys::System, static_injector::StaticInjection)
    if get_dynamic_injector(static_injector) !== nothing
        name = get_name(static_injector)
        throw(ArgumentError("$name cannot be removed with an attached dynamic injector"))
    end
end

"""
Refer to docstring for check_component_addition!
"""
handle_component_addition!(sys::System, component::Component; kwargs...) = nothing

handle_component_removal!(sys::System, component::Component) = nothing

function check_component_addition(sys::System, branch::AreaInterchange; kwargs...)
    throw_if_not_attached(get_from_area(branch), sys)
    throw_if_not_attached(get_to_area(branch), sys)
    return
end

function check_component_addition(sys::System, branch::Branch; kwargs...)
    arc = get_arc(branch)
    throw_if_not_attached(get_from(arc), sys)
    throw_if_not_attached(get_to(arc), sys)
    return
end

function check_component_addition(sys::System, dyn_branch::DynamicBranch; kwargs...)
    if !_is_deserialization_in_progress(sys)
        throw_if_not_attached(dyn_branch.branch, sys)
    end
    arc = get_arc(dyn_branch)
    throw_if_not_attached(get_from(arc), sys)
    throw_if_not_attached(get_to(arc), sys)
    return
end

function check_component_addition(sys::System, dyn_injector::DynamicInjection; kwargs...)
    if _is_deserialization_in_progress(sys)
        # Ordering of component addition makes these checks impossible.
        return
    end

    static_injector = get(kwargs, :static_injector, nothing)
    if static_injector === nothing
        throw(
            ArgumentError("static_injector must be passed when adding a DynamicInjection"),
        )
    end

    if get_name(dyn_injector) != get_name(static_injector)
        throw(
            ArgumentError(
                "static_injector must have the same name as the DynamicInjection",
            ),
        )
    end

    throw_if_not_attached(static_injector, sys)
    return
end

function check_component_addition(sys::System, bus::ACBus; kwargs...)
    number = get_number(bus)
    if number in sys.bus_numbers
        throw(ArgumentError("bus number $number is already stored in the system"))
    end

    area = get_area(bus)
    if !isnothing(area)
        throw_if_not_attached(area, sys)
    end

    load_zone = get_load_zone(bus)
    if !isnothing(load_zone)
        throw_if_not_attached(load_zone, sys)
    end
end

function handle_component_addition!(sys::System, bus::ACBus; kwargs...)
    number = get_number(bus)
    @assert !(number in sys.bus_numbers) "bus number $number is already stored"
    push!(sys.bus_numbers, number)
    return
end

function handle_component_addition!(sys::System, component::Branch; kwargs...)
    _handle_branch_addition_common!(sys, component)
    return
end

function handle_component_addition!(sys::System, component::DynamicBranch; kwargs...)
    _handle_branch_addition_common!(sys, component)
    remove_component!(sys, component.branch)
    return
end

function handle_component_addition!(sys::System, dyn_injector::DynamicInjection; kwargs...)
    static_injector = kwargs[:static_injector]
    static_base_power = get_base_power(static_injector)
    set_base_power!(dyn_injector, static_base_power)
    set_dynamic_injector!(static_injector, dyn_injector)
    return
end

function handle_component_addition!(
    sys::System,
    subsystem::StaticInjectionSubsystem;
    kwargs...,
)
    for subcomponent in get_subcomponents(subsystem)
        if is_attached(subcomponent, sys)
            IS.mask_component!(sys.data, subcomponent)
            copy_subcomponent_time_series!(subsystem, subcomponent)
        else
            IS.add_masked_component!(sys.data, subcomponent)
        end
    end
end

function _handle_branch_addition_common!(sys::System, component::Branch)
    # If this arc is already attached to the system, assign it to the branch.
    # Else, add it to the system.
    arc = get_arc(component)
    _arc = get_component(Arc, sys, get_name(arc))
    if isnothing(_arc)
        add_component!(sys, arc)
    else
        set_arc!(component, _arc)
    end
    return
end

_handle_branch_addition_common!(sys::System, component::AreaInterchange) = nothing

"""
Throws ArgumentError if the bus number is not stored in the system.
"""
function handle_component_removal!(sys::System, bus::ACBus)
    _handle_component_removal_common!(bus)
    number = get_number(bus)
    @assert number in sys.bus_numbers "bus number $number is not stored"
    pop!(sys.bus_numbers, number)
    return
end

function handle_component_removal!(sys::System, device::Device)
    _handle_component_removal_common!(device)
    # This may have to be refactored if handle_component_removal! needs to be implemented
    # for a subtype.
    clear_services!(device)
    return
end

function handle_component_removal!(sys::System, service::Service)
    _handle_component_removal_common!(service)
    for device in get_components(Device, sys)
        _remove_service!(device, service)
    end
end

function handle_component_removal!(sys::System, component::StaticInjectionSubsystem)
    _handle_component_removal_common!(component)
    subcomponents = collect(get_subcomponents(component))
    for subcomponent in subcomponents
        IS.remove_masked_component!(sys.data, subcomponent)
    end
end

function handle_component_removal!(sys::System, value::T) where {T <: AggregationTopology}
    _handle_component_removal_common!(value)
    for device in get_components(ACBus, sys)
        if get_aggregation_topology_accessor(T)(device) == value
            _remove_aggregration_topology!(device, value)
        end
    end
end

function handle_component_removal!(sys::System, dyn_injector::DynamicInjection)
    _handle_component_removal_common!(dyn_injector)
    injectors = get_components_by_name(StaticInjection, sys, get_name(dyn_injector))
    found = false
    for static_injector in injectors
        _dyn_injector = get_dynamic_injector(static_injector)
        _dyn_injector === nothing && continue
        if _dyn_injector === dyn_injector
            @assert !found
            set_dynamic_injector!(static_injector, nothing)
            found = true
        end
    end

    @assert found
end

function _handle_component_removal_common!(component)
    clear_units!(component)
end

"""
Return a sorted vector of bus numbers in the system.
"""
function get_bus_numbers(sys::System)
    return sort(collect(sys.bus_numbers))
end

_fetch_match_fn(match_fn::Function) = match_fn
_fetch_match_fn(::Nothing) = IS.isequivalent

function IS.compare_values(
    match_fn::Union{Function, Nothing},
    x::T,
    y::T;
    compare_uuids = false,
    exclude = Set{Symbol}(),
) where {T <: Union{StaticInjection, DynamicInjection}}
    # Must implement this method because a device of one of these subtypes might have a
    # reference to its counterpart, and vice versa, and so infinite recursion will occur
    # in the default function.
    match = true
    for name in fieldnames(T)
        name in exclude && continue
        val1 = getfield(x, name)
        val2 = getfield(y, name)
        if val1 isa StaticInjection || val2 isa DynamicInjection
            if !compare_uuids
                name1 = get_name(val1)
                name2 = get_name(val2)
                if !match_fn(name1, name2)
                    @error "values do not match" T name name1 name2
                    match = false
                end
            else
                uuid1 = IS.get_uuid(val1)
                uuid2 = IS.get_uuid(val2)
                if uuid1 != uuid2
                    @error "values do not match" T name uuid1 uuid2
                    match = false
                end
            end
        elseif !isempty(fieldnames(typeof(val1)))
            if !IS.compare_values(
                match_fn,
                val1,
                val2;
                compare_uuids = compare_uuids,
                exclude = exclude,
            )
                @error "values do not match" T name val1 val2
                match = false
            end
        elseif val1 isa AbstractArray
            if !IS.compare_values(
                match_fn,
                val1,
                val2;
                compare_uuids = compare_uuids,
                exclude = exclude,
            )
                match = false
            end
        else
            if !_fetch_match_fn(match_fn)(val1, val2)
                @error "values do not match" T name val1 val2
                match = false
            end
        end
    end

    return match
end

function _create_system_data_from_kwargs(;
    time_series_in_memory = false,
    time_series_directory = nothing,
    compression = nothing,
    enable_compression = false,
    config_path = POWER_SYSTEM_STRUCT_DESCRIPTOR_FILE,
    kwargs...,
)
    if isnothing(compression)
        compression = IS.CompressionSettings(; enabled = enable_compression)
    end

    return IS.SystemData(;
        validation_descriptor_file = config_path,
        time_series_in_memory = time_series_in_memory,
        time_series_directory = time_series_directory,
        compression = compression,
    )
end

"""
Converts a Line component to a MonitoredLine component and replaces the original in the
system
"""
function convert_component!(
    sys::System,
    line::Line,
    linetype::Type{MonitoredLine};
    kwargs...,
)
    new_line = linetype(
        line.name,
        line.available,
        line.active_power_flow,
        line.reactive_power_flow,
        line.arc,
        line.r,
        line.x,
        line.b,
        (from_to = line.rating, to_from = line.rating),
        line.rating,
        line.angle_limits,
        line.g,
        line.services,
        line.ext,
        _copy_internal_for_conversion(line),
    )
    IS.assign_new_uuid!(sys, line)
    add_component!(sys, new_line)
    copy_time_series!(new_line, line)
    # TODO: PSY4
    # copy_supplemental_attibutes!(new_line, line)
    remove_component!(sys, line)
    return
end

"""
Converts a MonitoredLine component to a Line component and replaces the original in the
system.
"""
function convert_component!(
    sys::System,
    line::MonitoredLine,
    linetype::Type{Line};
    kwargs...,
)
    force = get(kwargs, :force, false)
    if force
        @warn("Possible data loss converting from $(typeof(line)) to $linetype")
    else
        error(
            "Possible data loss converting from $(typeof(line)) to $linetype, add `force = true` to convert anyway.",
        )
    end

    new_line = linetype(
        line.name,
        line.available,
        line.active_power_flow,
        line.reactive_power_flow,
        line.arc,
        line.r,
        line.x,
        line.b,
        line.rating,
        line.angle_limits,
        line.g,
        line.services,
        line.ext,
        _copy_internal_for_conversion(line),
    )
    IS.assign_new_uuid!(sys, line)
    add_component!(sys, new_line)
    copy_time_series!(new_line, line)
    # TODO: PSY4
    # copy_supplemental_attibutes!(new_line, line)
    remove_component!(sys, line)
    return
end

"""
Converts a PowerLoad component to a StandardLoad component and replaces the original in the
system. Does not set any fields in StandardLoad that lack a PowerLoad equivalent.
"""
function convert_component!(
    sys::System,
    old_load::PowerLoad,
    new_type::Type{StandardLoad};
    kwargs...,
)
    new_load = new_type(;
        name = get_name(old_load),
        available = get_available(old_load),
        bus = get_bus(old_load),
        base_power = get_base_power(old_load),
        constant_active_power = get_active_power(old_load),
        constant_reactive_power = get_reactive_power(old_load),
        max_constant_active_power = get_max_active_power(old_load),
        max_constant_reactive_power = get_max_active_power(old_load),
        dynamic_injector = get_dynamic_injector(old_load),
        internal = _copy_internal_for_conversion(old_load),
        services = Device[],
    )
    IS.assign_new_uuid!(sys, old_load)
    add_component!(sys, new_load)
    copy_time_series!(new_load, old_load)
    # TODO: PSY4
    # copy_supplemental_attibutes!(new_line, line)
    for service in get_services(old_load)
        add_service!(new_load, service, sys)
    end
    remove_component!(sys, old_load)
end

# Use this function to avoid deepcopy of shared_system_references.
function _copy_internal_for_conversion(component::Component)
    internal = get_internal(component)
    refs = internal.shared_system_references
    return InfrastructureSystemsInternal(;
        uuid = deepcopy(internal.uuid),
        units_info = deepcopy(internal.units_info),
        shared_system_references = IS.SharedSystemReferences(;
            supplemental_attribute_manager = refs.supplemental_attribute_manager,
            time_series_manager = refs.time_series_manager,
        ),
        ext = deepcopy(internal.ext),
    )
end

function _validate_or_skip!(sys, component, skip_validation)
    if skip_validation && get_runchecks(sys)
        @warn(
            "skip_validation is deprecated; construct System with runchecks = true or call set_runchecks!. Disabling System.runchecks"
        )
        set_runchecks!(sys, false)
    end

    # Always skip if system checks are disabled.
    if !skip_validation && !get_runchecks(sys)
        skip_validation = true
    end

    if !skip_validation
        sanitize_component!(component, sys)
        if !validate_component_with_system(component, sys)
            throw(IS.InvalidValue("Invalid value for $component"))
        end
    end

    return skip_validation
end

"""
Returns counts of time series including attachments to components and supplemental
attributes.
"""
get_time_series_counts(sys::System) = IS.get_time_series_counts(sys.data)

"""
Checks time series in the system for inconsistencies.

For SingleTimeSeries, returns a Tuple of initial_timestamp and length.

This is a no-op for subtypes of Forecast because those are already guaranteed to be
consistent.

Throws InfrastructureSystems.InvalidValue if any time series is inconsistent.
"""
function check_time_series_consistency(sys::System, ::Type{T}) where {T <: TimeSeriesData}
    return IS.check_time_series_consistency(sys.data, T)
end

<<<<<<< HEAD
function Base.setproperty!(sys::System, s::Symbol, v)
    @error(
        "Mutation of System detected. PowerSystems v3.3 has made System temporarily mutable in order to allow for interfacing with EnzymeRules due to a current limitation in the rule system.\\
        This change is only intended to be temporary and System will return to being a struct in a later non-breaking release. Do not rely on this behavior, use with caution."
    )
    Base.setfield!(sys, s, v)
end

function Base.setproperty!(sys::System, s::Symbol, v, order::Symbol)
    @error(
        "Mutation of System detected. PowerSystems v3.3 has made System temporarily mutable in order to allow for interfacing with EnzymeRules due to a current limitation in the rule system.\\
        This change is only intended to be temporary and System will return to being a struct in a later non-breaking release. Do not rely on this behavior, use with caution."
    )
    Base.setfield!(sys, s, v, order)
end
=======
stores_time_series_in_memory(sys::System) = IS.stores_time_series_in_memory(sys.data)
>>>>>>> 985bdd55
<|MERGE_RESOLUTION|>--- conflicted
+++ resolved
@@ -2599,7 +2599,6 @@
     return IS.check_time_series_consistency(sys.data, T)
 end
 
-<<<<<<< HEAD
 function Base.setproperty!(sys::System, s::Symbol, v)
     @error(
         "Mutation of System detected. PowerSystems v3.3 has made System temporarily mutable in order to allow for interfacing with EnzymeRules due to a current limitation in the rule system.\\
@@ -2615,6 +2614,4 @@
     )
     Base.setfield!(sys, s, v, order)
 end
-=======
-stores_time_series_in_memory(sys::System) = IS.stores_time_series_in_memory(sys.data)
->>>>>>> 985bdd55
+stores_time_series_in_memory(sys::System) = IS.stores_time_series_in_memory(sys.data)