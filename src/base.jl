--- conflicted
+++ resolved
@@ -256,21 +256,12 @@
 end
 
 function PowerSystem(file::String, ts_folder::String; kwargs...)
-<<<<<<< HEAD
 
         ps_dict = parsestandardfiles(file,ts_folder; kwargs...)
-        Buses, Generators, Storage, Branches, Loads, LoadZones, Shunts, Services = ps_dict2ps_struct(ps_dict)
-        sys = PowerSystem(Buses, Generators,Loads,Branches,Storage,ps_dict["baseMVA"], Dict{Symbol,Array{C,1} where C <: Forecast}(), Services, nothing; kwargs...);
+        Buses, Generators, Storage, Branches, Loads, LoadZones, Shunts, Services = 
+            ps_dict2ps_struct(ps_dict)
+        sys = PowerSystem(Buses, Generators, Loads, Branches, Storage, ps_dict["baseMVA"], 
+            Dict{Symbol,Array{C,1} where C <: Forecast}(), Services, nothing; kwargs...);
 
         return sys
-=======
-    
-    ps_dict = parsestandardfiles(file,ts_folder; kwargs...)
-    Buses, Generators, Storage, Branches, Loads, LoadZones, Shunts, Services =
-        ps_dict2ps_struct(ps_dict)
-    sys = PowerSystem(Buses, Generators, Loads, Branches, Storage, ps_dict["baseMVA"];
-                      kwargs...);
-
-    return sys
->>>>>>> 0eaa0fe4
 end