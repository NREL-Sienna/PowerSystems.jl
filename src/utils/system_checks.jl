--- conflicted
+++ resolved
@@ -20,11 +20,7 @@
         if t == length(g.scalingfactor)
             continue
         else
-<<<<<<< HEAD
-            @error "Inconsistent generation scaling factor time series length"
-=======
             @error("Inconsistent generation scaling factor time series length for $(g.name)")
->>>>>>> c58dfc1f
         end
     end
 end
