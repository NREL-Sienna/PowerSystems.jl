--- conflicted
+++ resolved
@@ -103,13 +103,8 @@
 function _update_branch_flow!(sys::System)
     for b in get_components(ACBranch, sys)
         S_flow = flow_val(b)
-<<<<<<< HEAD
         set_activepower_flow!(b, real(S_flow))
         set_reactivepower_flow!(b, imag(S_flow))
-=======
-        b.active_power_flow = real(S_flow)
-        b.reactive_power_flow = imag(S_flow)
->>>>>>> 155fe1ad
     end
 end
 
