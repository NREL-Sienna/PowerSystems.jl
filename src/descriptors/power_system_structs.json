--- conflicted
+++ resolved
@@ -94,7 +94,6 @@
       "supertype": "OperationalCost"
     },
     {
-<<<<<<< HEAD
         "struct_name": "MultiStartCost",
         "docstring": "Data Structure Operational Cost Data which includes fixed, variable cost, multiple start up cost and stop costs.",
         "fields": [
@@ -173,6 +172,12 @@
                 "default": "0.0"
             },
             {
+                "name": "load_response",
+                "null_value": "0.0",
+                "data_type": "Float64",
+                "default": "0.0"
+            },
+            {
                 "name": "forecasts",
                 "accessor_module": "InfrastructureSystems",
                 "comment": "internal forecast storage",
@@ -188,9 +193,10 @@
             }
 	],
         "supertype": "AggregationTopology"
-=======
-      "struct_name": "Area",
-      "docstring": "A collection of buses for control purposes.",
+    },
+    {
+      "struct_name": "LoadZone",
+      "docstring": "A collection of buses for electricity price analysis.",
       "fields": [
         {
           "null_value": "init",
@@ -201,20 +207,12 @@
         {
           "name": "maxactivepower",
           "null_value": "0.0",
-          "data_type": "Float64",
-          "default": "0.0"
+          "data_type": "Float64"
         },
         {
           "name": "maxreactivepower",
           "null_value": "0.0",
-          "data_type": "Float64",
-          "default": "0.0"
-        },
-        {
-          "name": "load_response",
-          "null_value": "0.0",
-          "data_type": "Float64",
-          "default": "0.0"
+          "data_type": "Float64"
         },
         {
           "name": "forecasts",
@@ -232,44 +230,6 @@
         }
       ],
       "supertype": "AggregationTopology"
->>>>>>> 1c4a84ff
-    },
-    {
-      "struct_name": "LoadZone",
-      "docstring": "A collection of buses for electricity price analysis.",
-      "fields": [
-        {
-          "null_value": "init",
-          "name": "name",
-          "accessor_module": "InfrastructureSystems",
-          "data_type": "String"
-        },
-        {
-          "name": "maxactivepower",
-          "null_value": "0.0",
-          "data_type": "Float64"
-        },
-        {
-          "name": "maxreactivepower",
-          "null_value": "0.0",
-          "data_type": "Float64"
-        },
-        {
-          "name": "forecasts",
-          "accessor_module": "InfrastructureSystems",
-          "comment": "internal forecast storage",
-          "null_value": "InfrastructureSystems.Forecasts()",
-          "data_type": "InfrastructureSystems.Forecasts",
-          "default": "InfrastructureSystems.Forecasts()"
-        },
-        {
-          "name": "internal",
-          "comment": "power system internal reference, do not modify",
-          "data_type": "InfrastructureSystemsInternal",
-          "internal_default": "InfrastructureSystemsInternal()"
-        }
-      ],
-      "supertype": "AggregationTopology"
     },
     {
       "struct_name": "Bus",
@@ -2006,7 +1966,6 @@
       "supertype": "ThermalGen"
     },
     {
-<<<<<<< HEAD
         "struct_name": "ThermalMultiStart",
         "docstring": "Data Structure for thermal generation technologies.",
         "fields": [
@@ -2151,18 +2110,6 @@
                 "default": "Device[]"
             },
             {
-                "name": "participation_factor",
-                "comment": "AGC Participation Factor",
-                "null_value": "0.0",
-                "default": "0.0",
-                "data_type": "Float64",
-                "valid_range": {
-                    "min": 0,
-                    "max": 1.0
-                },
-                "validation_action": "error"
-            },
-            {
                 "name": "time_at_status",
                 "null_value": "INFINITE_TIME",
                 "data_type": "Float64",
@@ -2353,155 +2300,6 @@
             }
         ],
         "supertype": "Storage"
-=======
-      "struct_name": "GenericBattery",
-      "docstring": "Data structure for a generic battery",
-      "fields": [
-        {
-          "null_value": "init",
-          "name": "name",
-          "accessor_module": "InfrastructureSystems",
-          "data_type": "String"
-        },
-        {
-          "null_value": "false",
-          "name": "available",
-          "data_type": "Bool"
-        },
-        {
-          "name": "bus",
-          "null_value": "Bus(nothing)",
-          "data_type": "Bus"
-        },
-        {
-          "name": "primemover",
-          "comment": "PrimeMover Technology according to EIA 923",
-          "null_value": "PrimeMovers.BA",
-          "data_type": "PrimeMovers.PrimeMover"
-        },
-        {
-          "name": "energy",
-          "null_value": "0.0",
-          "comment": "State of Charge of the Battery p.u.-hr",
-          "data_type": "Float64",
-          "valid_range": {
-            "min": 0,
-            "max": null
-          },
-          "validation_action": "error"
-        },
-        {
-          "name": "capacity",
-          "null_value": "(min=0.0, max=0.0)",
-          "comment": "Maximum and Minimum storage capacity in p.u.-hr",
-          "data_type": "Min_Max",
-          "valid_range": {
-            "min": 0,
-            "max": null
-          },
-          "validation_action": "error"
-        },
-        {
-          "name": "rating",
-          "null_value": "0.0",
-          "data_type": "Float64"
-        },
-        {
-          "name": "activepower",
-          "null_value": "0.0",
-          "data_type": "Float64"
-        },
-        {
-          "name": "inputactivepowerlimits",
-          "null_value": "(min=0.0, max=0.0)",
-          "data_type": "Min_Max",
-          "valid_range": {
-            "min": 0,
-            "max": null
-          },
-          "validation_action": "error"
-        },
-        {
-          "name": "outputactivepowerlimits",
-          "null_value": "(min=0.0, max=0.0)",
-          "data_type": "Min_Max",
-          "valid_range": {
-            "min": 0,
-            "max": null
-          },
-          "validation_action": "error"
-        },
-        {
-          "name": "efficiency",
-          "null_value": "(in=0.0, out=0.0)",
-          "data_type": "NamedTuple{(:in, :out), Tuple{Float64, Float64}}",
-          "valid_range": {
-            "min": 0,
-            "max": 1
-          },
-          "validation_action": "warn"
-        },
-        {
-          "name": "reactivepower",
-          "null_value": "0.0",
-          "data_type": "Float64",
-          "valid_range": "reactivepowerlimits",
-          "validation_action": "warn"
-        },
-        {
-          "name": "reactivepowerlimits",
-          "null_value": "(min=0.0, max=0.0)",
-          "data_type": "Union{Nothing, Min_Max}"
-        },
-        {
-          "name": "basepower",
-          "comment": "Base power of the unit in system base per unit",
-          "null_value": "0.0",
-          "data_type": "Float64",
-          "valid_range": {
-            "min": 0,
-            "max": null
-          },
-          "validation_action": "warn"
-        },
-        {
-          "name": "services",
-          "data_type": "Vector{Service}",
-          "comment": "Services that this device contributes to",
-          "null_value": "Device[]",
-          "default": "Device[]"
-        },
-        {
-          "name": "dynamic_injector",
-          "data_type": "Union{Nothing, DynamicInjection}",
-          "comment": "corresponding dynamic injection device",
-          "null_value": "nothing",
-          "exclude_setter": true,
-          "default": "nothing"
-        },
-        {
-          "name": "ext",
-          "data_type": "Dict{String, Any}",
-          "null_value": "Dict{String, Any}()",
-          "default": "Dict{String, Any}()"
-        },
-        {
-          "name": "forecasts",
-          "accessor_module": "InfrastructureSystems",
-          "comment": "internal forecast storage",
-          "null_value": "InfrastructureSystems.Forecasts()",
-          "data_type": "InfrastructureSystems.Forecasts",
-          "default": "InfrastructureSystems.Forecasts()"
-        },
-        {
-          "name": "internal",
-          "comment": "power system internal reference, do not modify",
-          "data_type": "InfrastructureSystemsInternal",
-          "internal_default": "InfrastructureSystemsInternal()"
-        }
-      ],
-      "supertype": "Storage"
->>>>>>> 1c4a84ff
     },
     {
       "struct_name": "StaticReserve",
