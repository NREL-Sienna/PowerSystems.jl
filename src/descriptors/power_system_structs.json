{
  "auto_generated_structs": [
    {
      "struct_name": "TwoPartCost",
      "docstring": "Data Structure Operational Cost Data in two parts: fixed and variable cost.",
      "fields": [
        {
          "name": "variable",
          "comment": "variable cost",
          "null_value": "VariableCost((0.0, 0.0))",
          "data_type": "VariableCost"
        },
        {
          "name": "fixed",
          "comment": "fixed cost",
          "null_value": "0.0",
          "data_type": "Float64",
          "valid_range": {
            "min": 0,
            "max": null
          },
          "validation_action": "warn"
        },
        {
          "name": "forecasts",
          "accessor_module": "InfrastructureSystems",
          "comment": "internal forecast storage",
          "null_value": "InfrastructureSystems.Forecasts()",
          "data_type": "InfrastructureSystems.Forecasts",
          "default": "InfrastructureSystems.Forecasts()"
        },
        {
          "name": "internal",
          "comment": "power system internal reference, do not modify",
          "data_type": "InfrastructureSystemsInternal",
          "internal_default": "InfrastructureSystemsInternal()"
        }
      ],
      "supertype": "OperationalCost"
    },
    {
      "struct_name": "ThreePartCost",
      "docstring": "Data Structure Operational Cost Data in Three parts fixed, variable cost and start - stop costs.",
      "fields": [
        {
          "name": "variable",
          "comment": "variable cost",
          "null_value": "VariableCost((0.0, 0.0))",
          "data_type": "VariableCost"
        },
        {
          "name": "fixed",
          "comment": "fixed cost",
          "null_value": "0.0",
          "data_type": "Float64"
        },
        {
          "name": "startup",
          "comment": "startup cost",
          "null_value": "0.0",
          "data_type": "Float64",
          "valid_range": {
            "min": 0,
            "max": null
          },
          "validation_action": "warn"
        },
        {
          "name": "shutdn",
          "comment": "shutdown cost",
          "null_value": "0.0",
          "data_type": "Float64",
          "valid_range": {
            "min": 0,
            "max": null
          },
          "validation_action": "warn"
        },
        {
          "name": "forecasts",
          "accessor_module": "InfrastructureSystems",
          "comment": "internal forecast storage",
          "null_value": "InfrastructureSystems.Forecasts()",
          "data_type": "InfrastructureSystems.Forecasts",
          "default": "InfrastructureSystems.Forecasts()"
        },
        {
          "name": "internal",
          "comment": "power system internal reference, do not modify",
          "data_type": "InfrastructureSystemsInternal",
          "internal_default": "InfrastructureSystemsInternal()"
        }
      ],
      "supertype": "OperationalCost"
    },
    {
      "struct_name": "MultiStartCost",
      "docstring": "Data Structure Operational Cost Data which includes fixed, variable cost, multiple start up cost and stop costs.",
      "fields": [
        {
          "name": "variable",
          "comment": "variable cost",
          "null_value": "VariableCost((0.0, 0.0))",
          "data_type": "VariableCost"
        },
        {
          "name": "no_load",
          "comment": "no load cost",
          "null_value": "0.0",
          "data_type": "Float64"
        },
        {
          "name": "fixed",
          "comment": "fixed cost",
          "null_value": "0.0",
          "data_type": "Float64"
        },
        {
          "name": "startup",
          "comment": "startup cost",
          "null_value": "(hot = START_COST, warm = START_COST,cold = START_COST)",
          "data_type": "NamedTuple{(:hot, :warm, :cold), NTuple{3, Float64}}"
        },
        {
          "name": "shutdn",
          "comment": "shutdown cost",
          "null_value": "0.0",
          "data_type": "Float64",
          "valid_range": {
            "min": 0,
            "max": null
          },
          "validation_action": "warn"
        },
        {
          "name": "forecasts",
          "accessor_module": "InfrastructureSystems",
          "comment": "internal forecast storage",
          "null_value": "InfrastructureSystems.Forecasts()",
          "data_type": "InfrastructureSystems.Forecasts",
          "default": "InfrastructureSystems.Forecasts()"
        },
        {
          "name": "internal",
          "comment": "power system internal reference, do not modify",
          "data_type": "InfrastructureSystemsInternal",
          "internal_default": "InfrastructureSystemsInternal()"
        }
      ],
      "supertype": "OperationalCost"
    },
    {
      "struct_name": "Area",
      "docstring": "A collection of buses for control purposes.",
      "fields": [
        {
          "null_value": "init",
          "name": "name",
          "accessor_module": "InfrastructureSystems",
          "data_type": "String"
        },
        {
          "name": "peak_active_power",
          "null_value": "0.0",
          "data_type": "Float64",
          "default": "0.0"
        },
        {
          "name": "peak_reactive_power",
          "null_value": "0.0",
          "data_type": "Float64",
          "default": "0.0"
        },
        {
          "name": "load_response",
          "null_value": "0.0",
          "data_type": "Float64",
          "default": "0.0"
        },
        {
          "name": "forecasts",
          "accessor_module": "InfrastructureSystems",
          "comment": "internal forecast storage",
          "null_value": "InfrastructureSystems.Forecasts()",
          "data_type": "InfrastructureSystems.Forecasts",
          "default": "InfrastructureSystems.Forecasts()"
        },
        {
          "name": "internal",
          "comment": "power system internal reference, do not modify",
          "data_type": "InfrastructureSystemsInternal",
          "internal_default": "InfrastructureSystemsInternal()"
        }
      ],
      "supertype": "AggregationTopology"
    },
    {
      "struct_name": "LoadZone",
      "docstring": "A collection of buses for electricity price analysis.",
      "fields": [
        {
          "null_value": "init",
          "name": "name",
          "accessor_module": "InfrastructureSystems",
          "data_type": "String"
        },
        {
          "name": "peak_active_power",
          "null_value": "0.0",
          "data_type": "Float64"
        },
        {
          "name": "peak_reactive_power",
          "null_value": "0.0",
          "data_type": "Float64"
        },
        {
          "name": "forecasts",
          "accessor_module": "InfrastructureSystems",
          "comment": "internal forecast storage",
          "null_value": "InfrastructureSystems.Forecasts()",
          "data_type": "InfrastructureSystems.Forecasts",
          "default": "InfrastructureSystems.Forecasts()"
        },
        {
          "name": "internal",
          "comment": "power system internal reference, do not modify",
          "data_type": "InfrastructureSystemsInternal",
          "internal_default": "InfrastructureSystemsInternal()"
        }
      ],
      "supertype": "AggregationTopology"
    },
    {
      "struct_name": "Bus",
      "docstring": "A power-system bus.",
      "inner_constructor_check": "CheckBusParams",
      "fields": [
        {
          "name": "number",
          "comment": "number associated with the bus",
          "null_value": "0",
          "data_type": "Int64"
        },
        {
          "null_value": "init",
          "name": "name",
          "accessor_module": "InfrastructureSystems",
          "comment": "the name of the bus",
          "data_type": "String"
        },
        {
          "name": "bustype",
          "comment": "bus type",
          "null_value": "nothing",
          "data_type": "Union{Nothing, BusTypes.BusType}"
        },
        {
          "name": "angle",
          "comment": "angle of the bus in radians",
          "null_value": "0.0",
          "data_type": "Union{Nothing, Float64}",
          "valid_range": {
            "min": -1.571,
            "max": 1.571
          },
          "validation_action": "error"
        },
        {
          "name": "magnitude",
          "comment": "voltage as a multiple of basevoltage",
          "null_value": "0.0",
          "data_type": "Union{Nothing, Float64}",
          "valid_range": "voltage_limits",
          "validation_action": "warn"
        },
        {
          "name": "voltage_limits",
          "comment": "limits on the voltage variation as multiples of basevoltage",
          "null_value": "(min=0.0, max=0.0)",
          "data_type": "Union{Nothing, Min_Max}"
        },
        {
          "name": "base_voltage",
          "comment": "the base voltage in kV",
          "null_value": "nothing",
          "data_type": "Union{Nothing, Float64}",
          "valid_range": {
            "min": 0,
            "max": null
          },
          "validation_action": "error"
        },
        {
          "name": "area",
          "comment": "the area containing the bus",
          "null_value": "nothing",
          "data_type": "Union{Nothing, Area}",
          "default": "nothing"
        },
        {
          "name": "load_zone",
          "comment": "the load zone containing the bus",
          "null_value": "nothing",
          "data_type": "Union{Nothing, LoadZone}",
          "default": "nothing"
        },
        {
          "name": "ext",
          "data_type": "Dict{String, Any}",
          "null_value": "Dict{String, Any}()",
          "default": "Dict{String, Any}()"
        },
        {
          "name": "internal",
          "comment": "power system internal reference, do not modify",
          "data_type": "InfrastructureSystemsInternal",
          "internal_default": "InfrastructureSystemsInternal()"
        }
      ],
      "supertype": "Topology"
    },
    {
      "struct_name": "Arc",
      "docstring": "A topological Arc.",
      "fields": [
        {
          "name": "from",
          "comment": "The initial bus",
          "null_value": "Bus(nothing)",
          "data_type": "Bus"
        },
        {
          "name": "to",
          "comment": "The terminal bus",
          "null_value": "Bus(nothing)",
          "data_type": "Bus"
        },
        {
          "name": "internal",
          "comment": "power system internal reference, do not modify",
          "data_type": "InfrastructureSystemsInternal",
          "internal_default": "InfrastructureSystemsInternal()"
        }
      ],
      "supertype": "Topology"
    },
    {
      "struct_name": "Line",
      "fields": [
        {
          "null_value": "init",
          "name": "name",
          "accessor_module": "InfrastructureSystems",
          "data_type": "String"
        },
        {
          "null_value": "false",
          "name": "available",
          "data_type": "Bool"
        },
        {
          "name": "active_power_flow",
          "null_value": "0.0",
          "data_type": "Float64",
          "needs_conversion": true
        },
        {
          "name": "reactive_power_flow",
          "null_value": "0.0",
          "data_type": "Float64",
          "needs_conversion": true
        },
        {
          "null_value": "Arc(Bus(nothing), Bus(nothing))",
          "name": "arc",
          "data_type": "Arc"
        },
        {
          "null_value": "0.0",
          "name": "r",
          "data_type": "Float64",
          "comment": "System per-unit value",
          "valid_range": {
            "min": 0,
            "max": 4
          },
          "validation_action": "error"
        },
        {
          "null_value": "0.0",
          "name": "x",
          "data_type": "Float64",
          "comment": "System per-unit value",
          "valid_range": {
            "min": 0,
            "max": 4
          },
          "validation_action": "error"
        },
        {
          "name": "b",
          "null_value": "(from=0.0, to=0.0)",
          "data_type": "NamedTuple{(:from, :to), Tuple{Float64, Float64}}",
          "comment": "System per-unit value",
          "valid_range": {
            "min": 0,
            "max": 100
          },
          "validation_action": "error"
        },
        {
          "null_value": "0.0",
          "name": "rate",
          "data_type": "Float64",
          "needs_conversion": true
        },
        {
          "name": "angle_limits",
          "null_value": "(min=-1.571, max=1.571)",
          "data_type": "NamedTuple{(:min, :max), Tuple{Float64, Float64}}",
          "valid_range": {
            "min": -1.571,
            "max": 1.571
          },
          "validation_action": "error"
        },
        {
          "name": "services",
          "data_type": "Vector{Service}",
          "comment": "Services that this device contributes to",
          "null_value": "Device[]",
          "default": "Device[]"
        },
        {
          "name": "ext",
          "data_type": "Dict{String, Any}",
          "null_value": "Dict{String, Any}()",
          "default": "Dict{String, Any}()"
        },
        {
          "name": "forecasts",
          "accessor_module": "InfrastructureSystems",
          "comment": "internal forecast storage",
          "null_value": "InfrastructureSystems.Forecasts()",
          "data_type": "InfrastructureSystems.Forecasts",
          "default": "InfrastructureSystems.Forecasts()"
        },
        {
          "name": "internal",
          "comment": "power system internal reference, do not modify",
          "data_type": "InfrastructureSystemsInternal",
          "internal_default": "InfrastructureSystemsInternal()"
        }
      ],
      "supertype": "ACBranch"
    },
    {
      "struct_name": "MonitoredLine",
      "fields": [
        {
          "null_value": "init",
          "name": "name",
          "accessor_module": "InfrastructureSystems",
          "data_type": "String"
        },
        {
          "null_value": "false",
          "name": "available",
          "data_type": "Bool"
        },
        {
          "name": "active_power_flow",
          "null_value": "0.0",
          "data_type": "Float64",
          "needs_conversion": true
        },
        {
          "name": "reactive_power_flow",
          "null_value": "0.0",
          "data_type": "Float64",
          "needs_conversion": true
        },
        {
          "null_value": "Arc(Bus(nothing), Bus(nothing))",
          "name": "arc",
          "data_type": "Arc"
        },
        {
          "null_value": "0.0",
          "name": "r",
          "data_type": "Float64",
          "comment": "System per-unit value",
          "valid_range": {
            "min": 0,
            "max": 4
          },
          "validation_action": "error"
        },
        {
          "null_value": "0.0",
          "name": "x",
          "data_type": "Float64",
          "comment": "System per-unit value",
          "valid_range": {
            "min": 0,
            "max": 4
          },
          "validation_action": "error"
        },
        {
          "null_value": "(from=0.0, to=0.0)",
          "name": "b",
          "data_type": "NamedTuple{(:from, :to), Tuple{Float64, Float64}}",
          "comment": "System per-unit value",
          "valid_range": {
            "min": 0,
            "max": 2
          },
          "validation_action": "error"
        },
        {
          "name": "flowlimits",
          "null_value": "(from_to=0.0, to_from=0.0)",
          "comment": "TODO: throw warning above max SIL",
          "data_type": "NamedTuple{(:from_to, :to_from), Tuple{Float64, Float64}}",
          "needs_conversion": true
        },
        {
          "null_value": "0.0",
          "name": "rate",
          "data_type": "Float64",
          "comment": "TODO: compare to SIL (warn) (theoretical limit)",
          "needs_conversion": true
        },
        {
          "name": "angle_limits",
          "null_value": "(min=-1.571, max=1.571)",
          "data_type": "NamedTuple{(:min, :max), Tuple{Float64, Float64}}",
          "valid_range": {
            "min": -1.571,
            "max": 1.571
          },
          "validation_action": "error"
        },
        {
          "name": "services",
          "data_type": "Vector{Service}",
          "comment": "Services that this device contributes to",
          "null_value": "Device[]",
          "default": "Device[]"
        },
        {
          "name": "ext",
          "data_type": "Dict{String, Any}",
          "null_value": "Dict{String, Any}()",
          "default": "Dict{String, Any}()"
        },
        {
          "name": "forecasts",
          "accessor_module": "InfrastructureSystems",
          "comment": "internal forecast storage",
          "null_value": "InfrastructureSystems.Forecasts()",
          "data_type": "InfrastructureSystems.Forecasts",
          "default": "InfrastructureSystems.Forecasts()"
        },
        {
          "name": "internal",
          "comment": "power system internal reference, do not modify",
          "data_type": "InfrastructureSystemsInternal",
          "internal_default": "InfrastructureSystemsInternal()"
        }
      ],
      "supertype": "ACBranch"
    },
    {
      "struct_name": "PhaseShiftingTransformer",
      "fields": [
        {
          "null_value": "init",
          "name": "name",
          "accessor_module": "InfrastructureSystems",
          "data_type": "String"
        },
        {
          "null_value": "false",
          "name": "available",
          "data_type": "Bool"
        },
        {
          "name": "active_power_flow",
          "null_value": "0.0",
          "data_type": "Float64",
          "needs_conversion": true
        },
        {
          "name": "reactive_power_flow",
          "null_value": "0.0",
          "data_type": "Float64",
          "needs_conversion": true
        },
        {
          "null_value": "Arc(Bus(nothing), Bus(nothing))",
          "name": "arc",
          "data_type": "Arc"
        },
        {
          "null_value": "0.0",
          "name": "r",
          "data_type": "Float64",
          "comment": "System per-unit value",
          "valid_range": {
            "min": 0,
            "max": 4
          },
          "validation_action": "error"
        },
        {
          "null_value": "0.0",
          "name": "x",
          "data_type": "Float64",
          "comment": "System per-unit value",
          "valid_range": {
            "min": -2,
            "max": 4
          },
          "validation_action": "error"
        },
        {
          "name": "primary_shunt",
          "null_value": "0.0",
          "data_type": "Float64",
          "Comment": "System per-unit value",
          "valid_range": {
            "min": 0,
            "max": 2
          },
          "validation_action": "error"
        },
        {
          "name": "tap",
          "null_value": "1.0",
          "data_type": "Float64",
          "valid_range": {
            "min": 0,
            "max": 2
          },
          "validation_action": "error"
        },
        {
          "name": "α",
          "null_value": "0.0",
          "data_type": "Float64",
          "valid_range": {
            "min": -1.571,
            "max": 1.571
          },
          "validation_action": "warn"
        },
        {
          "null_value": "0.0",
          "name": "rate",
          "data_type": "Union{Nothing, Float64}",
          "valid_range": {
            "min": 0,
            "max": null
          },
          "validation_action": "error",
          "needs_conversion": true
        },
        {
          "name": "services",
          "data_type": "Vector{Service}",
          "comment": "Services that this device contributes to",
          "null_value": "Device[]",
          "default": "Device[]"
        },
        {
          "name": "ext",
          "data_type": "Dict{String, Any}",
          "null_value": "Dict{String, Any}()",
          "default": "Dict{String, Any}()"
        },
        {
          "name": "forecasts",
          "accessor_module": "InfrastructureSystems",
          "comment": "internal forecast storage",
          "null_value": "InfrastructureSystems.Forecasts()",
          "data_type": "InfrastructureSystems.Forecasts",
          "default": "InfrastructureSystems.Forecasts()"
        },
        {
          "name": "internal",
          "comment": "power system internal reference, do not modify",
          "data_type": "InfrastructureSystemsInternal",
          "internal_default": "InfrastructureSystemsInternal()"
        }
      ],
      "supertype": "ACBranch"
    },
    {
      "struct_name": "TapTransformer",
      "fields": [
        {
          "null_value": "init",
          "name": "name",
          "accessor_module": "InfrastructureSystems",
          "data_type": "String"
        },
        {
          "null_value": "false",
          "name": "available",
          "data_type": "Bool"
        },
        {
          "name": "active_power_flow",
          "null_value": "0.0",
          "data_type": "Float64",
          "needs_conversion": true
        },
        {
          "name": "reactive_power_flow",
          "null_value": "0.0",
          "data_type": "Float64",
          "needs_conversion": true
        },
        {
          "null_value": "Arc(Bus(nothing), Bus(nothing))",
          "name": "arc",
          "data_type": "Arc"
        },
        {
          "null_value": "0.0",
          "name": "r",
          "data_type": "Float64",
          "comment": "System per-unit value",
          "valid_range": {
            "min": -2,
            "max": 2
          },
          "validation_action": "error"
        },
        {
          "null_value": "0.0",
          "name": "x",
          "data_type": "Float64",
          "comment": "System per-unit value",
          "valid_range": {
            "min": -2,
            "max": 4
          },
          "validation_action": "error"
        },
        {
          "name": "primary_shunt",
          "null_value": "0.0",
          "data_type": "Float64",
          "comment": "System per-unit value",
          "valid_range": {
            "min": 0,
            "max": 2
          },
          "validation_action": "error"
        },
        {
          "name": "tap",
          "null_value": "1.0",
          "data_type": "Float64",
          "valid_range": {
            "min": 0,
            "max": 2
          },
          "validation_action": "error"
        },
        {
          "name": "rate",
          "null_value": "0.0",
          "data_type": "Union{Nothing, Float64}",
          "valid_range": {
            "min": 0,
            "max": null
          },
          "validation_action": "error",
          "needs_conversion": true
        },
        {
          "name": "services",
          "data_type": "Vector{Service}",
          "comment": "Services that this device contributes to",
          "null_value": "Device[]",
          "default": "Device[]"
        },
        {
          "name": "ext",
          "data_type": "Dict{String, Any}",
          "null_value": "Dict{String, Any}()",
          "default": "Dict{String, Any}()"
        },
        {
          "name": "forecasts",
          "accessor_module": "InfrastructureSystems",
          "comment": "internal forecast storage",
          "null_value": "InfrastructureSystems.Forecasts()",
          "data_type": "InfrastructureSystems.Forecasts",
          "default": "InfrastructureSystems.Forecasts()"
        },
        {
          "name": "internal",
          "comment": "power system internal reference, do not modify",
          "data_type": "InfrastructureSystemsInternal",
          "internal_default": "InfrastructureSystemsInternal()"
        }
      ],
      "supertype": "ACBranch"
    },
    {
      "struct_name": "Transformer2W",
      "docstring": "The 2-W transformer model uses an equivalent circuit assuming the impedance is on the High Voltage Side of the transformer. The model allocates the iron losses and magnetizing susceptance to the primary side.",
      "fields": [
        {
          "null_value": "init",
          "name": "name",
          "accessor_module": "InfrastructureSystems",
          "data_type": "String"
        },
        {
          "null_value": "false",
          "name": "available",
          "data_type": "Bool"
        },
        {
          "name": "active_power_flow",
          "null_value": "0.0",
          "data_type": "Float64",
          "needs_conversion": true
        },
        {
          "name": "reactive_power_flow",
          "null_value": "0.0",
          "data_type": "Float64",
          "needs_conversion": true
        },
        {
          "null_value": "Arc(Bus(nothing), Bus(nothing))",
          "name": "arc",
          "data_type": "Arc"
        },
        {
          "null_value": "0.0",
          "name": "r",
          "data_type": "Float64",
          "comment": "System per-unit value",
          "valid_range": {
            "min": -2,
            "max": 4
          },
          "validation_action": "error"
        },
        {
          "null_value": "0.0",
          "name": "x",
          "data_type": "Float64",
          "comment": "System per-unit value",
          "valid_range": {
            "min": -2,
            "max": 4
          },
          "validation_action": "error"
        },
        {
          "name": "primary_shunt",
          "null_value": "0.0",
          "data_type": "Float64",
          "comment": "System per-unit value",
          "valid_range": {
            "min": 0,
            "max": 2
          },
          "validation_action": "error"
        },
        {
          "name": "rate",
          "null_value": "nothing",
          "data_type": "Union{Nothing, Float64}",
          "valid_range": {
            "min": 0,
            "max": null
          },
          "validation_action": "error",
          "needs_conversion": true
        },
        {
          "name": "services",
          "data_type": "Vector{Service}",
          "comment": "Services that this device contributes to",
          "null_value": "Device[]",
          "default": "Device[]"
        },
        {
          "name": "ext",
          "data_type": "Dict{String, Any}",
          "null_value": "Dict{String, Any}()",
          "default": "Dict{String, Any}()"
        },
        {
          "name": "forecasts",
          "accessor_module": "InfrastructureSystems",
          "comment": "internal forecast storage",
          "null_value": "InfrastructureSystems.Forecasts()",
          "data_type": "InfrastructureSystems.Forecasts",
          "default": "InfrastructureSystems.Forecasts()"
        },
        {
          "name": "internal",
          "comment": "power system internal reference, do not modify",
          "data_type": "InfrastructureSystemsInternal",
          "internal_default": "InfrastructureSystemsInternal()"
        }
      ],
      "supertype": "ACBranch"
    },
    {
      "struct_name": "HVDCLine",
      "docstring": "a High voltage DC line.",
      "fields": [
        {
          "null_value": "init",
          "name": "name",
          "accessor_module": "InfrastructureSystems",
          "data_type": "String"
        },
        {
          "null_value": "false",
          "name": "available",
          "data_type": "Bool"
        },
        {
          "name": "active_power_flow",
          "null_value": "0.0",
          "data_type": "Float64",
          "needs_conversion": true
        },
        {
          "null_value": "Arc(Bus(nothing), Bus(nothing))",
          "name": "arc",
          "data_type": "Arc"
        },
        {
          "name": "active_power_limits_from",
          "null_value": "(min=0.0, max=0.0)",
          "data_type": "NamedTuple{(:min, :max), Tuple{Float64, Float64}}",
          "needs_conversion": true
        },
        {
          "name": "active_power_limits_to",
          "null_value": "(min=0.0, max=0.0)",
          "data_type": "NamedTuple{(:min, :max), Tuple{Float64, Float64}}",
          "needs_conversion": true
        },
        {
          "name": "reactive_power_limits_from",
          "null_value": "(min=0.0, max=0.0)",
          "data_type": "NamedTuple{(:min, :max), Tuple{Float64, Float64}}",
          "needs_conversion": true
        },
        {
          "name": "reactive_power_limits_to",
          "null_value": "(min=0.0, max=0.0)",
          "data_type": "NamedTuple{(:min, :max), Tuple{Float64, Float64}}",
          "needs_conversion": true
        },
        {
          "name": "loss",
          "null_value": "(l0=0.0, l1=0.0)",
          "data_type": "NamedTuple{(:l0, :l1), Tuple{Float64, Float64}}"
        },
        {
          "name": "services",
          "data_type": "Vector{Service}",
          "comment": "Services that this device contributes to",
          "null_value": "Device[]",
          "default": "Device[]"
        },
        {
          "name": "ext",
          "data_type": "Dict{String, Any}",
          "null_value": "Dict{String, Any}()",
          "default": "Dict{String, Any}()"
        },
        {
          "name": "forecasts",
          "accessor_module": "InfrastructureSystems",
          "comment": "internal forecast storage",
          "null_value": "InfrastructureSystems.Forecasts()",
          "data_type": "InfrastructureSystems.Forecasts",
          "default": "InfrastructureSystems.Forecasts()"
        },
        {
          "name": "internal",
          "comment": "power system internal reference, do not modify",
          "data_type": "InfrastructureSystemsInternal",
          "internal_default": "InfrastructureSystemsInternal()"
        }
      ],
      "supertype": "DCBranch"
    },
    {
      "struct_name": "VSCDCLine",
      "docstring": "As implemented in Milano's Book, Page 397.",
      "fields": [
        {
          "null_value": "init",
          "name": "name",
          "accessor_module": "InfrastructureSystems",
          "data_type": "String"
        },
        {
          "null_value": "false",
          "name": "available",
          "data_type": "Bool"
        },
        {
          "name": "active_power_flow",
          "null_value": "0.0",
          "data_type": "Float64",
          "needs_conversion": true
        },
        {
          "null_value": "Arc(Bus(nothing), Bus(nothing))",
          "name": "arc",
          "data_type": "Arc"
        },
        {
          "name": "rectifier_tap_limits",
          "null_value": "(min=0.0, max=0.0)",
          "data_type": "NamedTuple{(:min, :max), Tuple{Float64, Float64}}"
        },
        {
          "name": "rectifier_xrc",
          "null_value": "0.0",
          "data_type": "Float64"
        },
        {
          "name": "rectifier_firing_angle",
          "null_value": "(min=0.0, max=0.0)",
          "data_type": "NamedTuple{(:min, :max), Tuple{Float64, Float64}}"
        },
        {
          "name": "inverter_tap_limits",
          "null_value": "(min=0.0, max=0.0)",
          "data_type": "NamedTuple{(:min, :max), Tuple{Float64, Float64}}"
        },
        {
          "name": "inverter_xrc",
          "null_value": "0.0",
          "data_type": "Float64"
        },
        {
          "name": "inverter_firing_angle",
          "null_value": "(min=0.0, max=0.0)",
          "data_type": "NamedTuple{(:min, :max), Tuple{Float64, Float64}}"
        },
        {
          "name": "services",
          "data_type": "Vector{Service}",
          "comment": "Services that this device contributes to",
          "null_value": "Device[]",
          "default": "Device[]"
        },
        {
          "name": "ext",
          "data_type": "Dict{String, Any}",
          "null_value": "Dict{String, Any}()",
          "default": "Dict{String, Any}()"
        },
        {
          "name": "forecasts",
          "accessor_module": "InfrastructureSystems",
          "comment": "internal forecast storage",
          "null_value": "InfrastructureSystems.Forecasts()",
          "data_type": "InfrastructureSystems.Forecasts",
          "default": "InfrastructureSystems.Forecasts()"
        },
        {
          "name": "internal",
          "comment": "power system internal reference, do not modify",
          "data_type": "InfrastructureSystemsInternal",
          "internal_default": "InfrastructureSystemsInternal()"
        }
      ],
      "supertype": "DCBranch"
    },
    {
      "struct_name": "InterruptibleLoad",
      "fields": [
        {
          "null_value": "init",
          "name": "name",
          "accessor_module": "InfrastructureSystems",
          "data_type": "String"
        },
        {
          "null_value": "false",
          "name": "available",
          "data_type": "Bool"
        },
        {
          "name": "bus",
          "null_value": "Bus(nothing)",
          "data_type": "Bus"
        },
        {
          "name": "model",
          "null_value": "LoadModels.ConstantPower",
          "data_type": "LoadModels.LoadModel"
        },
        {
          "name": "active_power",
          "null_value": "0.0",
          "data_type": "Float64",
          "needs_conversion": true
        },
        {
          "name": "reactive_power",
          "null_value": "0.0",
          "data_type": "Float64",
          "needs_conversion": true
        },
        {
          "name": "max_active_power",
          "null_value": "0.0",
          "data_type": "Float64",
          "needs_conversion": true
        },
        {
          "name": "max_reactive_power",
          "null_value": "0.0",
          "data_type": "Float64",
          "needs_conversion": true
        },
        {
          "name": "operation_cost",
          "null_value": "TwoPartCost(nothing)",
          "data_type": "TwoPartCost",
          "comment": "Operation Cost of Generation [`TwoPartCost`](@ref)"
        },
        {
          "name": "services",
          "data_type": "Vector{Service}",
          "comment": "Services that this device contributes to",
          "null_value": "Device[]",
          "default": "Device[]"
        },
        {
          "name": "dynamic_injector",
          "data_type": "Union{Nothing, DynamicInjection}",
          "comment": "corresponding dynamic injection device",
          "null_value": "nothing",
          "exclude_setter": true,
          "default": "nothing"
        },
        {
          "name": "ext",
          "data_type": "Dict{String, Any}",
          "null_value": "Dict{String, Any}()",
          "default": "Dict{String, Any}()"
        },
        {
          "name": "forecasts",
          "accessor_module": "InfrastructureSystems",
          "comment": "internal forecast storage",
          "null_value": "InfrastructureSystems.Forecasts()",
          "data_type": "InfrastructureSystems.Forecasts",
          "default": "InfrastructureSystems.Forecasts()"
        },
        {
          "name": "internal",
          "comment": "power system internal reference, do not modify",
          "data_type": "InfrastructureSystemsInternal",
          "internal_default": "InfrastructureSystemsInternal()"
        }
      ],
      "supertype": "ControllableLoad"
    },
    {
      "struct_name": "FixedAdmittance",
      "fields": [
        {
          "null_value": "init",
          "name": "name",
          "accessor_module": "InfrastructureSystems",
          "data_type": "String"
        },
        {
          "null_value": "false",
          "name": "available",
          "data_type": "Bool"
        },
        {
          "name": "bus",
          "null_value": "Bus(nothing)",
          "data_type": "Bus"
        },
        {
          "name": "Y",
          "comment": "System per-unit value",
          "null_value": "0.0",
          "data_type": "Complex{Float64}"
        },
        {
          "name": "services",
          "data_type": "Vector{Service}",
          "comment": "Services that this device contributes to",
          "null_value": "Device[]",
          "default": "Device[]"
        },
        {
          "name": "ext",
          "data_type": "Dict{String, Any}",
          "null_value": "Dict{String, Any}()",
          "default": "Dict{String, Any}()"
        },
        {
          "name": "forecasts",
          "accessor_module": "InfrastructureSystems",
          "comment": "internal forecast storage",
          "null_value": "InfrastructureSystems.Forecasts()",
          "data_type": "InfrastructureSystems.Forecasts",
          "default": "InfrastructureSystems.Forecasts()"
        },
        {
          "name": "internal",
          "comment": "power system internal reference, do not modify",
          "data_type": "InfrastructureSystemsInternal",
          "internal_default": "InfrastructureSystemsInternal()"
        }
      ],
      "supertype": "ElectricLoad"
    },
    {
      "struct_name": "PowerLoad",
      "docstring": "Data structure for a static power load.",
      "fields": [
        {
          "null_value": "init",
          "name": "name",
          "accessor_module": "InfrastructureSystems",
          "data_type": "String"
        },
        {
          "null_value": "false",
          "name": "available",
          "data_type": "Bool"
        },
        {
          "name": "bus",
          "null_value": "Bus(nothing)",
          "data_type": "Bus"
        },
        {
          "name": "model",
          "null_value": "nothing",
          "data_type": "Union{Nothing, LoadModels.LoadModel}"
        },
        {
          "name": "active_power",
          "null_value": "0.0",
          "data_type": "Float64",
          "needs_conversion": true
        },
        {
          "name": "reactive_power",
          "null_value": "0.0",
          "data_type": "Float64",
          "needs_conversion": true
        },
        {
          "name": "max_active_power",
          "null_value": "0.0",
          "data_type": "Float64",
          "needs_conversion": true
        },
        {
          "name": "max_reactive_power",
          "null_value": "0.0",
          "data_type": "Float64",
          "needs_conversion": true
        },
        {
          "name": "services",
          "data_type": "Vector{Service}",
          "comment": "Services that this device contributes to",
          "null_value": "Device[]",
          "default": "Device[]"
        },
        {
          "name": "dynamic_injector",
          "data_type": "Union{Nothing, DynamicInjection}",
          "comment": "corresponding dynamic injection device",
          "null_value": "nothing",
          "exclude_setter": true,
          "default": "nothing"
        },
        {
          "name": "ext",
          "data_type": "Dict{String, Any}",
          "null_value": "Dict{String, Any}()",
          "default": "Dict{String, Any}()"
        },
        {
          "name": "forecasts",
          "accessor_module": "InfrastructureSystems",
          "comment": "internal forecast storage",
          "null_value": "InfrastructureSystems.Forecasts()",
          "data_type": "InfrastructureSystems.Forecasts",
          "default": "InfrastructureSystems.Forecasts()"
        },
        {
          "name": "internal",
          "comment": "power system internal reference, do not modify",
          "data_type": "InfrastructureSystemsInternal",
          "internal_default": "InfrastructureSystemsInternal()"
        }
      ],
      "supertype": "StaticLoad"
    },
    {
      "struct_name": "HydroEnergyReservoir",
      "fields": [
        {
          "null_value": "init",
          "name": "name",
          "accessor_module": "InfrastructureSystems",
          "data_type": "String"
        },
        {
          "null_value": "false",
          "name": "available",
          "data_type": "Bool"
        },
        {
          "name": "bus",
          "null_value": "Bus(nothing)",
          "data_type": "Bus"
        },
        {
          "name": "active_power",
          "null_value": "0.0",
          "data_type": "Float64",
          "needs_conversion": true
        },
        {
          "name": "reactive_power",
          "null_value": "0.0",
          "data_type": "Float64",
          "valid_range": "reactive_power_limits",
          "validation_action": "warn",
          "needs_conversion": true
        },
        {
          "name": "rating",
          "comment": "Thermal limited MVA Power Output of the unit. <= Capacity",
          "null_value": "0.0",
          "data_type": "Float64",
          "valid_range": {
            "min": 0,
            "max": null
          },
          "validation_action": "error",
          "needs_conversion": true
        },
        {
          "name": "prime_mover",
          "comment": "prime_mover Technology according to EIA 923",
          "null_value": "PrimeMovers.HY",
          "data_type": "PrimeMovers.PrimeMover"
        },
        {
          "name": "active_power_limits",
          "null_value": "(min=0.0, max=0.0)",
          "data_type": "NamedTuple{(:min, :max), Tuple{Float64, Float64}}",
          "needs_conversion": true
        },
        {
          "name": "reactive_power_limits",
          "validation_action": "warn",
          "null_value": "nothing",
          "data_type": "Union{Nothing, Min_Max}",
          "needs_conversion": true
        },
        {
          "name": "ramp_limits",
          "comment": "ramp up and ramp down limits",
          "null_value": "nothing",
          "data_type": "Union{Nothing, NamedTuple{(:up, :down), Tuple{Float64, Float64}}}",
          "valid_range": {
            "min": 0,
            "max": null
          },
          "validation_action": "error",
          "needs_conversion": true
        },
        {
          "name": "time_limits",
          "comment": "Minimum up and Minimum down time limits in hours",
          "null_value": "nothing",
          "data_type": "Union{Nothing, NamedTuple{(:up, :down), Tuple{Float64, Float64}}}",
          "valid_range": {
            "min": 0,
            "max": null
          },
          "validation_action": "error"
        },
        {
          "name": "operation_cost",
          "null_value": "TwoPartCost(nothing)",
          "data_type": "TwoPartCost",
          "comment": "Operation Cost of Generation [`TwoPartCost`](@ref)"
        },
        {
          "name": "base_power",
          "comment": "Base power of the unit in MVA",
          "null_value": "0.0",
          "data_type": "Float64",
          "valid_range": {
            "min": 0,
            "max": null
          },
          "validation_action": "warn"
        },
        {
          "name": "storage_capacity",
          "null_value": "0.0",
          "data_type": "Float64",
          "valid_range": {
            "min": 0,
            "max": null
          },
          "validation_action": "error",
          "needs_conversion": true
        },
        {
          "name": "inflow",
          "null_value": "0.0",
          "data_type": "Float64",
          "valid_range": {
            "min": 0,
            "max": null
          },
          "validation_action": "error"
        },
        {
          "name": "initial_storage",
          "null_value": "0.0",
          "data_type": "Float64",
          "valid_range": {
            "min": 0,
            "max": null
          },
          "validation_action": "error",
          "needs_conversion": true
        },
        {
          "name": "services",
          "data_type": "Vector{Service}",
          "comment": "Services that this device contributes to",
          "null_value": "Device[]",
          "default": "Device[]"
        },
        {
          "name": "dynamic_injector",
          "data_type": "Union{Nothing, DynamicInjection}",
          "comment": "corresponding dynamic injection device",
          "null_value": "nothing",
          "exclude_setter": true,
          "default": "nothing"
        },
        {
          "name": "ext",
          "data_type": "Dict{String, Any}",
          "null_value": "Dict{String, Any}()",
          "default": "Dict{String, Any}()"
        },
        {
          "name": "forecasts",
          "accessor_module": "InfrastructureSystems",
          "comment": "internal forecast storage",
          "null_value": "InfrastructureSystems.Forecasts()",
          "data_type": "InfrastructureSystems.Forecasts",
          "default": "InfrastructureSystems.Forecasts()"
        },
        {
          "name": "internal",
          "comment": "power system internal reference, do not modify",
          "data_type": "InfrastructureSystemsInternal",
          "internal_default": "InfrastructureSystemsInternal()"
        }
      ],
      "supertype": "HydroGen"
    },
    {
      "struct_name": "HydroDispatch",
      "fields": [
        {
          "null_value": "init",
          "name": "name",
          "accessor_module": "InfrastructureSystems",
          "data_type": "String"
        },
        {
          "null_value": "false",
          "name": "available",
          "data_type": "Bool"
        },
        {
          "name": "bus",
          "null_value": "Bus(nothing)",
          "data_type": "Bus"
        },
        {
          "name": "active_power",
          "null_value": "0.0",
          "data_type": "Float64",
          "needs_conversion": true
        },
        {
          "name": "reactive_power",
          "null_value": "0.0",
          "data_type": "Float64",
          "valid_range": "reactive_power_limits",
          "validation_action": "warn",
          "needs_conversion": true
        },
        {
          "name": "rating",
          "comment": "Thermal limited MVA Power Output of the unit. <= Capacity",
          "null_value": "0.0",
          "data_type": "Float64",
          "valid_range": {
            "min": 0,
            "max": null
          },
          "validation_action": "error",
          "needs_conversion": true
        },
        {
          "name": "prime_mover",
          "comment": "prime_mover Technology according to EIA 923",
          "null_value": "PrimeMovers.HY",
          "data_type": "PrimeMovers.PrimeMover"
        },
        {
          "name": "active_power_limits",
          "null_value": "(min=0.0, max=0.0)",
          "data_type": "NamedTuple{(:min, :max), Tuple{Float64, Float64}}",
          "needs_conversion": true
        },
        {
          "name": "reactive_power_limits",
          "validation_action": "warn",
          "null_value": "nothing",
          "data_type": "Union{Nothing, NamedTuple{(:min, :max), Tuple{Float64, Float64}}}",
          "needs_conversion": true
        },
        {
          "name": "ramp_limits",
          "comment": "ramp up and ramp down limits",
          "null_value": "nothing",
          "data_type": "Union{Nothing, NamedTuple{(:up, :down), Tuple{Float64, Float64}}}",
          "valid_range": {
            "min": 0,
            "max": null
          },
          "validation_action": "error",
          "needs_conversion": true
        },
        {
          "name": "time_limits",
          "comment": "Minimum up and Minimum down time limits in hours",
          "null_value": "nothing",
          "data_type": "Union{Nothing, NamedTuple{(:up, :down), Tuple{Float64, Float64}}}",
          "valid_range": {
            "min": 0,
            "max": null
          },
          "validation_action": "error"
        },
        {
          "name": "base_power",
          "comment": "Base power of the unit in MVA",
          "null_value": "0.0",
          "data_type": "Float64",
          "valid_range": {
            "min": 0,
            "max": null
          },
          "validation_action": "warn"
        },
        {
          "name": "services",
          "data_type": "Vector{Service}",
          "comment": "Services that this device contributes to",
          "null_value": "Device[]",
          "default": "Device[]"
        },
        {
          "name": "dynamic_injector",
          "data_type": "Union{Nothing, DynamicInjection}",
          "comment": "corresponding dynamic injection device",
          "null_value": "nothing",
          "exclude_setter": true,
          "default": "nothing"
        },
        {
          "name": "ext",
          "data_type": "Dict{String, Any}",
          "null_value": "Dict{String, Any}()",
          "default": "Dict{String, Any}()"
        },
        {
          "name": "forecasts",
          "accessor_module": "InfrastructureSystems",
          "comment": "internal forecast storage",
          "null_value": "InfrastructureSystems.Forecasts()",
          "data_type": "InfrastructureSystems.Forecasts",
          "default": "InfrastructureSystems.Forecasts()"
        },
        {
          "name": "internal",
          "comment": "power system internal reference, do not modify",
          "data_type": "InfrastructureSystemsInternal",
          "internal_default": "InfrastructureSystemsInternal()"
        }
      ],
      "supertype": "HydroGen"
    },
    {
      "struct_name": "RenewableDispatch",
      "fields": [
        {
          "null_value": "init",
          "name": "name",
          "accessor_module": "InfrastructureSystems",
          "data_type": "String"
        },
        {
          "null_value": "false",
          "name": "available",
          "data_type": "Bool"
        },
        {
          "name": "bus",
          "null_value": "Bus(nothing)",
          "data_type": "Bus"
        },
        {
          "name": "active_power",
          "null_value": "0.0",
          "data_type": "Float64"
        },
        {
          "name": "reactive_power",
          "null_value": "0.0",
          "data_type": "Float64"
        },
        {
          "name": "rating",
          "comment": "Thermal limited MVA Power Output of the unit. <= Capacity",
          "null_value": "0.0",
          "data_type": "Float64",
          "valid_range": {
            "min": 0,
            "max": null
          },
          "validation_action": "error"
        },
        {
          "name": "prime_mover",
          "comment": "prime_mover Technology according to EIA 923",
          "null_value": "PrimeMovers.OT",
          "data_type": "PrimeMovers.PrimeMover"
        },
        {
          "name": "reactive_power_limits",
          "null_value": "nothing",
          "data_type": "Union{Nothing, Min_Max}",
          "needs_conversion": true
        },
        {
          "name": "power_factor",
          "null_value": "1.0",
          "data_type": "Float64",
          "valid_range": {
            "min": 0,
            "max": 1
          },
          "validation_action": "error"
        },
        {
          "name": "operation_cost",
          "null_value": "TwoPartCost(nothing)",
          "data_type": "TwoPartCost",
          "comment": "Operation Cost of Generation [`TwoPartCost`](@ref)"
        },
        {
          "name": "base_power",
          "comment": "Base power of the unit in MVA",
          "null_value": "0.0",
          "data_type": "Float64",
          "valid_range": {
            "min": 0,
            "max": null
          },
          "validation_action": "warn"
        },
        {
          "name": "services",
          "data_type": "Vector{Service}",
          "comment": "Services that this device contributes to",
          "null_value": "Device[]",
          "default": "Device[]"
        },
        {
          "name": "dynamic_injector",
          "data_type": "Union{Nothing, DynamicInjection}",
          "comment": "corresponding dynamic injection device",
          "null_value": "nothing",
          "exclude_setter": true,
          "default": "nothing"
        },
        {
          "name": "ext",
          "data_type": "Dict{String, Any}",
          "null_value": "Dict{String, Any}()",
          "default": "Dict{String, Any}()"
        },
        {
          "name": "forecasts",
          "accessor_module": "InfrastructureSystems",
          "comment": "internal forecast storage",
          "null_value": "InfrastructureSystems.Forecasts()",
          "data_type": "InfrastructureSystems.Forecasts",
          "default": "InfrastructureSystems.Forecasts()"
        },
        {
          "name": "internal",
          "comment": "power system internal reference, do not modify",
          "data_type": "InfrastructureSystemsInternal",
          "internal_default": "InfrastructureSystemsInternal()"
        }
      ],
      "supertype": "RenewableGen"
    },
    {
      "struct_name": "RenewableFix",
      "docstring": "Data Structure for fixed renewable generation technologies.",
      "fields": [
        {
          "null_value": "init",
          "name": "name",
          "accessor_module": "InfrastructureSystems",
          "data_type": "String"
        },
        {
          "null_value": "false",
          "name": "available",
          "data_type": "Bool"
        },
        {
          "name": "bus",
          "null_value": "Bus(nothing)",
          "data_type": "Bus"
        },
        {
          "name": "active_power",
          "null_value": "0.0",
          "data_type": "Float64",
          "needs_conversion": true
        },
        {
          "name": "reactive_power",
          "null_value": "0.0",
          "data_type": "Float64",
          "needs_conversion": true
        },
        {
          "name": "rating",
          "comment": "Thermal limited MVA Power Output of the unit. <= Capacity",
          "null_value": "0.0",
          "data_type": "Float64",
          "valid_range": {
            "min": 0,
            "max": null
          },
          "validation_action": "error",
          "needs_conversion": true
        },
        {
          "name": "prime_mover",
          "comment": "prime_mover Technology according to EIA 923",
          "null_value": "PrimeMovers.OT",
          "data_type": "PrimeMovers.PrimeMover"
        },
        {
          "name": "power_factor",
          "null_value": "1.0",
          "data_type": "Float64",
          "valid_range": {
            "min": 0,
            "max": 1
          },
          "validation_action": "error"
        },
        {
          "name": "base_power",
          "comment": "Base power of the unit in MVA",
          "null_value": "0.0",
          "data_type": "Float64",
          "valid_range": {
            "min": 0,
            "max": null
          },
          "validation_action": "warn"
        },
        {
          "name": "services",
          "data_type": "Vector{Service}",
          "comment": "Services that this device contributes to",
          "null_value": "Device[]",
          "default": "Device[]"
        },
        {
          "name": "dynamic_injector",
          "data_type": "Union{Nothing, DynamicInjection}",
          "comment": "corresponding dynamic injection device",
          "null_value": "nothing",
          "exclude_setter": true,
          "default": "nothing"
        },
        {
          "name": "ext",
          "data_type": "Dict{String, Any}",
          "null_value": "Dict{String, Any}()",
          "default": "Dict{String, Any}()"
        },
        {
          "name": "forecasts",
          "accessor_module": "InfrastructureSystems",
          "comment": "internal forecast storage",
          "null_value": "InfrastructureSystems.Forecasts()",
          "data_type": "InfrastructureSystems.Forecasts",
          "default": "InfrastructureSystems.Forecasts()"
        },
        {
          "name": "internal",
          "comment": "power system internal reference, do not modify",
          "data_type": "InfrastructureSystemsInternal",
          "internal_default": "InfrastructureSystemsInternal()"
        }
      ],
      "supertype": "RenewableGen"
    },
    {
      "struct_name": "ThermalStandard",
      "docstring": "Data Structure for thermal generation technologies.",
      "fields": [
        {
          "null_value": "init",
          "name": "name",
          "accessor_module": "InfrastructureSystems",
          "data_type": "String"
        },
        {
          "null_value": "false",
          "name": "available",
          "data_type": "Bool"
        },
        {
          "null_value": "false",
          "name": "status",
          "data_type": "Bool"
        },
        {
          "name": "bus",
          "null_value": "Bus(nothing)",
          "data_type": "Bus"
        },
        {
          "name": "active_power",
          "null_value": "0.0",
          "data_type": "Float64",
          "valid_range": "active_power_limits",
          "validation_action": "warn",
          "needs_conversion": true
        },
        {
          "name": "reactive_power",
          "null_value": "0.0",
          "data_type": "Float64",
          "valid_range": "reactive_power_limits",
          "validation_action": "warn",
          "needs_conversion": true
        },
        {
          "name": "rating",
          "comment": "Thermal limited MVA Power Output of the unit. <= Capacity",
          "null_value": "0.0",
          "data_type": "Float64",
          "valid_range": {
            "min": 0,
            "max": null
          },
          "validation_action": "error",
          "needs_conversion": true
        },
        {
          "name": "prime_mover",
          "comment": "prime_mover Technology according to EIA 923",
          "null_value": "PrimeMovers.OT",
          "data_type": "PrimeMovers.PrimeMover"
        },
        {
          "name": "fuel",
          "comment": "prime_mover Fuel according to EIA 923",
          "null_value": "ThermalFuels.OTHER",
          "data_type": "ThermalFuels.ThermalFuel"
        },
        {
          "name": "active_power_limits",
          "null_value": "(min=0.0, max=0.0)",
          "data_type": "NamedTuple{(:min, :max), Tuple{Float64, Float64}}",
          "needs_conversion": true
        },
        {
          "name": "reactive_power_limits",
          "null_value": "nothing",
          "data_type": "Union{Nothing, Min_Max}",
          "needs_conversion": true
        },
        {
          "name": "ramp_limits",
          "null_value": "nothing",
          "data_type": "Union{Nothing, NamedTuple{(:up, :down), Tuple{Float64, Float64}}}",
          "valid_range": {
            "min": 0,
            "max": null
          },
          "validation_action": "error",
          "needs_conversion": true
        },
        {
          "name": "time_limits",
          "comment": "Minimum up and Minimum down time limits in hours",
          "null_value": "nothing",
          "data_type": "Union{Nothing, NamedTuple{(:up, :down), Tuple{Float64, Float64}}}",
          "valid_range": {
            "min": 0,
            "max": null
          },
          "validation_action": "error"
        },
        {
          "name": "operation_cost",
          "null_value": "ThreePartCost(nothing)",
          "data_type": "ThreePartCost"
        },
        {
          "name": "base_power",
          "comment": "Base power of the unit in MVA",
          "null_value": "0.0",
          "data_type": "Float64",
          "valid_range": {
            "min": 0,
            "max": null
          },
          "validation_action": "warn"
        },
        {
          "name": "services",
          "data_type": "Vector{Service}",
          "comment": "Services that this device contributes to",
          "null_value": "Device[]",
          "default": "Device[]"
        },
        {
          "null_value": "INFINITE_TIME",
          "name": "time_at_status",
          "data_type": "Float64",
          "default": "INFINITE_TIME"
        },
        {
          "name": "dynamic_injector",
          "data_type": "Union{Nothing, DynamicInjection}",
          "comment": "corresponding dynamic injection device",
          "null_value": "nothing",
          "exclude_setter": true,
          "default": "nothing"
        },
        {
          "name": "ext",
          "data_type": "Dict{String, Any}",
          "null_value": "Dict{String, Any}()",
          "default": "Dict{String, Any}()"
        },
        {
          "name": "forecasts",
          "accessor_module": "InfrastructureSystems",
          "comment": "internal forecast storage",
          "null_value": "InfrastructureSystems.Forecasts()",
          "data_type": "InfrastructureSystems.Forecasts",
          "default": "InfrastructureSystems.Forecasts()"
        },
        {
          "name": "internal",
          "comment": "power system internal reference, do not modify",
          "data_type": "InfrastructureSystemsInternal",
          "internal_default": "InfrastructureSystemsInternal()"
        }
      ],
      "supertype": "ThermalGen"
    },
    {
      "struct_name": "ThermalMultiStart",
      "docstring": "Data Structure for thermal generation technologies.",
      "fields": [
        {
          "null_value": "init",
          "name": "name",
          "accessor_module": "InfrastructureSystems",
          "data_type": "String"
        },
        {
          "null_value": "false",
          "name": "available",
          "data_type": "Bool"
        },
        {
          "null_value": "false",
          "name": "status",
          "data_type": "Bool"
        },
        {
          "name": "bus",
          "null_value": "Bus(nothing)",
          "data_type": "Bus"
        },
        {
          "name": "active_power",
          "null_value": "0.0",
          "data_type": "Float64",
          "valid_range": "active_power_limits",
          "validation_action": "warn",
          "needs_conversion": true
        },
        {
          "name": "reactive_power",
          "null_value": "0.0",
          "data_type": "Float64",
          "valid_range": "reactive_power_limits",
          "validation_action": "warn",
          "needs_conversion": true
        },
        {
          "name": "rating",
          "comment": "Thermal limited MVA Power Output of the unit. <= Capacity",
          "null_value": "0.0",
          "data_type": "Float64",
          "valid_range": {
            "min": 0,
            "max": null
          },
          "validation_action": "error",
          "needs_conversion": true
        },
        {
          "name": "prime_mover",
          "comment": "prime_mover Technology according to EIA 923",
          "null_value": "PrimeMovers.OT",
          "data_type": "PrimeMovers.PrimeMover"
        },
        {
          "name": "fuel",
          "comment": "prime_mover Fuel according to EIA 923",
          "null_value": "ThermalFuels.OTHER",
          "data_type": "ThermalFuels.ThermalFuel"
        },
        {
          "name": "active_power_limits",
          "null_value": "(min=0.0, max=0.0)",
          "data_type": "NamedTuple{(:min, :max), Tuple{Float64, Float64}}",
          "needs_conversion": true
        },
        {
          "name": "reactive_power_limits",
          "null_value": "nothing",
          "data_type": "Union{Nothing, Min_Max}",
          "needs_conversion": true
        },
        {
          "name": "ramp_limits",
          "null_value": "nothing",
          "data_type": "Union{Nothing, NamedTuple{(:up, :down), Tuple{Float64, Float64}}}",
          "valid_range": {
            "min": 0,
            "max": null
          },
          "validation_action": "error",
          "needs_conversion": true
        },
        {
          "name": "power_trajectory",
          "comment": "Power trajectory the unit will take during the startup and shutdown ramp process",
          "null_value": "nothing",
          "data_type": "Union{Nothing, NamedTuple{(:startup, :shutdown), Tuple{Float64, Float64}}}",
          "valid_range": {
            "min": 0,
            "max": null
          },
          "validation_action": "error"
        },
        {
          "name": "time_limits",
          "comment": "Minimum up and Minimum down time limits in hours",
          "null_value": "nothing",
          "data_type": "Union{Nothing, NamedTuple{(:up, :down), Tuple{Float64, Float64}}}",
          "valid_range": {
            "min": 0,
            "max": null
          },
          "validation_action": "error"
        },
        {
          "name": "start_time_limits",
          "comment": " Time limits for startup based on turbine temperature in hours",
          "null_value": "nothing",
          "data_type": "Union{Nothing, NamedTuple{(:hot, :warm, :cold), Tuple{Float64, Float64, Float64}}}"
        },
        {
          "name": "start_types",
          "comment": " Number of startup based on turbine temperature",
          "null_value": "1",
          "data_type": "Int",
          "valid_range": {
            "min": 1,
            "max": 3
          },
          "validation_action": "error"
        },
        {
          "name": "operation_cost",
          "null_value": "MultiStartCost(nothing)",
          "data_type": "MultiStartCost"
        },
        {
          "name": "base_power",
          "comment": "Base power of the unit in MVA",
          "null_value": "0.0",
          "data_type": "Float64",
          "valid_range": {
            "min": 0,
            "max": null
          },
          "validation_action": "warn"
        },
        {
          "name": "services",
          "data_type": "Vector{Service}",
          "comment": "Services that this device contributes to",
          "null_value": "Device[]",
          "default": "Device[]"
        },
        {
          "name": "time_at_status",
          "null_value": "INFINITE_TIME",
          "data_type": "Float64",
          "default": "INFINITE_TIME"
        },
        {
          "name": "must_run",
          "null_value": "false",
          "data_type": "Bool",
          "default": "false"
        },
        {
          "name": "dynamic_injector",
          "data_type": "Union{Nothing, DynamicInjection}",
          "comment": "corresponding dynamic injection device",
          "null_value": "nothing",
          "default": "nothing"
        },
        {
          "name": "ext",
          "data_type": "Dict{String, Any}",
          "null_value": "Dict{String, Any}()",
          "default": "Dict{String, Any}()"
        },
        {
          "name": "forecasts",
          "accessor_module": "InfrastructureSystems",
          "comment": "internal forecast storage",
          "null_value": "InfrastructureSystems.Forecasts()",
          "data_type": "InfrastructureSystems.Forecasts",
          "default": "InfrastructureSystems.Forecasts()"
        },
        {
          "name": "internal",
          "comment": "power system internal reference, do not modify",
          "data_type": "InfrastructureSystemsInternal",
          "internal_default": "InfrastructureSystemsInternal()"
        }
      ],
      "supertype": "ThermalGen"
    },
    {
      "struct_name": "GenericBattery",
      "docstring": "Data structure for a generic battery",
      "fields": [
        {
          "null_value": "init",
          "name": "name",
          "accessor_module": "InfrastructureSystems",
          "data_type": "String"
        },
        {
          "null_value": "false",
          "name": "available",
          "data_type": "Bool"
        },
        {
          "name": "bus",
          "null_value": "Bus(nothing)",
          "data_type": "Bus"
        },
        {
          "name": "prime_mover",
          "comment": "prime_mover Technology according to EIA 923",
          "null_value": "PrimeMovers.BA",
          "data_type": "PrimeMovers.PrimeMover"
        },
        {
          "name": "initial_energy",
          "null_value": "0.0",
          "comment": "State of Charge of the Battery p.u.-hr",
          "data_type": "Float64",
          "valid_range": {
            "min": 0,
            "max": null
          },
          "validation_action": "error",
          "needs_conversion": true
        },
        {
          "name": "state_of_charge_limits",
          "null_value": "(min=0.0, max=0.0)",
          "comment": "Maximum and Minimum storage capacity in p.u.-hr",
          "data_type": "NamedTuple{(:min, :max), Tuple{Float64, Float64}}",
          "valid_range": {
            "min": 0,
            "max": null
          },
          "validation_action": "error",
          "needs_conversion": true
        },
        {
          "name": "rating",
          "null_value": "0.0",
          "data_type": "Float64",
          "needs_conversion": true
        },
        {
          "name": "active_power",
          "null_value": "0.0",
          "data_type": "Float64",
          "needs_conversion": true
        },
        {
          "name": "input_active_power_limits",
          "null_value": "(min=0.0, max=0.0)",
          "data_type": "NamedTuple{(:min, :max), Tuple{Float64, Float64}}",
          "valid_range": {
            "min": 0,
            "max": null
          },
          "validation_action": "error",
          "needs_conversion": true
        },
        {
          "name": "output_active_power_limits",
          "null_value": "(min=0.0, max=0.0)",
          "data_type": "NamedTuple{(:min, :max), Tuple{Float64, Float64}}",
          "valid_range": {
            "min": 0,
            "max": null
          },
          "validation_action": "error",
          "needs_conversion": true
        },
        {
          "name": "efficiency",
          "null_value": "(in=0.0, out=0.0)",
          "data_type": "NamedTuple{(:in, :out), Tuple{Float64, Float64}}",
          "valid_range": {
            "min": 0,
            "max": 1
          },
          "validation_action": "warn"
        },
        {
          "name": "reactive_power",
          "null_value": "0.0",
          "data_type": "Float64",
          "valid_range": "reactive_power_limits",
          "validation_action": "warn",
          "needs_conversion": true
        },
        {
          "name": "reactive_power_limits",
          "null_value": "(min=0.0, max=0.0)",
          "data_type": "Union{Nothing, Min_Max}",
          "needs_conversion": true
        },
        {
          "name": "base_power",
          "comment": "Base power of the unit in MVA",
          "null_value": "0.0",
          "data_type": "Float64",
          "valid_range": {
            "min": 0,
            "max": null
          },
          "validation_action": "warn"
        },
        {
          "name": "services",
          "data_type": "Vector{Service}",
          "comment": "Services that this device contributes to",
          "null_value": "Device[]",
          "default": "Device[]"
        },
        {
          "name": "dynamic_injector",
          "data_type": "Union{Nothing, DynamicInjection}",
          "comment": "corresponding dynamic injection device",
          "null_value": "nothing",
          "exclude_setter": true,
          "default": "nothing"
        },
        {
          "name": "ext",
          "data_type": "Dict{String, Any}",
          "null_value": "Dict{String, Any}()",
          "default": "Dict{String, Any}()"
        },
        {
          "name": "forecasts",
          "accessor_module": "InfrastructureSystems",
          "comment": "internal forecast storage",
          "null_value": "InfrastructureSystems.Forecasts()",
          "data_type": "InfrastructureSystems.Forecasts",
          "default": "InfrastructureSystems.Forecasts()"
        },
        {
          "name": "internal",
          "comment": "power system internal reference, do not modify",
          "data_type": "InfrastructureSystemsInternal",
          "internal_default": "InfrastructureSystemsInternal()"
        }
      ],
      "supertype": "Storage"
    },
    {
      "struct_name": "StaticReserve",
      "docstring": "Data Structure for a proportional reserve product for system simulations.",
      "parametric": "ReserveDirection",
      "fields": [
        {
          "null_value": "init",
          "name": "name",
          "accessor_module": "InfrastructureSystems",
          "data_type": "String"
        },
        {
          "null_value": "false",
          "name": "available",
          "data_type": "Bool"
        },
        {
          "name": "time_frame",
          "comment": "the relative saturation time_frame",
          "null_value": "0.0",
          "data_type": "Float64",
          "valid_range": {
            "min": 0,
            "max": null
          },
          "validation_action": "error"
        },
        {
          "name": "requirement",
          "comment": "the static value of required reserves in system p.u.",
          "null_value": "0.0",
          "data_type": "Float64",
          "valid_range": {
            "min": 0,
            "max": null
          },
          "validation_action": "error"
        },
        {
          "name": "ext",
          "data_type": "Dict{String, Any}",
          "null_value": "Dict{String, Any}()",
          "default": "Dict{String, Any}()"
        },
        {
          "name": "internal",
          "comment": "power system internal reference, do not modify",
          "data_type": "InfrastructureSystemsInternal",
          "internal_default": "InfrastructureSystemsInternal()"
        }
      ],
      "supertype": "Reserve{T}"
    },
    {
      "struct_name": "ReserveDemandCurve",
      "docstring": "Data Structure for a operating reserve with demand curve product for system simulations.",
      "parametric": "ReserveDirection",
      "fields": [
        {
          "null_value": "init",
          "name": "name",
          "accessor_module": "InfrastructureSystems",
          "data_type": "String"
        },
        {
          "null_value": "false",
          "name": "available",
          "data_type": "Bool"
        },
        {
          "name": "time_frame",
          "comment": "the relative saturation time_frame",
          "null_value": "0.0",
          "data_type": "Float64",
          "valid_range": {
            "min": 0,
            "max": null
          },
          "validation_action": "error"
        },
        {
          "name": "operation_cost",
          "null_value": "TwoPartCost(nothing)",
          "data_type": "TwoPartCost",
          "comment": "Cost for providing reserves  [`TwoPartCost`](@ref)"
        },
        {
          "name": "ext",
          "data_type": "Dict{String, Any}",
          "null_value": "Dict{String, Any}()",
          "default": "Dict{String, Any}()"
        },
        {
          "name": "forecasts",
          "accessor_module": "InfrastructureSystems",
          "comment": "internal forecast storage",
          "null_value": "InfrastructureSystems.Forecasts()",
          "data_type": "InfrastructureSystems.Forecasts",
          "default": "InfrastructureSystems.Forecasts()"
        },
        {
          "name": "internal",
          "comment": "power system internal reference, do not modify",
          "data_type": "InfrastructureSystemsInternal",
          "internal_default": "InfrastructureSystemsInternal()"
        }
      ],
      "supertype": "Reserve{T}"
    },
    {
      "struct_name": "VariableReserve",
      "docstring": "Data Structure for the procurement products for system simulations.",
      "parametric": "ReserveDirection",
      "fields": [
        {
          "null_value": "init",
          "name": "name",
          "accessor_module": "InfrastructureSystems",
          "data_type": "String"
        },
        {
          "null_value": "false",
          "name": "available",
          "data_type": "Bool"
        },
        {
          "name": "time_frame",
          "comment": "the relative saturation time_frame",
          "null_value": "0.0",
          "data_type": "Float64",
          "valid_range": {
            "min": 0,
            "max": null
          },
          "validation_action": "error"
        },
        {
          "name": "requirement",
          "comment": "the required quantity of the product should be scaled by a Forecast",
          "null_value": "0.0",
          "data_type": "Float64"
        },
        {
          "name": "ext",
          "data_type": "Dict{String, Any}",
          "null_value": "Dict{String, Any}()",
          "default": "Dict{String, Any}()"
        },
        {
          "name": "forecasts",
          "accessor_module": "InfrastructureSystems",
          "comment": "internal forecast storage",
          "null_value": "InfrastructureSystems.Forecasts()",
          "data_type": "InfrastructureSystems.Forecasts",
          "default": "InfrastructureSystems.Forecasts()"
        },
        {
          "name": "internal",
          "comment": "power system internal reference, do not modify",
          "data_type": "InfrastructureSystemsInternal",
          "internal_default": "InfrastructureSystemsInternal()"
        }
      ],
      "supertype": "Reserve{T}"
    },
    {
      "struct_name": "AGC",
      "fields": [
        {
          "null_value": "init",
          "name": "name",
          "accessor_module": "InfrastructureSystems",
          "data_type": "String"
        },
        {
          "null_value": "false",
          "name": "available",
          "data_type": "Bool"
        },
        {
          "name": "bias",
          "null_value": "0.0",
          "data_type": "Float64"
        },
        {
          "name": "K_p",
          "comment": "PID Proportional Constant",
          "null_value": "0.0",
          "data_type": "Float64"
        },
        {
          "name": "K_i",
          "comment": "PID Integral Constant",
          "null_value": "0.0",
          "data_type": "Float64"
        },
        {
          "name": "K_d",
          "comment": "PID Derrivative Constant",
          "null_value": "0.0",
          "data_type": "Float64"
        },
        {
          "name": "delta_t",
          "comment": "PID Discretization period [Seconds]",
          "null_value": "0.0",
          "data_type": "Float64"
        },
        {
          "name": "area",
          "comment": "the area controlled by the AGC",
          "null_value": "Area(nothing)",
          "data_type": "Union{Nothing, Area}",
          "default": "nothing"
        },
        {
          "name": "initial_ace",
          "comment": "PID Discretization period [Seconds]",
          "default": "0.0",
          "null_value": "0.0",
          "data_type": "Float64"
        },
        {
          "name": "ext",
          "data_type": "Dict{String, Any}",
          "null_value": "Dict{String, Any}()",
          "default": "Dict{String, Any}()"
        },
        {
          "name": "internal",
          "comment": "power system internal reference, do not modify",
          "data_type": "InfrastructureSystemsInternal",
          "internal_default": "InfrastructureSystemsInternal()"
        }
      ],
      "supertype": "Service"
    },
    {
      "struct_name": "Transfer",
      "fields": [
        {
          "null_value": "init",
          "name": "name",
          "accessor_module": "InfrastructureSystems",
          "data_type": "String"
        },
        {
          "null_value": "false",
          "name": "available",
          "data_type": "Bool"
        },
        {
          "name": "requirement",
          "null_value": "0.0",
          "data_type": "Float64"
        },
        {
          "name": "ext",
          "data_type": "Dict{String, Any}",
          "null_value": "Dict{String, Any}()",
          "default": "Dict{String, Any}()"
        },
        {
          "name": "forecasts",
          "accessor_module": "InfrastructureSystems",
          "comment": "internal forecast storage",
          "null_value": "InfrastructureSystems.Forecasts()",
          "data_type": "InfrastructureSystems.Forecasts",
          "default": "InfrastructureSystems.Forecasts()"
        },
        {
          "name": "internal",
          "comment": "power system internal reference, do not modify",
          "data_type": "InfrastructureSystemsInternal",
          "internal_default": "InfrastructureSystemsInternal()"
        }
      ],
      "supertype": "Service"
    },
    {
      "struct_name": "AVRFixed",
      "docstring": "Parameters of a AVR that returns a fixed voltage to the rotor winding",
      "fields": [
        {
          "name": "Vf",
          "comment": "Fixed voltage field applied to the rotor winding",
          "null_value": 0,
          "data_type": "Float64",
          "valid_range": {
            "min": 0,
            "max": null
          }
        },
        {
          "name": "V_ref",
          "comment": "Reference Voltage Set-point",
          "null_value": 0,
          "default": "1.0",
          "data_type": "Float64",
          "valid_range": {
            "min": 0,
            "max": null
          }
        },
        {
          "name": "ext",
          "data_type": "Dict{String, Any}",
          "null_value": "Dict{String, Any}()",
          "default": "Dict{String, Any}()"
        },
        {
          "name": "states",
          "comment": "Fixed AVR has no states",
          "internal_default": "Vector{Symbol}()",
          "data_type": "Vector{Symbol}"
        },
        {
          "name": "n_states",
          "comment": "Fixed AVR has no states",
          "null_value": 0,
          "internal_default": 0,
          "data_type": "Int64"
        },
        {
          "name": "states_types",
          "comment": "Fixed AVR has no states",
          "internal_default": "Vector{StateTypes.StateType}()",
          "data_type": "Vector{StateTypes.StateType}"
        },
        {
          "name": "internal",
          "comment": "power system internal reference, do not modify",
          "data_type": "InfrastructureSystemsInternal",
          "internal_default": "InfrastructureSystemsInternal()"
        }
      ],
      "supertype": "AVR"
    },
    {
      "struct_name": "AVRSimple",
      "docstring": "Parameters of a simple proportional AVR in the derivative of EMF\ni.e. an integrator controller on EMF",
      "fields": [
        {
          "name": "Kv",
          "comment": "Proportional Gain",
          "null_value": 0,
          "data_type": "Float64",
          "valid_range": {
            "min": 0,
            "max": null
          }
        },
        {
          "name": "V_ref",
          "comment": "Reference Voltage Set-point",
          "null_value": 0,
          "default": "1.0",
          "data_type": "Float64",
          "valid_range": {
            "min": 0,
            "max": null
          }
        },
        {
          "name": "ext",
          "data_type": "Dict{String, Any}",
          "null_value": "Dict{String, Any}()",
          "default": "Dict{String, Any}()"
        },
        {
          "name": "states",
          "comment": "The states are:\n\tVf: field voltage",
          "internal_default": "[:Vf]",
          "data_type": "Vector{Symbol}"
        },
        {
          "name": "n_states",
          "comment": "Fixed AVR has 1 states",
          "internal_default": 1,
          "data_type": "Int64"
        },
        {
          "name": "states_types",
          "comment": "Simple AVR has 1 differential states",
          "internal_default": "[StateTypes.Differential]",
          "data_type": "Vector{StateTypes.StateType}"
        },
        {
          "name": "internal",
          "comment": "power system internal reference, do not modify",
          "data_type": "InfrastructureSystemsInternal",
          "internal_default": "InfrastructureSystemsInternal()"
        }
      ],
      "supertype": "AVR"
    },
    {
      "struct_name": "AVRTypeI",
      "docstring": "Parameters of an Automatic Voltage Regulator Type I - Resembles IEEE Type DC1",
      "fields": [
        {
          "name": "Ka",
          "comment": "Amplifier Gain",
          "null_value": 0,
          "data_type": "Float64",
          "valid_range": {
            "min": 0,
            "max": null
          }
        },
        {
          "name": "Ke",
          "comment": "Field circuit integral deviation",
          "null_value": 0,
          "data_type": "Float64",
          "valid_range": {
            "min": 0,
            "max": null
          }
        },
        {
          "name": "Kf",
          "comment": "Stabilizer Gain in s * pu/pu",
          "null_value": 0,
          "data_type": "Float64",
          "valid_range": {
            "min": 0,
            "max": null
          }
        },
        {
          "name": "Ta",
          "comment": "Amplifier Time Constant in s",
          "null_value": 0,
          "data_type": "Float64",
          "valid_range": {
            "min": 0,
            "max": null
          }
        },
        {
          "name": "Te",
          "comment": "Field Circuit Time Constant in s",
          "null_value": 0,
          "data_type": "Float64",
          "valid_range": {
            "min": 0,
            "max": null
          }
        },
        {
          "name": "Tf",
          "comment": "Stabilizer Time Constant in s",
          "null_value": 0,
          "data_type": "Float64",
          "valid_range": {
            "min": 0,
            "max": null
          }
        },
        {
          "name": "Tr",
          "comment": "Voltage Measurement Time Constant in s",
          "null_value": 0,
          "data_type": "Float64",
          "valid_range": {
            "min": 0,
            "max": null
          }
        },
        {
          "name": "Vr_max",
          "comment": "Maximum regulator voltage in pu",
          "null_value": 0,
          "data_type": "Float64",
          "valid_range": {
            "min": 0,
            "max": null
          }
        },
        {
          "name": "Vr_min",
          "comment": "Minimum regulator voltage in pu",
          "null_value": 0,
          "data_type": "Float64",
          "valid_range": {
            "min": 0,
            "max": null
          }
        },
        {
          "name": "Ae",
          "comment": "1st ceiling coefficient",
          "null_value": 0,
          "data_type": "Float64",
          "valid_range": {
            "min": 0,
            "max": null
          }
        },
        {
          "name": "Be",
          "comment": "2nd ceiling coefficient",
          "null_value": 0,
          "data_type": "Float64",
          "valid_range": {
            "min": 0,
            "max": null
          }
        },
        {
          "name": "V_ref",
          "comment": "Reference Voltage Set-point",
          "null_value": 0,
          "default": "1.0",
          "data_type": "Float64",
          "valid_range": {
            "min": 0,
            "max": null
          }
        },
        {
          "name": "ext",
          "data_type": "Dict{String, Any}",
          "null_value": "Dict{String, Any}()",
          "default": "Dict{String, Any}()"
        },
        {
          "name": "states",
          "comment": "",
          "internal_default": "[:Vf, :Vr1, :Vr2, :Vm]",
          "data_type": "Vector{Symbol}"
        },
        {
          "name": "n_states",
          "comment": "",
          "internal_default": 4,
          "data_type": "Int64"
        },
        {
          "name": "internal",
          "comment": "power system internal reference, do not modify",
          "data_type": "InfrastructureSystemsInternal",
          "internal_default": "InfrastructureSystemsInternal()"
        }
      ],
      "supertype": "AVR"
    },
    {
      "struct_name": "AVRTypeII",
      "docstring": "Parameters of an Automatic Voltage Regulator Type II -  Typical static exciter model",
      "fields": [
        {
          "name": "K0",
          "comment": "Regulator Gain",
          "null_value": 0,
          "data_type": "Float64",
          "valid_range": {
            "min": 0,
            "max": null
          }
        },
        {
          "name": "T1",
          "comment": "First Pole in s",
          "null_value": 0,
          "data_type": "Float64",
          "valid_range": {
            "min": 0,
            "max": null
          }
        },
        {
          "name": "T2",
          "comment": "First zero in s",
          "null_value": 0,
          "data_type": "Float64",
          "valid_range": {
            "min": 0,
            "max": null
          }
        },
        {
          "name": "T3",
          "comment": "First Pole in s",
          "null_value": 0,
          "data_type": "Float64",
          "valid_range": {
            "min": 0,
            "max": null
          }
        },
        {
          "name": "T4",
          "comment": "First zero in s",
          "null_value": 0,
          "data_type": "Float64",
          "valid_range": {
            "min": 0,
            "max": null
          }
        },
        {
          "name": "Te",
          "comment": "Field Circuit Time Constant in s",
          "null_value": 0,
          "data_type": "Float64",
          "valid_range": {
            "min": 0,
            "max": null
          }
        },
        {
          "name": "Tr",
          "comment": "Voltage Measurement Time Constant in s",
          "null_value": 0,
          "data_type": "Float64",
          "valid_range": {
            "min": 0,
            "max": null
          }
        },
        {
          "name": "Vr_max",
          "comment": "Maximum regulator voltage in pu",
          "null_value": 0,
          "data_type": "Float64",
          "valid_range": {
            "min": 0,
            "max": null
          }
        },
        {
          "name": "Vr_min",
          "comment": "Minimum regulator voltage in pu",
          "null_value": 0,
          "data_type": "Float64",
          "valid_range": {
            "min": 0,
            "max": null
          }
        },
        {
          "name": "Ae",
          "comment": "1st ceiling coefficient",
          "null_value": 0,
          "data_type": "Float64",
          "valid_range": {
            "min": 0,
            "max": null
          }
        },
        {
          "name": "Be",
          "comment": "2nd ceiling coefficient",
          "null_value": 0,
          "data_type": "Float64",
          "valid_range": {
            "min": 0,
            "max": null
          }
        },
        {
          "name": "V_ref",
          "comment": "Reference Voltage Set-point",
          "null_value": 0,
          "default": "1.0",
          "data_type": "Float64",
          "valid_range": {
            "min": 0,
            "max": null
          }
        },
        {
          "name": "ext",
          "data_type": "Dict{String, Any}",
          "null_value": "Dict{String, Any}()",
          "default": "Dict{String, Any}()"
        },
        {
          "name": "states",
          "comment": "The states are:\n\tVf: Voltage field,\n\tVr1: Amplifier State,\n\tVr2: Stabilizing Feedback State,\n\tVm: Measured voltage",
          "internal_default": "[:Vf, :Vr1, :Vr2, :Vm]",
          "data_type": "Vector{Symbol}"
        },
        {
          "name": "n_states",
          "comment": "The AVR Type I has 4 states",
          "internal_default": 4,
          "data_type": "Int64"
        },
        {
          "name": "states_types",
          "comment": "AVR Type I has 4 differential states",
          "internal_default": "[StateTypes.Differential, StateTypes.Differential, StateTypes.Differential, StateTypes.Differential]",
          "data_type": "Vector{StateTypes.StateType}"
        },
        {
          "name": "internal",
          "comment": "power system internal reference, do not modify",
          "data_type": "InfrastructureSystemsInternal",
          "internal_default": "InfrastructureSystemsInternal()"
        }
      ],
      "supertype": "AVR"
    },
    {
      "struct_name": "AC1A",
      "docstring": "This excitation systems consists of an alternator main exciter feeding its output via non-controlled rectifiers.\nThe exciter does not employ self-excitation, and the voltage regulator power is taken from a source that is not affected by external transients.\nParameters of IEEE Std 421.5 Type AC1A Excitacion System. ESAC1A in PSSE and PSLF",
      "fields": [
        {
          "name": "Tr",
          "comment": "Regulator input filter time constant in s",
          "null_value": 0,
          "data_type": "Float64",
          "valid_range": {
            "min": 0,
            "max": null
          }
        },
        {
          "name": "Tb",
          "comment": "Regulator denominator (lag) time constant in s",
          "null_value": 0,
          "data_type": "Float64",
          "valid_range": {
            "min": 0,
            "max": null
          }
        },
        {
          "name": "Tc",
          "comment": "Regulator numerator (lead) time constant in s",
          "null_value": 0,
          "data_type": "Float64",
          "valid_range": {
            "min": 0,
            "max": null
          }
        },
        {
          "name": "Ka",
          "comment": "Regulator output gain",
          "null_value": 0,
          "data_type": "Float64",
          "valid_range": {
            "min": 0,
            "max": null
          }
        },
        {
          "name": "Ta",
          "comment": "Regulator output time constant in s",
          "null_value": 0,
          "data_type": "Float64",
          "valid_range": {
            "min": 0,
            "max": null
          }
        },
        {
          "name": "Va_lim",
          "comment": "Limits for regulator output (Va_min, Va_max)",
          "null_value": "(0.0, 0.0)",
          "data_type": "Tuple{Float64, Float64}"
        },
        {
          "name": "Te",
          "comment": "Exciter field time constant in s",
          "null_value": 0,
          "data_type": "Float64",
          "valid_range": {
            "min": "eps()",
            "max": null
          }
        },
        {
          "name": "Kf",
          "comment": "Rate feedback excitation system stabilizer gain",
          "null_value": 0,
          "data_type": "Float64",
          "valid_range": {
            "min": 0,
            "max": null
          }
        },
        {
          "name": "Tf",
          "comment": "Rate feedback time constant",
          "null_value": 0,
          "data_type": "Float64",
          "valid_range": {
            "min": "eps()",
            "max": null
          }
        },
        {
          "name": "Kc",
          "comment": "Rectifier loading factor proportional to commutating reactance",
          "null_value": 0,
          "data_type": "Float64",
          "valid_range": {
            "min": 0,
            "max": null
          }
        },
        {
          "name": "Kd",
          "comment": "Demagnetizing factor, function of exciter alternator reactances",
          "null_value": 0,
          "data_type": "Float64",
          "valid_range": {
            "min": 0,
            "max": null
          }
        },
        {
          "name": "Ke",
          "comment": "Exciter field proportional constant",
          "null_value": 0,
          "data_type": "Float64",
          "valid_range": {
            "min": 0,
            "max": null
          }
        },
        {
          "name": "E_sat",
          "comment": "Exciter output voltage for saturation factor: (E1, E2)",
          "null_value": "(0.0, 0.0)",
          "data_type": "Tuple{Float64, Float64}"
        },
        {
          "name": "Se",
          "comment": "Exciter saturation factor at exciter output voltage: (Se(E1), Se(E2))",
          "null_value": "(0.0, 0.0)",
          "data_type": "Tuple{Float64, Float64}"
        },
        {
          "name": "Vr_lim",
          "comment": "Limits for exciter field voltage: (Vr_min, Vr_max)",
          "null_value": "(0.0, 0.0)",
          "data_type": "Tuple{Float64, Float64}"
        },
        {
          "name": "V_ref",
          "comment": "Reference Voltage Set-point",
          "null_value": 0,
          "default": "1.0",
          "data_type": "Float64",
          "valid_range": {
            "min": 0,
            "max": null
          }
        },
        {
          "name": "saturation_coeffs",
          "comment": "Coefficients (A,B) of the function: Se(x) = B(x - A)^2/x",
          "data_type": "Tuple{Float64, Float64}",
          "null_value": "(0.0, 0.0)",
          "default": "PowerSystems.get_avr_saturation(E_sat, Se)"
        },
        {
          "name": "ext",
          "data_type": "Dict{String, Any}",
          "null_value": "Dict{String, Any}()",
          "default": "Dict{String, Any}()"
        },
        {
          "name": "states",
<<<<<<< HEAD
          "comment": "The states are:\n\tVf: Voltage field,\n\tVr1: First Lead-Lag state,\n\tVr2: Second lead-lag state,\n\tVm: Measured voltage",
          "internal_default": "[:Vf, :Vr1, :Vr2, :Vm]",
=======
          "comment": "The states are:\n\tVm: Sensed terminal voltage,\n\tVr1: Lead-lag state,\n\tVr2: Regulator output state,\n\tVe: Integrator output state,\n\tVr3: Feedback output state",
          "internal_default": "[:Vm, :Vr1, :Vr2, :Ve, :Vr3]",
>>>>>>> 6dcd8676
          "data_type": "Vector{Symbol}"
        },
        {
          "name": "n_states",
<<<<<<< HEAD
          "comment": "AVR Type II has 4 states",
          "internal_default": 4,
=======
          "comment": "",
          "internal_default": 5,
>>>>>>> 6dcd8676
          "data_type": "Int64"
        },
        {
          "name": "states_types",
          "comment": "AVR Type II has 4 differential states",
          "internal_default": "[StateTypes.Differential, StateTypes.Differential, StateTypes.Differential, StateTypes.Differential]",
          "data_type": "Vector{StateTypes.StateType}"
        },
        {
          "name": "internal",
          "comment": "power system internal reference, do not modify",
          "data_type": "InfrastructureSystemsInternal",
          "internal_default": "InfrastructureSystemsInternal()"
        }
      ],
      "supertype": "AVR"
    },
    {
      "struct_name": "ModifiedAC1A",
      "docstring": "Parameters of Modified Type AC1A Excitacion System. EXAC1 in PSSE and PSLF",
      "fields": [
        {
          "name": "Tr",
          "comment": "Regulator input filter time constant in s",
          "null_value": 0,
          "data_type": "Float64",
          "valid_range": {
            "min": 0,
            "max": null
          }
        },
        {
          "name": "Tb",
          "comment": "Regulator denominator (lag) time constant in s",
          "null_value": 0,
          "data_type": "Float64",
          "valid_range": {
            "min": 0,
            "max": null
          }
        },
        {
          "name": "Tc",
          "comment": "Regulator numerator (lead) time constant in s",
          "null_value": 0,
          "data_type": "Float64",
          "valid_range": {
            "min": 0,
            "max": null
          }
        },
        {
          "name": "Ka",
          "comment": "Regulator output gain",
          "null_value": 0,
          "data_type": "Float64",
          "valid_range": {
            "min": 0,
            "max": null
          }
        },
        {
          "name": "Ta",
          "comment": "Regulator output time constant in s",
          "null_value": 0,
          "data_type": "Float64",
          "valid_range": {
            "min": 0,
            "max": null
          }
        },
        {
          "name": "Vr_lim",
          "comment": "Limits for regulator output (Vr_min, Vr_max)",
          "null_value": "(0.0, 0.0)",
          "data_type": "Tuple{Float64, Float64}"
        },
        {
          "name": "Te",
          "comment": "Exciter field time constant in s",
          "null_value": 0,
          "data_type": "Float64",
          "valid_range": {
            "min": "eps()",
            "max": null
          }
        },
        {
          "name": "Kf",
          "comment": "Rate feedback excitation system stabilizer gain",
          "null_value": 0,
          "data_type": "Float64",
          "valid_range": {
            "min": 0,
            "max": null
          }
        },
        {
          "name": "Tf",
          "comment": "Rate feedback time constant",
          "null_value": 0,
          "data_type": "Float64",
          "valid_range": {
            "min": "eps()",
            "max": null
          }
        },
        {
          "name": "Kc",
          "comment": "Rectifier loading factor proportional to commutating reactance",
          "null_value": 0,
          "data_type": "Float64",
          "valid_range": {
            "min": 0,
            "max": null
          }
        },
        {
          "name": "Kd",
          "comment": "Demagnetizing factor, function of exciter alternator reactances",
          "null_value": 0,
          "data_type": "Float64",
          "valid_range": {
            "min": 0,
            "max": null
          }
        },
        {
          "name": "Ke",
          "comment": "Exciter field proportional constant",
          "null_value": 0,
          "data_type": "Float64",
          "valid_range": {
            "min": 0,
            "max": null
          }
        },
        {
          "name": "E_sat",
          "comment": "Exciter output voltage for saturation factor: (E1, E2)",
          "null_value": "(0.0, 0.0)",
          "data_type": "Tuple{Float64, Float64}"
        },
        {
          "name": "Se",
          "comment": "Exciter saturation factor at exciter output voltage: (Se(E1), Se(E2))",
          "null_value": "(0.0, 0.0)",
          "data_type": "Tuple{Float64, Float64}"
        },
        {
          "name": "V_ref",
          "comment": "Reference Voltage Set-point",
          "null_value": 0,
          "default": "1.0",
          "data_type": "Float64",
          "valid_range": {
            "min": 0,
            "max": null
          }
        },
        {
          "name": "saturation_coeffs",
          "comment": "Coefficients (A,B) of the function: Se(V) = B(V - A)^2/V",
          "data_type": "Tuple{Float64, Float64}",
          "null_value": "(0.0, 0.0)",
          "default": "PowerSystems.get_avr_saturation(E_sat, Se)"
        },
        {
          "name": "ext",
          "data_type": "Dict{String, Any}",
          "null_value": "Dict{String, Any}()",
          "default": "Dict{String, Any}()"
        },
        {
          "name": "states",
          "comment": "The states are:\n\tVm: Sensed terminal voltage,\n\tVr1: Lead-lag state,\n\tVr2: Regulator output state,\n\tVe: Integrator output state,\n\tVr3: Feedback output state",
          "internal_default": "[:Vm, :Vr1, :Vr2, :Ve, :Vr3]",
          "data_type": "Vector{Symbol}"
        },
        {
          "name": "n_states",
          "comment": "AC1A has 5 states",
          "internal_default": 5,
          "data_type": "Int64"
        },
        {
          "name": "states_types",
          "comment": "AC1A has 5 states",
          "internal_default": "[StateTypes.Hybrid, StateTypes.Hybrid, StateTypes.Hybrid, StateTypes.Differential, StateTypes.Differential]",
          "data_type": "Vector{StateTypes.StateType}"
        },
        {
          "name": "internal",
          "comment": "power system internal reference, do not modify",
          "data_type": "InfrastructureSystemsInternal",
          "internal_default": "InfrastructureSystemsInternal()"
        }
      ],
      "supertype": "AVR"
    },
    {
      "struct_name": "ST1A",
      "docstring": "This excitation system supplies power through a transformer from the generator terminals and its regulated by a controlled rectifier (via thyristors).\nParameters of IEEE Std 421.5 Type ST1A Excitacion System. ESST1A in PSSE and PSLF",
      "fields": [
        {
          "name": "UEL_flags",
          "comment": "Code input for Underexcitization limiter (UEL) entry. Not supported.",
          "null_value": 1,
          "data_type": "Int64",
          "valid_range": {
            "min": 1,
            "max": 3
          }
        },
        {
          "name": "PSS_flags",
          "comment": "Code input for Power System Stabilizer (PSS) or (VOS) entry.",
          "null_value": 1,
          "data_type": "Int64",
          "valid_range": {
            "min": 1,
            "max": 2
          }
        },
        {
          "name": "Tr",
          "comment": "Regulator input filter time constant in s",
          "null_value": 0,
          "data_type": "Float64",
          "valid_range": {
            "min": 0,
            "max": null
          }
        },
        {
          "name": "Vi_lim",
          "comment": "Voltage error limits (regulator input) (Vi_min, Vi_max)",
          "null_value": "(0.0, 0.0)",
          "data_type": "Tuple{Float64, Float64}"
        },
        {
          "name": "Tc",
          "comment": "First regulator denominator (lead) time constant in s",
          "null_value": 0,
          "data_type": "Float64",
          "valid_range": {
            "min": 0,
            "max": null
          }
        },
        {
          "name": "Tb",
          "comment": "First regulator denominator (lag) time constant in s",
          "null_value": 0,
          "data_type": "Float64",
          "valid_range": {
            "min": 0,
            "max": null
          }
        },
        {
          "name": "Tc1",
          "comment": "Second regulator denominator (lead) time constant in s",
          "null_value": 0,
          "data_type": "Float64",
          "valid_range": {
            "min": 0,
            "max": null
          }
        },
        {
          "name": "Tb1",
          "comment": "Second regulator denominator (lead) time constant in s",
          "null_value": 0,
          "data_type": "Float64",
          "valid_range": {
            "min": 0,
            "max": null
          }
        },
        {
          "name": "Ka",
          "comment": "Voltage regulator gain",
          "null_value": 0,
          "data_type": "Float64",
          "valid_range": {
            "min": 0,
            "max": null
          }
        },
        {
          "name": "Ta",
          "comment": "Voltage regulator time constant in s",
          "null_value": 0,
          "data_type": "Float64",
          "valid_range": {
            "min": 0,
            "max": null
          }
        },
        {
          "name": "Va_lim",
          "comment": "Limits for regulator output (Va_min, Va_max)",
          "null_value": "(0.0, 0.0)",
          "data_type": "Tuple{Float64, Float64}"
        },
        {
          "name": "Vr_lim",
          "comment": "Limits for exciter output (Vr_min, Vr_max)",
          "null_value": "(0.0, 0.0)",
          "data_type": "Tuple{Float64, Float64}"
        },
        {
          "name": "Kc",
          "comment": "Rectifier loading factor proportional to commutating reactance",
          "null_value": 0,
          "data_type": "Float64",
          "valid_range": {
            "min": 0,
            "max": null
          }
        },
        {
          "name": "Kf",
          "comment": "Rate feedback gain",
          "null_value": 0,
          "data_type": "Float64",
          "valid_range": {
            "min": 0,
            "max": null
          }
        },
        {
          "name": "Tf",
          "comment": "Rate feedback time constant in s",
          "null_value": 0,
          "data_type": "Float64",
          "valid_range": {
            "min": "eps()",
            "max": null
          }
        },
        {
          "name": "K_lr",
          "comment": "Exciter output current limiter gain",
          "null_value": 0,
          "data_type": "Float64",
          "valid_range": {
            "min": 0,
            "max": null
          }
        },
        {
          "name": "I_lr",
          "comment": "Exciter output current limit reference",
          "null_value": 0,
          "data_type": "Float64",
          "valid_range": {
            "min": 0,
            "max": null
          }
        },
        {
          "name": "V_ref",
          "comment": "Reference Voltage Set-point",
          "null_value": 0,
          "default": "1.0",
          "data_type": "Float64",
          "valid_range": {
            "min": 0,
            "max": null
          }
        },
        {
          "name": "ext",
          "data_type": "Dict{String, Any}",
          "null_value": "Dict{String, Any}()",
          "default": "Dict{String, Any}()"
        },
        {
          "name": "states",
          "comment": "The states are:\n\tVm: Sensed terminal voltage,\n\tVr1: First Lead-lag state,\n\tVr2: Second lead-lag state,\n\tVa: Regulator output state,\n\tVr3: Feedback output state",
          "internal_default": "[:Vm, :Vr1, :Vr2, :Va, :Vr3]",
          "data_type": "Vector{Symbol}"
        },
        {
          "name": "n_states",
          "comment": "",
          "internal_default": 5,
          "data_type": "Int64"
        },
        {
          "name": "internal",
          "comment": "power system internal reference, do not modify",
          "data_type": "InfrastructureSystemsInternal",
          "internal_default": "InfrastructureSystemsInternal()"
        }
      ],
      "supertype": "AVR"
    },
    {
      "struct_name": "BaseMachine",
      "docstring": "Parameters of a Classic Machine: GENCLS in PSSE and PSLF",
      "fields": [
        {
          "name": "R",
          "comment": "Resistance after EMF in machine per unit",
          "null_value": 0,
          "data_type": "Float64",
          "valid_range": {
            "min": 0,
            "max": null
          }
        },
        {
          "name": "Xd_p",
          "comment": "Reactance after EMF in machine per unit",
          "null_value": 0,
          "data_type": "Float64",
          "valid_range": {
            "min": 0,
            "max": null
          }
        },
        {
          "name": "eq_p",
          "comment": "Fixed EMF behind the impedance",
          "null_value": 0,
          "data_type": "Float64",
          "valid_range": {
            "min": 0,
            "max": null
          }
        },
        {
          "name": "ext",
          "data_type": "Dict{String, Any}",
          "null_value": "Dict{String, Any}()",
          "default": "Dict{String, Any}()"
        },
        {
          "name": "states",
          "comment": "",
          "internal_default": "Vector{Symbol}()",
          "data_type": "Vector{Symbol}"
        },
        {
          "name": "n_states",
          "comment": "",
          "internal_default": 0,
          "data_type": "Int64"
        },
        {
          "name": "states_types",
          "comment": "ModifiedAC1A has 5 states",
          "internal_default": "[StateTypes.Hybrid, StateTypes.Hybrid, StateTypes.Hybrid, StateTypes.Differential, StateTypes.Differential]",
          "data_type": "Vector{StateTypes.StateType}"
        },
        {
          "name": "internal",
          "comment": "power system internal reference, do not modify",
          "data_type": "InfrastructureSystemsInternal",
          "internal_default": "InfrastructureSystemsInternal()"
        }
      ],
      "supertype": "Machine"
    },
    {
      "struct_name": "RoundRotorMachine",
      "docstring": "Parameters of 4-states round-rotor synchronous machine with quadratic/exponential saturation:\nIEEE Std 1110 §5.3.2 (Model 2.2). GENROU or GENROE model in PSSE and PSLF.",
      "fields": [
        {
          "name": "R",
          "comment": "Armature resistance",
          "null_value": 0,
          "data_type": "Float64",
          "valid_range": {
            "min": 0,
            "max": null
          }
        },
        {
          "name": "Td0_p",
          "data_type": "Float64",
          "null_value": 0,
          "comment": "Time constant of transient d-axis voltage",
          "valid_range": {
            "min": 0,
            "max": null
          }
        },
        {
          "name": "Td0_pp",
          "data_type": "Float64",
          "null_value": 0,
          "comment": "Time constant of sub-transient d-axis voltage",
          "valid_range": {
            "min": 0,
            "max": null
          }
        },
        {
<<<<<<< HEAD
          "name": "Vi_lim",
          "comment": "Voltage error limits (regulator input) (Vi_min, Vi_max)",
          "null_value": "(0.0, 0.0)",
          "data_type": "Tuple{Float64, Float64}"
        },
        {
          "name": "Tc",
          "comment": "First regulator denominator (lead) time constant in s",
          "null_value": 0,
          "data_type": "Float64",
          "valid_range": {
            "min": 0,
            "max": null
          }
        },
        {
          "name": "Tb",
          "comment": "First regulator denominator (lag) time constant in s",
          "null_value": 0,
          "data_type": "Float64",
          "valid_range": {
            "min": 0,
            "max": null
          }
        },
        {
          "name": "Tc1",
          "comment": "Second regulator denominator (lead) time constant in s",
          "null_value": 0,
          "data_type": "Float64",
          "valid_range": {
            "min": 0,
            "max": null
          }
        },
        {
          "name": "Tb1",
          "comment": "Second regulator denominator (lead) time constant in s",
          "null_value": 0,
          "data_type": "Float64",
          "valid_range": {
            "min": 0,
            "max": null
          }
        },
        {
          "name": "Ka",
          "comment": "Voltage regulator gain",
          "null_value": 0,
          "data_type": "Float64",
          "valid_range": {
            "min": 0,
            "max": null
          }
        },
        {
          "name": "Ta",
          "comment": "Voltage regulator time constant in s",
          "null_value": 0,
          "data_type": "Float64",
          "valid_range": {
            "min": 0,
            "max": null
          }
        },
        {
          "name": "Va_lim",
          "comment": "Limits for regulator output (Va_min, Va_max)",
          "null_value": "(0.0, 0.0)",
          "data_type": "Tuple{Float64, Float64}"
        },
        {
          "name": "Vr_lim",
          "comment": "Limits for exciter output (Vr_min, Vr_max)",
          "null_value": "(0.0, 0.0)",
          "data_type": "Tuple{Float64, Float64}"
        },
        {
          "name": "Kc",
          "comment": "Rectifier loading factor proportional to commutating reactance",
          "null_value": 0,
          "data_type": "Float64",
          "valid_range": {
            "min": 0,
            "max": null
          }
        },
        {
          "name": "Kf",
          "comment": "Rate feedback gain",
          "null_value": 0,
          "data_type": "Float64",
          "valid_range": {
            "min": 0,
            "max": null
          }
        },
        {
          "name": "Tf",
          "comment": "Rate feedback time constant in s",
          "null_value": 0,
          "data_type": "Float64",
          "valid_range": {
            "min": "eps()",
            "max": null
          }
        },
        {
          "name": "K_lr",
          "comment": "Exciter output current limiter gain",
          "null_value": 0,
          "data_type": "Float64",
          "valid_range": {
            "min": 0,
            "max": null
          }
        },
        {
          "name": "I_lr",
          "comment": "Exciter output current limit reference",
          "null_value": 0,
          "data_type": "Float64",
          "valid_range": {
            "min": 0,
            "max": null
          }
        },
        {
          "name": "V_ref",
          "comment": "Reference Voltage Set-point",
          "null_value": 0,
          "default": "1.0",
          "data_type": "Float64",
          "valid_range": {
            "min": 0,
            "max": null
          }
        },
        {
          "name": "ext",
          "data_type": "Dict{String, Any}",
          "null_value": "Dict{String, Any}()",
          "default": "Dict{String, Any}()"
        },
        {
          "name": "states",
          "comment": "The states are:\n\tVm: Sensed terminal voltage,\n\tVr1: First Lead-lag state,\n\tVr2: Second lead-lag state,\n\tVa: Regulator output state,\n\tVr3: Feedback output state",
          "internal_default": "[:Vm, :Vr1, :Vr2, :Va, :Vr3]",
          "data_type": "Vector{Symbol}"
        },
        {
          "name": "n_states",
          "comment": "ST1A has 5 states",
          "internal_default": 5,
          "data_type": "Int64"
        },
        {
          "name": "states_types",
          "comment": "ST1A has 5 states",
          "internal_default": "[StateTypes.Hybrid, StateTypes.Hybrid, StateTypes.Hybrid, StateTypes.Hybrid, StateTypes.Differential]",
          "data_type": "Vector{StateTypes.StateType}"
        },
        {
          "name": "internal",
          "comment": "power system internal reference, do not modify",
          "data_type": "InfrastructureSystemsInternal",
          "internal_default": "InfrastructureSystemsInternal()"
        }
      ],
      "supertype": "AVR"
    },
    {
      "struct_name": "BaseMachine",
      "docstring": "Parameters of a Classic Machine: GENCLS in PSSE and PSLF",
      "fields": [
        {
          "name": "R",
          "comment": "Resistance after EMF in machine per unit",
          "null_value": 0,
          "data_type": "Float64",
          "valid_range": {
            "min": 0,
            "max": null
          }
        },
        {
          "name": "Xd_p",
          "comment": "Reactance after EMF in machine per unit",
          "null_value": 0,
          "data_type": "Float64",
          "valid_range": {
            "min": 0,
            "max": null
          }
        },
        {
          "name": "eq_p",
          "comment": "Fixed EMF behind the impedance",
          "null_value": 0,
          "data_type": "Float64",
=======
          "name": "Tq0_p",
          "data_type": "Float64",
          "null_value": 0,
          "comment": "Time constant of transient q-axis voltage",
>>>>>>> 6dcd8676
          "valid_range": {
            "min": 0,
            "max": null
          }
<<<<<<< HEAD
        },
        {
          "name": "ext",
          "data_type": "Dict{String, Any}",
          "null_value": "Dict{String, Any}()",
          "default": "Dict{String, Any}()"
        },
        {
          "name": "states",
          "comment": "BaseMachine has no states",
          "internal_default": "Vector{Symbol}()",
          "data_type": "Vector{Symbol}"
        },
        {
          "name": "n_states",
          "comment": "BaseMachine has no states",
          "internal_default": 0,
          "data_type": "Int64"
        },
        {
          "name": "internal",
          "comment": "power system internal reference, do not modify",
          "data_type": "InfrastructureSystemsInternal",
          "internal_default": "InfrastructureSystemsInternal()"
        }
      ],
      "supertype": "Machine"
    },
    {
      "struct_name": "RoundRotorMachine",
      "docstring": "Parameters of 4-states round-rotor synchronous machine with quadratic/exponential saturation:\nIEEE Std 1110 §5.3.2 (Model 2.2). GENROU or GENROE model in PSSE and PSLF.",
      "fields": [
        {
          "name": "R",
          "comment": "Armature resistance",
          "null_value": 0,
=======
        },
        {
          "name": "Tq0_pp",
>>>>>>> 6dcd8676
          "data_type": "Float64",
          "null_value": 0,
          "comment": "Time constant of sub-transient q-axis voltage",
          "valid_range": {
            "min": 0,
            "max": null
          }
        },
        {
<<<<<<< HEAD
          "name": "Td0_p",
          "data_type": "Float64",
          "null_value": 0,
          "comment": "Time constant of transient d-axis voltage",
=======
          "name": "Xd",
          "data_type": "Float64",
          "null_value": 0,
          "comment": "Reactance after EMF in d-axis per unit",
          "valid_range": {
            "min": 0,
            "max": null
          }
        },
        {
          "name": "Xq",
          "data_type": "Float64",
          "null_value": 0,
          "comment": "Reactance after EMF in q-axis per unit",
>>>>>>> 6dcd8676
          "valid_range": {
            "min": 0,
            "max": null
          }
        },
        {
<<<<<<< HEAD
          "name": "Td0_pp",
=======
          "name": "Xd_p",
          "comment": "Transient reactance after EMF in d-axis per unit",
          "null_value": 0,
>>>>>>> 6dcd8676
          "data_type": "Float64",
          "null_value": 0,
          "comment": "Time constant of sub-transient d-axis voltage",
          "valid_range": {
            "min": 0,
            "max": null
          }
        },
        {
<<<<<<< HEAD
          "name": "Tq0_p",
=======
          "name": "Xq_p",
          "comment": "Transient reactance after EMF in q-axis per unit",
          "null_value": 0,
>>>>>>> 6dcd8676
          "data_type": "Float64",
          "null_value": 0,
          "comment": "Time constant of transient q-axis voltage",
          "valid_range": {
            "min": 0,
            "max": null
          }
        },
        {
<<<<<<< HEAD
          "name": "Tq0_pp",
=======
          "name": "Xd_pp",
          "comment": "Sub-Transient reactance after EMF in d-axis per unit. Note: Xd_pp = Xq_pp",
          "null_value": 0,
>>>>>>> 6dcd8676
          "data_type": "Float64",
          "null_value": 0,
          "comment": "Time constant of sub-transient q-axis voltage",
          "valid_range": {
            "min": 0,
            "max": null
          }
        },
        {
<<<<<<< HEAD
          "name": "Xd",
=======
          "name": "Xl",
          "comment": "Stator leakage reactance",
          "null_value": 0,
>>>>>>> 6dcd8676
          "data_type": "Float64",
          "null_value": 0,
          "comment": "Reactance after EMF in d-axis per unit",
          "valid_range": {
            "min": 0,
            "max": null
          }
        },
        {
<<<<<<< HEAD
          "name": "Xq",
=======
          "name": "Se",
          "comment": "Saturation factor at 1 and 1.2 pu flux: S(1.0) = B(|ψ_pp|-A)^2",
          "null_value": "(0.0, 0.0)",
          "data_type": "Tuple{Float64, Float64}"
        },
        {
          "name": "ext",
          "data_type": "Dict{String, Any}",
          "null_value": "Dict{String, Any}()",
          "default": "Dict{String, Any}()"
        },
        {
          "name": "states",
          "comment": "The states are:\n\teq_p: q-axis generator voltage behind the transient reactance,\n\ted_p: d-axis generator voltage behind the transient reactance,\n\tψ_kd: flux linkage in the first equivalent damping circuit in the d-axis,\n\tψ_kq: flux linkage in the first equivalent damping circuit in the d-axis",
          "internal_default": "[:eq_p, :ed_p, :ψ_kd, :ψ_kq]",
          "data_type": "Vector{Symbol}"
        },
        {
          "name": "n_states",
          "comment": "",
          "internal_default": 4,
          "data_type": "Int64"
        },
        {
          "name": "internal",
          "comment": "power system internal reference, do not modify",
          "data_type": "InfrastructureSystemsInternal",
          "internal_default": "InfrastructureSystemsInternal()"
        }
      ],
      "supertype": "Machine"
    },
    {
      "struct_name": "SalientPoleMachine",
      "docstring": "Parameters of 3-states salient-pole synchronous machine with quadratic/exponential saturation:\nIEEE Std 1110 §5.3.1 (Model 2.1). GENSAL or GENSAE model in PSSE and PSLF.",
      "fields": [
        {
          "name": "R",
          "comment": "Armature resistance",
          "null_value": 0,
>>>>>>> 6dcd8676
          "data_type": "Float64",
          "null_value": 0,
          "comment": "Reactance after EMF in q-axis per unit",
          "valid_range": {
            "min": 0,
            "max": null
          }
        },
        {
<<<<<<< HEAD
          "name": "Xd_p",
          "comment": "Transient reactance after EMF in d-axis per unit",
          "null_value": 0,
=======
          "name": "Td0_p",
>>>>>>> 6dcd8676
          "data_type": "Float64",
          "null_value": 0,
          "comment": "Time constant of transient d-axis voltage",
          "valid_range": {
            "min": 0,
            "max": null
          }
        },
        {
<<<<<<< HEAD
          "name": "Xq_p",
          "comment": "Transient reactance after EMF in q-axis per unit",
          "null_value": 0,
=======
          "name": "Td0_pp",
>>>>>>> 6dcd8676
          "data_type": "Float64",
          "null_value": 0,
          "comment": "Time constant of sub-transient d-axis voltage",
          "valid_range": {
            "min": 0,
            "max": null
          }
        },
        {
<<<<<<< HEAD
          "name": "Xd_pp",
          "comment": "Sub-Transient reactance after EMF in d-axis per unit. Note: Xd_pp = Xq_pp",
          "null_value": 0,
=======
          "name": "Tq0_pp",
>>>>>>> 6dcd8676
          "data_type": "Float64",
          "null_value": 0,
          "comment": "Time constant of sub-transient q-axis voltage",
          "valid_range": {
            "min": 0,
            "max": null
          }
        },
        {
<<<<<<< HEAD
          "name": "Xl",
          "comment": "Stator leakage reactance",
          "null_value": 0,
=======
          "name": "Xd",
>>>>>>> 6dcd8676
          "data_type": "Float64",
          "null_value": 0,
          "comment": "Reactance after EMF in d-axis per unit",
          "valid_range": {
            "min": 0,
            "max": null
          }
        },
        {
<<<<<<< HEAD
          "name": "Se",
          "comment": "Saturation factor at 1 and 1.2 pu flux: S(1.0) = B(|ψ_pp|-A)^2",
          "null_value": "(0.0, 0.0)",
          "data_type": "Tuple{Float64, Float64}"
        },
        {
          "name": "ext",
          "data_type": "Dict{String, Any}",
          "null_value": "Dict{String, Any}()",
          "default": "Dict{String, Any}()"
        },
        {
          "name": "states",
          "comment": "The states are:\n\teq_p: q-axis generator voltage behind the transient reactance,\n\ted_p: d-axis generator voltage behind the transient reactance,\n\tψ_kd: flux linkage in the first equivalent damping circuit in the d-axis,\n\tψ_kq: flux linkage in the first equivalent damping circuit in the d-axis",
          "internal_default": "[:eq_p, :ed_p, :ψ_kd, :ψ_kq]",
          "data_type": "Vector{Symbol}"
        },
        {
          "name": "n_states",
          "comment": "",
          "internal_default": 4,
          "data_type": "Int64"
        },
        {
          "name": "internal",
          "comment": "power system internal reference, do not modify",
          "data_type": "InfrastructureSystemsInternal",
          "internal_default": "InfrastructureSystemsInternal()"
        }
      ],
      "supertype": "Machine"
    },
    {
      "struct_name": "SalientPoleMachine",
      "docstring": "Parameters of 3-states salient-pole synchronous machine with quadratic/exponential saturation:\nIEEE Std 1110 §5.3.1 (Model 2.1). GENSAL or GENSAE model in PSSE and PSLF.",
      "fields": [
        {
          "name": "R",
          "comment": "Armature resistance",
          "null_value": 0,
          "data_type": "Float64",
          "valid_range": {
            "min": 0,
            "max": null
          }
        },
        {
          "name": "Td0_p",
          "data_type": "Float64",
          "null_value": 0,
          "comment": "Time constant of transient d-axis voltage",
          "valid_range": {
            "min": 0,
            "max": null
          }
        },
        {
          "name": "Td0_pp",
          "data_type": "Float64",
          "null_value": 0,
          "comment": "Time constant of sub-transient d-axis voltage",
          "valid_range": {
            "min": 0,
            "max": null
          }
        },
        {
          "name": "Tq0_pp",
          "data_type": "Float64",
          "null_value": 0,
          "comment": "Time constant of sub-transient q-axis voltage",
          "valid_range": {
            "min": 0,
            "max": null
          }
        },
        {
          "name": "Xd",
          "data_type": "Float64",
=======
          "name": "Xq",
          "data_type": "Float64",
          "null_value": 0,
          "comment": "Reactance after EMF in q-axis per unit",
          "valid_range": {
            "min": 0,
            "max": null
          }
        },
        {
          "name": "Xd_p",
          "comment": "Transient reactance after EMF in d-axis per unit",
>>>>>>> 6dcd8676
          "null_value": 0,
          "comment": "Reactance after EMF in d-axis per unit",
          "valid_range": {
            "min": 0,
            "max": null
          }
        },
        {
          "name": "Xq",
          "data_type": "Float64",
          "null_value": 0,
          "comment": "Reactance after EMF in q-axis per unit",
          "valid_range": {
            "min": 0,
            "max": null
          }
        },
        {
<<<<<<< HEAD
          "name": "Xd_p",
          "comment": "Transient reactance after EMF in d-axis per unit",
=======
          "name": "Xd_pp",
          "comment": "Sub-Transient reactance after EMF in d-axis per unit. Note: Xd_pp = Xq_pp",
>>>>>>> 6dcd8676
          "null_value": 0,
          "data_type": "Float64",
          "valid_range": {
            "min": 0,
            "max": null
          }
        },
        {
<<<<<<< HEAD
          "name": "Xd_pp",
          "comment": "Sub-Transient reactance after EMF in d-axis per unit. Note: Xd_pp = Xq_pp",
          "null_value": 0,
          "data_type": "Float64",
          "valid_range": {
            "min": 0,
            "max": null
          }
        },
        {
=======
>>>>>>> 6dcd8676
          "name": "Xl",
          "comment": "Stator leakage reactance",
          "null_value": 0,
          "data_type": "Float64",
          "valid_range": {
            "min": 0,
            "max": null
          }
        },
        {
          "name": "Se",
          "comment": "Saturation factor at 1 and 1.2 pu flux: Se(eq_p) = B(eq_p-A)^2",
          "null_value": "(0.0, 0.0)",
          "data_type": "Tuple{Float64, Float64}"
        },
        {
          "name": "ext",
          "data_type": "Dict{String, Any}",
          "null_value": "Dict{String, Any}()",
          "default": "Dict{String, Any}()"
        },
        {
          "name": "states",
          "comment": "The states are:\n\teq_p: q-axis generator voltage behind the transient reactance,\n\tψ_kd: flux linkage in the first equivalent damping circuit in the d-axis,\n\tψq_pp: phasonf of the subtransient flux linkage in the q-axis",
          "internal_default": "[:eq_p, :ψ_kd, :ψq_pp]",
          "data_type": "Vector{Symbol}"
        },
        {
          "name": "n_states",
          "comment": "",
          "internal_default": 3,
          "data_type": "Int64"
        },
        {
          "name": "internal",
          "comment": "power system internal reference, do not modify",
          "data_type": "InfrastructureSystemsInternal",
          "internal_default": "InfrastructureSystemsInternal()"
        }
      ],
      "supertype": "Machine"
    },
    {
      "struct_name": "AndersonFouadMachine",
      "docstring": "Parameters of 6-states synchronous machine: Anderson-Fouad model",
      "fields": [
        {
          "name": "R",
          "comment": "Resistance after EMF in machine per unit",
          "null_value": 0,
          "data_type": "Float64",
          "valid_range": {
            "min": 0,
            "max": null
          }
        },
        {
          "name": "Xd",
          "data_type": "Float64",
          "null_value": 0,
          "comment": "Reactance after EMF in d-axis per unit",
          "valid_range": {
            "min": 0,
            "max": null
          }
        },
        {
          "name": "Xq",
          "data_type": "Float64",
          "null_value": 0,
          "comment": "Reactance after EMF in q-axis per unit",
          "valid_range": {
            "min": 0,
            "max": null
          }
        },
        {
          "name": "Xd_p",
          "comment": "Transient reactance after EMF in d-axis per unit",
          "null_value": 0,
          "data_type": "Float64",
          "valid_range": {
            "min": 0,
            "max": null
          }
        },
        {
          "name": "Xq_p",
          "comment": "Transient reactance after EMF in q-axis per unit",
          "null_value": 0,
          "data_type": "Float64",
          "valid_range": {
            "min": 0,
            "max": null
          }
        },
        {
          "name": "Xd_pp",
          "comment": "Sub-Transient reactance after EMF in d-axis per unit",
          "null_value": 0,
          "data_type": "Float64",
          "valid_range": {
            "min": 0,
            "max": null
          }
        },
        {
          "name": "Xq_pp",
          "comment": "Sub-Transient reactance after EMF in q-axis per unit",
          "null_value": 0,
          "data_type": "Float64",
          "valid_range": {
            "min": 0,
            "max": null
          }
        },
        {
          "name": "Td0_p",
          "comment": "Time constant of transient d-axis voltage",
          "null_value": 0,
          "data_type": "Float64",
          "valid_range": {
            "min": 0,
            "max": null
          }
        },
        {
          "name": "Tq0_p",
          "comment": "Time constant of transient q-axis voltage",
          "null_value": 0,
          "data_type": "Float64",
          "valid_range": {
            "min": 0,
            "max": null
          }
        },
        {
          "name": "Td0_pp",
          "comment": "Time constant of sub-transient d-axis voltage",
          "null_value": 0,
          "data_type": "Float64",
          "valid_range": {
            "min": 0,
            "max": null
          }
        },
        {
          "name": "Tq0_pp",
          "comment": "Time constant of sub-transient q-axis voltage",
          "null_value": 0,
          "data_type": "Float64",
          "valid_range": {
            "min": 0,
            "max": null
          }
        },
        {
          "name": "ext",
          "data_type": "Dict{String, Any}",
          "null_value": "Dict{String, Any}()",
          "default": "Dict{String, Any}()"
        },
        {
          "name": "states",
          "comment": "The states are:\n\teψq: q-axis stator flux,\n\tψd: d-axis stator flux,\n\teq_p: q-axis transient voltage,\n\ted_p: d-axis transient voltage,\n\teq_pp: q-axis subtransient voltage,\n\ted_pp: d-axis subtransient voltage",
          "internal_default": "[:ψq, :ψd, :eq_p, :ed_p, :eq_pp, :ed_pp]",
          "data_type": "Vector{Symbol}"
        },
        {
          "name": "n_states",
          "comment": "AndersonFouadMachine has 6 states",
          "internal_default": 6,
          "data_type": "Int64"
        },
        {
          "name": "internal",
          "comment": "power system internal reference, do not modify",
          "data_type": "InfrastructureSystemsInternal",
          "internal_default": "InfrastructureSystemsInternal()"
        }
      ],
      "supertype": "Machine"
    },
    {
      "struct_name": "FullMachine",
      "docstring": "Parameter of a full order flux stator-rotor model without zero sequence flux in the stator.\n The derivative of stator fluxes (ψd and ψq) is NOT neglected. Only one q-axis damping circuit is considered. All parameters are in machine per unit.\n Refer to Chapter 3 of Power System Stability and Control by P. Kundur or Chapter 11 of Power System Dynamics: Stability and Control, by J. Machowski, J. Bialek and J. Bumby, for more details.\n Note that the models are somewhat different (but equivalent) due to the different Park Transformation used in both books.",
      "fields": [
        {
          "name": "R",
          "comment": "Resistance after EMF in machine per unit",
          "null_value": 0,
          "data_type": "Float64",
          "valid_range": {
            "min": 0,
            "max": null
          }
        },
        {
          "name": "R_f",
          "comment": "Field rotor winding resistance in per unit",
          "null_value": 0,
          "data_type": "Float64",
          "valid_range": {
            "min": 0,
            "max": null
          }
        },
        {
          "name": "R_1d",
          "comment": " Damping rotor winding resistance on d-axis in per unit. This value is denoted as RD in Machowski.",
          "null_value": 0,
          "data_type": "Float64",
          "valid_range": {
            "min": 0,
            "max": null
          }
        },
        {
          "name": "R_1q",
          "comment": "Damping rotor winding resistance on q-axis in per unit. This value is denoted as RQ in Machowski.",
          "null_value": 0,
          "data_type": "Float64",
          "valid_range": {
            "min": 0,
            "max": null
          }
        },
        {
          "name": "L_d",
          "comment": "Inductance of fictitious damping that represent the effect of the three-phase stator winding in the d-axis of the rotor, in per unit. This value is denoted as L_ad + L_l in Kundur (and Ld in Machowski).",
          "null_value": 1.0,
          "data_type": "Float64",
          "valid_range": {
            "min": 0,
            "max": null
          }
        },
        {
          "name": "L_q",
          "comment": "Inductance of fictitious damping that represent the effect of the three-phase stator winding in the q-axis of the rotor, in per unit. This value is denoted as L_aq + L_l in Kundur.",
          "null_value": 1.0,
          "data_type": "Float64",
          "valid_range": {
            "min": 0,
            "max": null
          }
        },
        {
          "name": "L_ad",
          "comment": "Mutual inductance between stator winding and rotor field (and damping) winding inductance on d-axis, in per unit",
          "null_value": 2.0,
          "data_type": "Float64",
          "valid_range": {
            "min": 0,
            "max": null
          }
        },
        {
          "name": "L_aq",
          "comment": "Mutual inductance between stator winding and rotor damping winding inductance on q-axis, in per unit",
          "null_value": 2.0,
          "data_type": "Float64",
          "valid_range": {
            "min": 0,
            "max": null
          }
        },
        {
          "name": "L_f1d",
          "comment": "Mutual inductance between rotor field winding and rotor damping winding inductance on d-axis, in per unit",
          "null_value": 1.0,
          "data_type": "Float64",
          "valid_range": {
            "min": 0,
            "max": null
          }
        },
        {
          "name": "L_ff",
          "comment": "Field rotor winding inductance, in per unit",
          "null_value": 2.0,
          "data_type": "Float64",
          "valid_range": {
            "min": 0,
            "max": null
          }
        },
        {
          "name": "L_1d",
          "comment": "Inductance of the d-axis rotor damping circuit, in per unit",
          "null_value": 1.0,
          "data_type": "Float64",
          "valid_range": {
            "min": 0,
            "max": null
          }
        },
        {
          "name": "L_1q",
          "comment": "Inductance of the q-axis rotor damping circuit, in per unit",
          "null_value": 1.0,
          "data_type": "Float64",
          "valid_range": {
            "min": 0,
            "max": null
          }
        },
        {
          "name": "ext",
          "data_type": "Dict{String, Any}",
          "null_value": "Dict{String, Any}()",
          "default": "Dict{String, Any}()"
        },
        {
          "name": "inv_d_fluxlink",
          "data_type": "Array{Float64,2}",
          "internal_default": "inv([[-L_d L_ad L_ad]; [-L_ad L_ff L_f1d]; [-L_ad L_f1d L_1d]])",
          "comment": "Equations 3.127, 3.130, 3.131 From Kundur"
        },
        {
          "name": "inv_q_fluxlink",
          "data_type": "Array{Float64,2}",
          "internal_default": "inv([[-L_q L_aq]; [-L_aq L_1q]])",
          "comment": "Equations 3.128, 3.132 From Kundur"
        },
        {
          "name": "states",
          "comment": "The states are:\n\tψd: d-axis stator flux,\n\tψq: q-axis stator flux,\n\tψf: field rotor flux,\n\tψ1d: d-axis rotor damping flux,\n\tψ1q: q-axis rotor damping flux",
          "internal_default": "[:ψd, :ψq, :ψf, :ψ1d, :ψ1q]",
          "data_type": "Vector{Symbol}"
        },
        {
          "name": "n_states",
          "comment": "FullMachine has 5 states",
          "internal_default": 5,
          "data_type": "Int64"
        },
        {
          "name": "internal",
          "comment": "power system internal reference, do not modify",
          "data_type": "InfrastructureSystemsInternal",
          "internal_default": "InfrastructureSystemsInternal()"
        }
      ],
      "supertype": "Machine"
    },
    {
      "struct_name": "MarconatoMachine",
      "docstring": "Parameters of 6-states synchronous machine: Marconato model",
      "fields": [
        {
          "name": "R",
          "comment": "Resistance after EMF in machine per unit",
          "null_value": 0,
          "data_type": "Float64",
          "valid_range": {
            "min": 0,
            "max": null
          }
        },
        {
          "name": "Xd",
          "data_type": "Float64",
          "null_value": 0,
          "comment": "Reactance after EMF in d-axis per unit",
          "valid_range": {
            "min": 0,
            "max": null
          }
        },
        {
          "name": "Xq",
          "data_type": "Float64",
          "null_value": 0,
          "comment": "Reactance after EMF in q-axis per unit",
          "valid_range": {
            "min": 0,
            "max": null
          }
        },
        {
          "name": "Xd_p",
          "comment": "Transient reactance after EMF in d-axis per unit",
          "null_value": 0,
          "data_type": "Float64",
          "valid_range": {
            "min": 0,
            "max": null
          }
        },
        {
          "name": "Xq_p",
          "comment": "Transient reactance after EMF in q-axis per unit",
          "null_value": 0,
          "data_type": "Float64",
          "valid_range": {
            "min": 0,
            "max": null
          }
        },
        {
          "name": "Xd_pp",
          "comment": "Sub-Transient reactance after EMF in d-axis per unit",
          "null_value": 0,
          "data_type": "Float64",
          "valid_range": {
            "min": 0,
            "max": null
          }
        },
        {
          "name": "Xq_pp",
          "comment": "Sub-Transient reactance after EMF in q-axis per unit",
          "null_value": 0,
          "data_type": "Float64",
          "valid_range": {
            "min": 0,
            "max": null
          }
        },
        {
          "name": "Td0_p",
          "comment": "Time constant of transient d-axis voltage",
          "null_value": 0,
          "data_type": "Float64",
          "valid_range": {
            "min": 0,
            "max": null
          }
        },
        {
          "name": "Tq0_p",
          "comment": "Time constant of transient q-axis voltage",
          "null_value": 0,
          "data_type": "Float64",
          "valid_range": {
            "min": 0,
            "max": null
          }
        },
        {
          "name": "Td0_pp",
          "comment": "Time constant of sub-transient d-axis voltage",
          "null_value": 0,
          "data_type": "Float64",
          "valid_range": {
            "min": 0,
            "max": null
          }
        },
        {
          "name": "Tq0_pp",
          "comment": "Time constant of sub-transient q-axis voltage",
          "null_value": 0,
          "data_type": "Float64",
          "valid_range": {
            "min": 0,
            "max": null
          }
        },
        {
          "name": "T_AA",
          "comment": "Time constant of d-axis additional leakage",
          "null_value": 0,
          "data_type": "Float64",
          "valid_range": {
            "min": 0,
            "max": null
          }
        },
        {
          "name": "ext",
          "data_type": "Dict{String, Any}",
          "null_value": "Dict{String, Any}()",
          "default": "Dict{String, Any}()"
        },
        {
          "name": "γd",
          "data_type": "Float64",
          "internal_default": "((Td0_pp*Xd_pp)/(Td0_p*Xd_p) )*(Xd-Xd_p)",
          "comment": ""
        },
        {
          "name": "γq",
          "data_type": "Float64",
          "internal_default": "((Tq0_pp*Xq_pp)/(Tq0_p*Xq_p) )*(Xq-Xq_p)",
          "comment": ""
        },
        {
          "name": "states",
          "comment": "The states are:\n\tψq: q-axis stator flux,\n\tψd: d-axis stator flux,\n\teq_p: q-axis transient voltage,\n\ted_p: d-axis transient voltage,\n\teq_pp: q-axis subtransient voltage,\n\ted_pp: d-axis subtransient voltage",
          "internal_default": "[:ψq, :ψd, :eq_p, :ed_p, :eq_pp, :ed_pp]",
          "data_type": "Vector{Symbol}"
        },
        {
          "name": "n_states",
          "comment": "MarconatoMachine has 6 states",
          "internal_default": 6,
          "data_type": "Int64"
        },
        {
          "name": "internal",
          "comment": "power system internal reference, do not modify",
          "data_type": "InfrastructureSystemsInternal",
          "internal_default": "InfrastructureSystemsInternal()"
        }
      ],
      "supertype": "Machine"
    },
    {
      "struct_name": "OneDOneQMachine",
      "docstring": "Parameters of 4-states synchronous machine: Simplified Marconato model\n The derivative of stator fluxes (ψd and ψq) is neglected and ωψd = ψd and\n ωψq = ψq is assumed (i.e. ω=1.0). This is standard when\n transmission network dynamics is neglected.",
      "fields": [
        {
          "name": "R",
          "comment": "Resistance after EMF in machine per unit",
          "null_value": 0,
          "data_type": "Float64",
          "valid_range": {
            "min": 0,
            "max": null
          }
        },
        {
          "name": "Xd",
          "data_type": "Float64",
          "null_value": 0,
          "comment": "Reactance after EMF in d-axis per unit",
          "valid_range": {
            "min": 0,
            "max": null
          }
        },
        {
          "name": "Xq",
          "data_type": "Float64",
          "null_value": 0,
          "comment": "Reactance after EMF in q-axis per unit",
          "valid_range": {
            "min": 0,
            "max": null
          }
        },
        {
          "name": "Xd_p",
          "comment": "Transient reactance after EMF in d-axis per unit",
          "null_value": 0,
          "data_type": "Float64",
          "valid_range": {
            "min": 0,
            "max": null
          }
        },
        {
          "name": "Xq_p",
          "comment": "Transient reactance after EMF in q-axis per unit",
          "null_value": 0,
          "data_type": "Float64",
          "valid_range": {
            "min": 0,
            "max": null
          }
        },
        {
          "name": "Td0_p",
          "comment": "Time constant of transient d-axis voltage",
          "null_value": 0,
          "data_type": "Float64",
          "valid_range": {
            "min": 0,
            "max": null
          }
        },
        {
          "name": "Tq0_p",
          "comment": "Time constant of transient q-axis voltage",
          "null_value": 0,
          "data_type": "Float64",
          "valid_range": {
            "min": 0,
            "max": null
          }
        },
        {
          "name": "ext",
          "data_type": "Dict{String, Any}",
          "null_value": "Dict{String, Any}()",
          "default": "Dict{String, Any}()"
        },
        {
          "name": "states",
          "comment": "The states are:\n\teq_p: q-axis transient voltage,\n\ted_p: d-axis transient voltage",
          "internal_default": "[:eq_p, :ed_p]",
          "data_type": "Vector{Symbol}"
        },
        {
          "name": "n_states",
          "comment": "OneDOneQMachine has 2 states",
          "internal_default": 2,
          "data_type": "Int64"
        },
        {
          "name": "internal",
          "comment": "power system internal reference, do not modify",
          "data_type": "InfrastructureSystemsInternal",
          "internal_default": "InfrastructureSystemsInternal()"
        }
      ],
      "supertype": "Machine"
    },
    {
      "struct_name": "SimpleAFMachine",
      "docstring": "Parameters of 4-states simplified Anderson-Fouad (SimpleAFMachine) model.\n The derivative of stator fluxes (ψd and ψq) is neglected and ωψd = ψd and\n ωψq = ψq is assumed (i.e. ω=1.0). This is standard when transmission network\n dynamics is neglected.\n If transmission dynamics is considered use the full order Anderson Fouad model.",
      "fields": [
        {
          "name": "R",
          "comment": "Resistance after EMF in machine per unit",
          "null_value": 0,
          "data_type": "Float64",
          "valid_range": {
            "min": 0,
            "max": null
          }
        },
        {
          "name": "Xd",
          "data_type": "Float64",
          "null_value": 0,
          "comment": "Reactance after EMF in d-axis per unit",
          "valid_range": {
            "min": 0,
            "max": null
          }
        },
        {
          "name": "Xq",
          "data_type": "Float64",
          "null_value": 0,
          "comment": "Reactance after EMF in q-axis per unit",
          "valid_range": {
            "min": 0,
            "max": null
          }
        },
        {
          "name": "Xd_p",
          "comment": "Transient reactance after EMF in d-axis per unit",
          "null_value": 0,
          "data_type": "Float64",
          "valid_range": {
            "min": 0,
            "max": null
          }
        },
        {
          "name": "Xq_p",
          "comment": "Transient reactance after EMF in q-axis per unit",
          "null_value": 0,
          "data_type": "Float64",
          "valid_range": {
            "min": 0,
            "max": null
          }
        },
        {
          "name": "Xd_pp",
          "comment": "Sub-Transient reactance after EMF in d-axis per unit",
          "null_value": 0,
          "data_type": "Float64",
          "valid_range": {
            "min": 0,
            "max": null
          }
        },
        {
          "name": "Xq_pp",
          "comment": "Sub-Transient reactance after EMF in q-axis per unit",
          "null_value": 0,
          "data_type": "Float64",
          "valid_range": {
            "min": 0,
            "max": null
          }
        },
        {
          "name": "Td0_p",
          "comment": "Time constant of transient d-axis voltage",
          "null_value": 0,
          "data_type": "Float64",
          "valid_range": {
            "min": 0,
            "max": null
          }
        },
        {
          "name": "Tq0_p",
          "comment": "Time constant of transient q-axis voltage",
          "null_value": 0,
          "data_type": "Float64",
          "valid_range": {
            "min": 0,
            "max": null
          }
        },
        {
          "name": "Td0_pp",
          "comment": "Time constant of sub-transient d-axis voltage",
          "null_value": 0,
          "data_type": "Float64",
          "valid_range": {
            "min": 0,
            "max": null
          }
        },
        {
          "name": "Tq0_pp",
          "comment": "Time constant of sub-transient q-axis voltage",
          "null_value": 0,
          "data_type": "Float64",
          "valid_range": {
            "min": 0,
            "max": null
          }
        },
        {
          "name": "ext",
          "data_type": "Dict{String, Any}",
          "null_value": "Dict{String, Any}()",
          "default": "Dict{String, Any}()"
        },
        {
          "name": "states",
          "comment": "The states are:\n\teq_p: q-axis transient voltage,\n\ted_p: d-axis transient voltage,\n\teq_pp: q-axis subtransient voltage,\n\ted_pp: d-axis subtransient voltage",
          "internal_default": "[:eq_p, :ed_p, :eq_pp, :ed_pp]",
          "data_type": "Vector{Symbol}"
        },
        {
          "name": "n_states",
          "comment": "SimpleAFMachine has 4 states",
          "internal_default": 4,
          "data_type": "Int64"
        },
        {
          "name": "internal",
          "comment": "power system internal reference, do not modify",
          "data_type": "InfrastructureSystemsInternal",
          "internal_default": "InfrastructureSystemsInternal()"
        }
      ],
      "supertype": "Machine"
    },
    {
      "struct_name": "SimpleFullMachine",
      "docstring": "Parameter of a full order flux stator-rotor model without zero sequence flux in the stator.\n The derivative of stator fluxes (ψd and ψq) is neglected. This is standard when\n transmission network dynamics is neglected. Only one q-axis damping circuit\n is considered. All per unit are in machine per unit.\n Refer to Chapter 3 of Power System Stability and Control by P. Kundur or Chapter 11 of Power System Dynamics: Stability and Control, by J. Machowski, J. Bialek and J. Bumby, for more details.\n Note that the models are somewhat different (but equivalent) due to the different Park Transformation used in both books.",
      "fields": [
        {
          "name": "R",
          "comment": "Resistance after EMF in machine per unit",
          "null_value": 0,
          "data_type": "Float64",
          "valid_range": {
            "min": 0,
            "max": null
          }
        },
        {
          "name": "R_f",
          "comment": "Field rotor winding resistance in per unit",
          "null_value": 0,
          "data_type": "Float64",
          "valid_range": {
            "min": 0,
            "max": null
          }
        },
        {
          "name": "R_1d",
          "comment": " Damping rotor winding resistance on d-axis in per unit. This value is denoted as RD in Machowski.",
          "null_value": 0,
          "data_type": "Float64",
          "valid_range": {
            "min": 0,
            "max": null
          }
        },
        {
          "name": "R_1q",
          "comment": "Damping rotor winding resistance on q-axis in per unit. This value is denoted as RQ in Machowski.",
          "null_value": 0,
          "data_type": "Float64",
          "valid_range": {
            "min": 0,
            "max": null
          }
        },
        {
          "name": "L_d",
          "comment": "Inductance of fictitious damping that represent the effect of the three-phase stator winding in the d-axis of the rotor, in per unit. This value is denoted as L_ad + L_l in Kundur (and Ld in Machowski).",
          "null_value": 1.0,
          "data_type": "Float64",
          "valid_range": {
            "min": 0,
            "max": null
          }
        },
        {
          "name": "L_q",
          "comment": "Inductance of fictitious damping that represent the effect of the three-phase stator winding in the q-axis of the rotor, in per unit. This value is denoted as L_aq + L_l in Kundur.",
          "null_value": 1.0,
          "data_type": "Float64",
          "valid_range": {
            "min": 0,
            "max": null
          }
        },
        {
          "name": "L_ad",
          "comment": "Mutual inductance between stator winding and rotor field (and damping) winding inductance on d-axis, in per unit",
          "null_value": 2.0,
          "data_type": "Float64",
          "valid_range": {
            "min": 0,
            "max": null
          }
        },
        {
          "name": "L_aq",
          "comment": "Mutual inductance between stator winding and rotor damping winding inductance on q-axis, in per unit",
          "null_value": 1.0,
          "data_type": "Float64",
          "valid_range": {
            "min": 0,
            "max": null
          }
        },
        {
          "name": "L_f1d",
          "comment": "Mutual inductance between rotor field winding and rotor damping winding inductance on d-axis, in per unit",
          "null_value": 1.0,
          "data_type": "Float64",
          "valid_range": {
            "min": 0,
            "max": null
          }
        },
        {
          "name": "L_ff",
          "comment": "Field rotor winding inductance, in per unit",
          "null_value": 2.0,
          "data_type": "Float64",
          "valid_range": {
            "min": 0,
            "max": null
          }
        },
        {
          "name": "L_1d",
          "comment": "Inductance of the d-axis rotor damping circuit, in per unit",
          "null_value": 1.0,
          "data_type": "Float64",
          "valid_range": {
            "min": 0,
            "max": null
          }
        },
        {
          "name": "L_1q",
          "comment": "Inductance of the q-axis rotor damping circuit, in per unit",
          "null_value": 2.0,
          "data_type": "Float64",
          "valid_range": {
            "min": 0,
            "max": null
          }
        },
        {
          "name": "ext",
          "data_type": "Dict{String, Any}",
          "null_value": "Dict{String, Any}()",
          "default": "Dict{String, Any}()"
        },
        {
          "name": "inv_d_fluxlink",
          "data_type": "Array{Float64,2}",
          "internal_default": "inv([[-L_d L_ad L_ad]; [-L_ad L_ff L_f1d]; [-L_ad L_f1d L_1d]])",
          "comment": "Equations 3.127, 3.130, 3.131 From Kundur"
        },
        {
          "name": "inv_q_fluxlink",
          "data_type": "Array{Float64,2}",
          "internal_default": "inv([[-L_q L_aq]; [-L_aq L_1q]])",
          "comment": "Equations 3.128, 3.132 From Kundur"
        },
        {
          "name": "states",
          "comment": "The states are:\n\tψf: field rotor flux,\n\tψ1d: d-axis rotor damping flux,\n\tψ1q: q-axis rotor damping flux",
          "internal_default": "[:ψf, :ψ1d, :ψ1q]",
          "data_type": "Vector{Symbol}"
        },
        {
          "name": "n_states",
          "comment": "SimpleFullMachine has 3 states",
          "internal_default": 3,
          "data_type": "Int64"
        },
        {
          "name": "internal",
          "comment": "power system internal reference, do not modify",
          "data_type": "InfrastructureSystemsInternal",
          "internal_default": "InfrastructureSystemsInternal()"
        }
      ],
      "supertype": "Machine"
    },
    {
      "struct_name": "SimpleMarconatoMachine",
      "docstring": "Parameters of 4-states synchronous machine: Simplified Marconato model\n The derivative of stator fluxes (ψd and ψq) is neglected and ωψd = ψd and\n ωψq = ψq is assumed (i.e. ω=1.0). This is standard when transmission network\n dynamics is neglected.",
      "fields": [
        {
          "name": "R",
          "comment": "Resistance after EMF in machine per unit",
          "null_value": 0,
          "data_type": "Float64",
          "valid_range": {
            "min": 0,
            "max": null
          }
        },
        {
          "name": "Xd",
          "data_type": "Float64",
          "null_value": 0,
          "comment": "Reactance after EMF in d-axis per unit",
          "valid_range": {
            "min": 0,
            "max": null
          }
        },
        {
          "name": "Xq",
          "data_type": "Float64",
          "null_value": 0,
          "comment": "Reactance after EMF in q-axis per unit",
          "valid_range": {
            "min": 0,
            "max": null
          }
        },
        {
          "name": "Xd_p",
          "comment": "Transient reactance after EMF in d-axis per unit",
          "null_value": 0,
          "data_type": "Float64",
          "valid_range": {
            "min": 0,
            "max": null
          }
        },
        {
          "name": "Xq_p",
          "comment": "Transient reactance after EMF in q-axis per unit",
          "null_value": 0,
          "data_type": "Float64",
          "valid_range": {
            "min": 0,
            "max": null
          }
        },
        {
          "name": "Xd_pp",
          "comment": "Sub-Transient reactance after EMF in d-axis per unit",
          "null_value": 0,
          "data_type": "Float64",
          "valid_range": {
            "min": 0,
            "max": null
          }
        },
        {
          "name": "Xq_pp",
          "comment": "Sub-Transient reactance after EMF in q-axis per unit",
          "null_value": 0,
          "data_type": "Float64",
          "valid_range": {
            "min": 0,
            "max": null
          }
        },
        {
          "name": "Td0_p",
          "comment": "Time constant of transient d-axis voltage",
          "null_value": 0,
          "data_type": "Float64",
          "valid_range": {
            "min": 0,
            "max": null
          }
        },
        {
          "name": "Tq0_p",
          "comment": "Time constant of transient q-axis voltage",
          "null_value": 0,
          "data_type": "Float64",
          "valid_range": {
            "min": 0,
            "max": null
          }
        },
        {
          "name": "Td0_pp",
          "comment": "Time constant of sub-transient d-axis voltage",
          "null_value": 0,
          "data_type": "Float64",
          "valid_range": {
            "min": 0,
            "max": null
          }
        },
        {
          "name": "Tq0_pp",
          "comment": "Time constant of sub-transient q-axis voltage",
          "null_value": 0,
          "data_type": "Float64",
          "valid_range": {
            "min": 0,
            "max": null
          }
        },
        {
          "name": "T_AA",
          "comment": "Time constant of d-axis additional leakage",
          "null_value": 0,
          "data_type": "Float64",
          "valid_range": {
            "min": 0,
            "max": null
          }
        },
        {
          "name": "ext",
          "data_type": "Dict{String, Any}",
          "null_value": "Dict{String, Any}()",
          "default": "Dict{String, Any}()"
        },
        {
          "name": "γd",
          "data_type": "Float64",
          "internal_default": "((Td0_pp*Xd_pp)/(Td0_p*Xd_p) )*(Xd-Xd_p)",
          "comment": ""
        },
        {
          "name": "γq",
          "data_type": "Float64",
          "internal_default": "((Tq0_pp*Xq_pp)/(Tq0_p*Xq_p) )*(Xq-Xq_p)",
          "comment": ""
        },
        {
          "name": "states",
          "comment": "The states are:\n\teq_p: q-axis transient voltage,\n\ted_p: d-axis transient voltage,\n\teq_pp: q-axis subtransient voltage,\n\ted_pp: d-axis subtransient voltage",
          "internal_default": "[:eq_p, :ed_p, :eq_pp, :ed_pp]",
          "data_type": "Vector{Symbol}"
        },
        {
          "name": "n_states",
          "comment": "SimpleMarconatoMachine has 4 states",
          "internal_default": 4,
          "data_type": "Int64"
        },
        {
          "name": "internal",
          "comment": "power system internal reference, do not modify",
          "data_type": "InfrastructureSystemsInternal",
          "internal_default": "InfrastructureSystemsInternal()"
        }
      ],
      "supertype": "Machine"
    },
    {
      "struct_name": "PSSFixed",
      "docstring": "Parameters of a PSS that returns a fixed voltage to add to the reference for the AVR",
      "fields": [
        {
          "name": "V_pss",
          "comment": "Fixed voltage stabilization signal",
          "null_value": 0,
          "data_type": "Float64",
          "valid_range": {
            "min": 0,
            "max": null
          }
        },
        {
          "name": "ext",
          "data_type": "Dict{String, Any}",
          "null_value": "Dict{String, Any}()",
          "default": "Dict{String, Any}()"
        },
        {
          "name": "states",
          "comment": "",
          "internal_default": "Vector{Symbol}()",
          "data_type": "Vector{Symbol}"
        },
        {
          "name": "n_states",
          "comment": "PSSFixed has no states",
          "internal_default": 0,
          "data_type": "Int64"
        },
        {
          "name": "internal",
          "comment": "power system internal reference, do not modify",
          "data_type": "InfrastructureSystemsInternal",
          "internal_default": "InfrastructureSystemsInternal()"
        }
      ],
      "supertype": "PSS"
    },
    {
      "struct_name": "PSSSimple",
      "docstring": "Parameters of a PSS that returns a proportional droop voltage to add to the reference for the AVR",
      "fields": [
        {
          "name": "K_ω",
          "comment": "Proportional gain for frequency",
          "null_value": 0,
          "data_type": "Float64",
          "valid_range": {
            "min": 0,
            "max": null
          }
        },
        {
          "name": "K_p",
          "comment": "Proportional gain for active power",
          "null_value": 0,
          "data_type": "Float64",
          "valid_range": {
            "min": 0,
            "max": null
          }
        },
        {
          "name": "ext",
          "data_type": "Dict{String, Any}",
          "null_value": "Dict{String, Any}()",
          "default": "Dict{String, Any}()"
        },
        {
          "name": "states",
          "comment": "",
          "internal_default": "Vector{Symbol}()",
          "data_type": "Vector{Symbol}"
        },
        {
          "name": "n_states",
          "comment": "PSSSimple has no states",
          "internal_default": 0,
          "data_type": "Int64"
        },
        {
          "name": "internal",
          "comment": "power system internal reference, do not modify",
          "data_type": "InfrastructureSystemsInternal",
          "internal_default": "InfrastructureSystemsInternal()"
        }
      ],
      "supertype": "PSS"
    },
    {
      "struct_name": "SingleMass",
      "docstring": "Parameters of single mass shaft model. Typically represents the rotor mass.",
      "fields": [
        {
          "name": "H",
          "comment": "Rotor inertia constant in MWs/MVA",
          "null_value": 0,
          "data_type": "Float64",
          "valid_range": {
            "min": 0,
            "max": null
          }
        },
        {
          "name": "D",
          "comment": "Rotor natural damping in pu",
          "null_value": 0,
          "data_type": "Float64",
          "valid_range": {
            "min": 0,
            "max": null
          }
        },
        {
          "name": "ext",
          "data_type": "Dict{String, Any}",
          "null_value": "Dict{String, Any}()",
          "default": "Dict{String, Any}()"
        },
        {
          "name": "states",
          "comment": "The states are:\n\tδ: rotor angle,\n\tω: rotor speed",
          "internal_default": "[:δ, :ω]",
          "data_type": "Vector{Symbol}"
        },
        {
          "name": "n_states",
          "comment": "SingleMass has 1 state",
          "internal_default": 2,
          "data_type": "Int64"
        },
        {
          "name": "internal",
          "comment": "power system internal reference, do not modify",
          "data_type": "InfrastructureSystemsInternal",
          "internal_default": "InfrastructureSystemsInternal()"
        }
      ],
      "supertype": "Shaft"
    },
    {
      "struct_name": "FiveMassShaft",
      "docstring": "Parameters of 5 mass-spring shaft model.\n It contains a High-Pressure (HP) steam turbine, Intermediate-Pressure (IP)\n steam turbine, Low-Pressure (LP) steam turbine, the Rotor and an Exciter (EX) mover.",
      "fields": [
        {
          "name": "H",
          "comment": "Rotor inertia constant in MWs/MVA",
          "null_value": 0,
          "data_type": "Float64",
          "valid_range": {
            "min": 0,
            "max": null
          }
        },
        {
          "name": "H_hp",
          "comment": "High pressure turbine inertia constant in MWs/MVA",
          "null_value": 0,
          "data_type": "Float64",
          "valid_range": {
            "min": 0,
            "max": null
          }
        },
        {
          "name": "H_ip",
          "comment": "Intermediate pressure turbine inertia constant in MWs/MVA",
          "null_value": 0,
          "data_type": "Float64",
          "valid_range": {
            "min": 0,
            "max": null
          }
        },
        {
          "name": "H_lp",
          "comment": "Low pressure turbine inertia constant in MWs/MVA",
          "null_value": 0,
          "data_type": "Float64",
          "valid_range": {
            "min": 0,
            "max": null
          }
        },
        {
          "name": "H_ex",
          "comment": " Exciter inertia constant in MWs/MVA",
          "null_value": 0,
          "data_type": "Float64",
          "valid_range": {
            "min": 0,
            "max": null
          }
        },
        {
          "name": "D",
          "comment": "Rotor natural damping in pu",
          "null_value": 0,
          "data_type": "Float64",
          "valid_range": {
            "min": 0,
            "max": null
          }
        },
        {
          "name": "D_hp",
          "comment": "High pressure turbine natural damping in pu",
          "null_value": 0,
          "data_type": "Float64",
          "valid_range": {
            "min": 0,
            "max": null
          }
        },
        {
          "name": "D_ip",
          "comment": "Intermediate pressure turbine natural damping in pu",
          "null_value": 0,
          "data_type": "Float64",
          "valid_range": {
            "min": 0,
            "max": null
          }
        },
        {
          "name": "D_lp",
          "comment": "Low pressure turbine natural damping in pu",
          "null_value": 0,
          "data_type": "Float64",
          "valid_range": {
            "min": 0,
            "max": null
          }
        },
        {
          "name": "D_ex",
          "comment": "Exciter natural damping in pu",
          "null_value": 0,
          "data_type": "Float64",
          "valid_range": {
            "min": 0,
            "max": null
          }
        },
        {
          "name": "D_12",
          "comment": "High-Intermediate pressure turbine damping",
          "null_value": 0,
          "data_type": "Float64",
          "valid_range": {
            "min": 0,
            "max": null
          }
        },
        {
          "name": "D_23",
          "comment": "Intermediate-Low pressure turbine damping",
          "null_value": 0,
          "data_type": "Float64",
          "valid_range": {
            "min": 0,
            "max": null
          }
        },
        {
          "name": "D_34",
          "comment": "Low pressure turbine-Rotor damping",
          "null_value": 0,
          "data_type": "Float64",
          "valid_range": {
            "min": 0,
            "max": null
          }
        },
        {
          "name": "D_45",
          "comment": "Rotor-Exciter damping",
          "null_value": 0,
          "data_type": "Float64",
          "valid_range": {
            "min": 0,
            "max": null
          }
        },
        {
          "name": "K_hp",
          "comment": "High pressure turbine angle coefficient",
          "null_value": 0,
          "data_type": "Float64",
          "valid_range": {
            "min": 0,
            "max": null
          }
        },
        {
          "name": "K_ip",
          "comment": "Intermediate pressure turbine angle coefficient",
          "null_value": 0,
          "data_type": "Float64",
          "valid_range": {
            "min": 0,
            "max": null
          }
        },
        {
          "name": "K_lp",
          "comment": "Low pressure turbine angle coefficient",
          "null_value": 0,
          "data_type": "Float64",
          "valid_range": {
            "min": 0,
            "max": null
          }
        },
        {
          "name": "K_ex",
          "comment": "Exciter angle coefficient",
          "null_value": 0,
          "data_type": "Float64",
          "valid_range": {
            "min": 0,
            "max": null
          }
        },
        {
          "name": "ext",
          "data_type": "Dict{String, Any}",
          "null_value": "Dict{String, Any}()",
          "default": "Dict{String, Any}()"
        },
        {
          "name": "states",
          "comment": "The states are:\n\tδ: rotor angle,\n\tω: rotor speed,\n\tδ_hp: rotor angle of high pressure turbine,\n\tω_hp: rotor speed of high pressure turbine,\n\tδ_ip: rotor angle of intermediate pressure turbine,\n\tω_ip: rotor speed of intermediate pressure turbine,\n\tδ_lp: rotor angle of low pressure turbine,\n\tω_lp: rotor speed of low pressure turbine,\n\tδ_ex: rotor angle of exciter,\n\tω_lp: rotor speed of exciter",
          "internal_default": "[:δ, :ω, :δ_hp, :ω_hp, :δ_ip, :ω_ip, :δ_lp, :ω_lp, :δ_ex, :ω_ex]",
          "data_type": "Vector{Symbol}"
        },
        {
          "name": "n_states",
          "comment": "FiveMassShaft has 10 states",
          "internal_default": 10,
          "data_type": "Int64"
        },
        {
          "name": "internal",
          "comment": "power system internal reference, do not modify",
          "data_type": "InfrastructureSystemsInternal",
          "internal_default": "InfrastructureSystemsInternal()"
        }
      ],
      "supertype": "Shaft"
    },
    {
      "struct_name": "TGFixed",
      "docstring": "Parameters of a fixed Turbine Governor that returns a fixed mechanical torque\n given by the product of P_ref*efficiency",
      "fields": [
        {
          "name": "efficiency",
          "comment": " Efficiency factor that multiplies P_ref",
          "null_value": 0,
          "data_type": "Float64",
          "valid_range": {
            "min": 0,
            "max": null
          }
        },
        {
          "name": "P_ref",
          "comment": "Reference Power Set-point",
          "null_value": 0,
          "default": "1.0",
          "data_type": "Float64",
          "valid_range": {
            "min": 0,
            "max": null
          }
        },
        {
          "name": "ext",
          "data_type": "Dict{String, Any}",
          "null_value": "Dict{String, Any}()",
          "default": "Dict{String, Any}()"
        },
        {
          "name": "states",
          "comment": "",
          "internal_default": "Vector{Symbol}()",
          "data_type": "Vector{Symbol}"
        },
        {
          "name": "n_states",
          "comment": "TGFixed has no states",
          "internal_default": 0,
          "data_type": "Int64"
        },
        {
          "name": "internal",
          "comment": "power system internal reference, do not modify",
          "data_type": "InfrastructureSystemsInternal",
          "internal_default": "InfrastructureSystemsInternal()"
        }
      ],
      "supertype": "TurbineGov"
    },
    {
      "struct_name": "GasTG",
      "docstring": "Parameters of Gas Turbine-Governor. GAST in PSSE and GAST_PTI in PowerWorld.",
      "fields": [
        {
          "name": "R",
          "comment": "Speed droop parameter",
          "null_value": 0,
          "data_type": "Float64",
          "valid_range": {
            "min": "eps()",
            "max": null
          }
        },
        {
          "name": "T1",
          "comment": "Governor time constant in s",
          "null_value": 0,
          "data_type": "Float64",
          "valid_range": {
            "min": "eps()",
            "max": null
          }
        },
        {
          "name": "T2",
          "comment": "Combustion chamber time constant",
          "null_value": 0,
          "data_type": "Float64",
          "valid_range": {
            "min": "eps()",
            "max": null
          }
        },
        {
          "name": "T3",
          "comment": "Load limit time constant (exhaust gas measurement time)",
          "null_value": 0,
          "data_type": "Float64",
          "valid_range": {
            "min": "eps()",
            "max": null
          }
        },
        {
          "name": "AT",
          "comment": "Ambient temperature load limit",
          "null_value": 0,
          "data_type": "Float64",
          "valid_range": {
            "min": 0,
            "max": null
          }
        },
        {
          "name": "Kt",
          "comment": "Load limit feedback gain",
          "null_value": 0,
          "data_type": "Float64",
          "valid_range": {
            "min": 0,
            "max": null
          }
        },
        {
          "name": "V_lim",
          "comment": "Operational control limits on fuel valve opening (V_min, V_max)",
          "null_value": "(0.0, 0.0)",
          "data_type": "Tuple{Float64, Float64}"
        },
        {
          "name": "D_turb",
          "comment": "Speed damping coefficient of gas turbine rotor",
          "null_value": 0,
          "data_type": "Float64",
          "valid_range": {
            "min": 0,
            "max": null
          }
        },
        {
          "name": "Load_ref",
          "comment": "Reference Load Set-point",
          "null_value": 0,
          "default": "1.0",
          "data_type": "Float64",
          "valid_range": {
            "min": 0,
            "max": null
          }
        },
        {
          "name": "ext",
          "data_type": "Dict{String, Any}",
          "null_value": "Dict{String, Any}()",
          "default": "Dict{String, Any}()"
        },
        {
          "name": "states",
          "comment": "The states of the GAST model are:\n\tx_g1: Fuel valve opening,\n\tx_g2: Fuel flow,\n\tx_g3: Exhaust temperature load",
          "internal_default": "[:x_g1, :x_g2, :x_g3]",
          "data_type": "Vector{Symbol}"
        },
        {
          "name": "n_states",
          "comment": "GasTG has 3 states",
          "internal_default": 3,
          "data_type": "Int64"
        },
        {
          "name": "internal",
          "comment": "power system internal reference, do not modify",
          "data_type": "InfrastructureSystemsInternal",
          "internal_default": "InfrastructureSystemsInternal()"
        }
      ],
      "supertype": "TurbineGov"
    },
    {
      "struct_name": "TGTypeI",
      "docstring": "Parameters of a Turbine Governor Type I.",
      "fields": [
        {
          "name": "R",
          "comment": "Droop parameter",
          "null_value": 0,
          "data_type": "Float64",
          "valid_range": {
            "min": 0,
            "max": null
          }
        },
        {
          "name": "Ts",
          "comment": "Governor time constant",
          "null_value": 0,
          "data_type": "Float64",
          "valid_range": {
            "min": 0,
            "max": null
          }
        },
        {
          "name": "Tc",
          "comment": "Servo time constant",
          "null_value": 0,
          "data_type": "Float64",
          "valid_range": {
            "min": 0,
            "max": null
          }
        },
        {
          "name": "T3",
          "comment": "Transient gain time constant",
          "null_value": 0,
          "data_type": "Float64",
          "valid_range": {
            "min": 0,
            "max": null
          }
        },
        {
          "name": "T4",
          "comment": "Power fraction time constant",
          "null_value": 0,
          "data_type": "Float64",
          "valid_range": {
            "min": 0,
            "max": null
          }
        },
        {
          "name": "T5",
          "comment": "Reheat time constant",
          "null_value": 0,
          "data_type": "Float64",
          "valid_range": {
            "min": 0,
            "max": null
          }
        },
        {
          "name": "P_min",
          "comment": "Min Power into the Governor",
          "null_value": 0,
          "data_type": "Float64",
          "valid_range": {
            "min": 0,
            "max": null
          }
        },
        {
          "name": "P_max",
          "comment": "Max Power into the Governor",
          "null_value": 0,
          "data_type": "Float64",
          "valid_range": {
            "min": 0,
            "max": null
          }
        },
        {
          "name": "P_ref",
          "comment": "Reference Power Set-point",
          "null_value": 0,
          "default": "1.0",
          "data_type": "Float64",
          "valid_range": {
            "min": 0,
            "max": null
          }
        },
        {
          "name": "ext",
          "data_type": "Dict{String, Any}",
          "null_value": "Dict{String, Any}()",
          "default": "Dict{String, Any}()"
        },
        {
          "name": "states",
          "comment": "The states of the TGTypeI model are:\n\tx_g1: Governor state,\n\tx_g2: Servo state,\n\tx_g3: Reheat state",
          "internal_default": "[:x_g1, :x_g2, :x_g3]",
          "data_type": "Vector{Symbol}"
        },
        {
          "name": "n_states",
          "comment": "TGTypeI has 3 states",
          "internal_default": 3,
          "data_type": "Int64"
        },
        {
          "name": "internal",
          "comment": "power system internal reference, do not modify",
          "data_type": "InfrastructureSystemsInternal",
          "internal_default": "InfrastructureSystemsInternal()"
        }
      ],
      "supertype": "TurbineGov"
    },
    {
      "struct_name": "TGTypeII",
      "docstring": "Parameters of a Turbine Governor Type II.",
      "fields": [
        {
          "name": "R",
          "comment": "Droop parameter",
          "null_value": 0,
          "data_type": "Float64",
          "valid_range": {
            "min": 0,
            "max": null
          }
        },
        {
          "name": "T1",
          "comment": "Transient gain time constant",
          "null_value": 0,
          "data_type": "Float64",
          "valid_range": {
            "min": 0,
            "max": null
          }
        },
        {
          "name": "T2",
          "comment": "Power fraction time constant",
          "null_value": 0,
          "data_type": "Float64",
          "valid_range": {
            "min": 0,
            "max": null
          }
        },
        {
          "name": "τ_min",
          "comment": "Min Power into the Governor",
          "null_value": 0,
          "data_type": "Float64",
          "valid_range": {
            "min": 0,
            "max": null
          }
        },
        {
          "name": "τ_max",
          "comment": "Max Power into the Governor",
          "null_value": 0,
          "data_type": "Float64",
          "valid_range": {
            "min": 0,
            "max": null
          }
        },
        {
          "name": "P_ref",
          "comment": "Reference Power Set-point",
          "null_value": 0,
          "default": "1.0",
          "data_type": "Float64",
          "valid_range": {
            "min": 0,
            "max": null
          }
        },
        {
          "name": "ext",
          "data_type": "Dict{String, Any}",
          "null_value": "Dict{String, Any}()",
          "default": "Dict{String, Any}()"
        },
        {
          "name": "states",
          "comment": "The states of the TGTypeI model are:\n\tx_g1: lead-lag state",
          "internal_default": "[:xg]",
          "data_type": "Vector{Symbol}"
        },
        {
          "name": "n_states",
          "comment": "TGTypeII has 1 state",
          "internal_default": 1,
          "data_type": "Int64"
        },
        {
          "name": "internal",
          "comment": "power system internal reference, do not modify",
          "data_type": "InfrastructureSystemsInternal",
          "internal_default": "InfrastructureSystemsInternal()"
        }
      ],
      "supertype": "TurbineGov"
    },
    {
      "struct_name": "AverageConverter",
      "docstring": "Parameters of an average converter model",
      "fields": [
        {
          "name": "v_rated",
          "comment": "rated voltage",
          "null_value": 0,
          "data_type": "Float64",
          "valid_range": {
            "min": 0,
            "max": null
          }
        },
        {
          "name": "s_rated",
          "comment": "rated VA",
          "null_value": 0,
          "data_type": "Float64",
          "valid_range": {
            "min": 0,
            "max": null
          }
        },
        {
          "name": "ext",
          "data_type": "Dict{String, Any}",
          "null_value": "Dict{String, Any}()",
          "default": "Dict{String, Any}()"
        },
        {
          "name": "states",
          "comment": "",
          "internal_default": "Vector{Symbol}()",
          "data_type": "Vector{Symbol}"
        },
        {
          "name": "n_states",
          "comment": "AverageConverter has no states",
          "internal_default": 0,
          "data_type": "Int64"
        }
      ],
      "supertype": "Converter"
    },
    {
      "struct_name": "FixedDCSource",
      "docstring": "Parameters of a Fixed DC Source that returns a fixed DC voltage",
      "fields": [
        {
          "name": "voltage",
          "comment": "rated VA",
          "null_value": 0,
          "data_type": "Float64",
          "valid_range": {
            "min": 0,
            "max": null
          }
        },
        {
          "name": "P_ref",
          "comment": "Reference Power Set-point",
          "null_value": 0,
          "default": "1.0",
          "data_type": "Float64",
          "valid_range": {
            "min": 0,
            "max": null
          }
        },
        {
          "name": "ext",
          "data_type": "Dict{String, Any}",
          "null_value": "Dict{String, Any}()",
          "default": "Dict{String, Any}()"
        },
        {
          "name": "states",
          "comment": "",
          "internal_default": "Vector{Symbol}()",
          "data_type": "Vector{Symbol}"
        },
        {
          "name": "n_states",
          "comment": "FixedDCSource has no states",
          "internal_default": 0,
          "data_type": "Int64"
        },
        {
          "name": "internal",
          "comment": "power system internal reference, do not modify",
          "data_type": "InfrastructureSystemsInternal",
          "internal_default": "InfrastructureSystemsInternal()"
        }
      ],
      "supertype": "DCSource"
    },
    {
      "struct_name": "LCLFilter",
      "docstring": "Parameters of a LCL filter outside the converter, the states are in the grid's reference frame",
      "fields": [
        {
          "name": "lf",
          "comment": "Series inductance in p.u. of converter filter",
          "null_value": 0,
          "data_type": "Float64",
          "valid_range": {
            "min": 0,
            "max": null
          }
        },
        {
          "name": "rf",
          "comment": "Series resistance in p.u. of converter filter",
          "null_value": 0,
          "data_type": "Float64",
          "valid_range": {
            "min": 0,
            "max": null
          }
        },
        {
          "name": "cf",
          "comment": "Shunt capacitance in p.u. of converter filter",
          "null_value": 0,
          "data_type": "Float64",
          "valid_range": {
            "min": 0,
            "max": null
          }
        },
        {
          "name": "lg",
          "comment": "Series inductance in p.u. of converter filter to the grid",
          "null_value": 0,
          "data_type": "Float64",
          "valid_range": {
            "min": 0,
            "max": null
          }
        },
        {
          "name": "rg",
          "comment": "Series resistance in p.u. of converter filter to the grid",
          "null_value": 0,
          "data_type": "Float64",
          "valid_range": {
            "min": 0,
            "max": null
          }
        },
        {
          "name": "ext",
          "data_type": "Dict{String, Any}",
          "null_value": "Dict{String, Any}()",
          "default": "Dict{String, Any}()"
        },
        {
          "name": "states",
          "comment": "The states of the LCLFilter model are:\n\tir_cnv: Real current out of the converter,\n\tii_cnv: Imaginary current out of the converter,\n\tvr_filter: Real voltage at the filter's capacitor,\n\tvi_filter: Imaginary voltage at the filter's capacitor,\n\tir_filter: Real current out of the filter,\n\tii_filter: Imaginary current out of the filter",
          "internal_default": "[:ir_cnv, :ii_cnv, :vr_filter, :vi_filter, :ir_filter, :ii_filter]",
          "data_type": "Vector{Symbol}"
        },
        {
          "name": "n_states",
          "comment": "LCLFilter has 6 states",
          "internal_default": 6,
          "data_type": "Int64"
        }
      ],
      "supertype": "Filter"
    },
    {
      "struct_name": "LCFilter",
      "docstring": "Parameters of a LCL filter outside the converter",
      "fields": [
        {
          "name": "lf",
          "comment": "filter inductance",
          "null_value": 0,
          "data_type": "Float64",
          "valid_range": {
            "min": 0,
            "max": null
          }
        },
        {
          "name": "rf",
          "comment": "filter resistance",
          "null_value": 0,
          "data_type": "Float64",
          "valid_range": {
            "min": 0,
            "max": null
          }
        },
        {
          "name": "cf",
          "comment": "filter capacitance",
          "null_value": 0,
          "data_type": "Float64",
          "valid_range": {
            "min": 0,
            "max": null
          }
        },
        {
          "name": "ext",
          "data_type": "Dict{String, Any}",
          "null_value": "Dict{String, Any}()",
          "default": "Dict{String, Any}()"
        },
        {
          "name": "states",
          "comment": "The states of the LCFilter model are:\n\tir_filter: Real current out of the filter,\n\tii_filter: Imaginary current out of the filter",
          "internal_default": "[:ir_filter, :ii_filter]",
          "data_type": "Vector{Symbol}"
        },
        {
          "name": "n_states",
          "comment": "LCFilter has two states",
          "internal_default": 2,
          "data_type": "Int64"
        }
      ],
      "supertype": "Filter"
    },
    {
      "struct_name": "KauraPLL",
      "docstring": "Parameters of a Phase-Locked Loop (PLL) based on Kaura, Vikram, and Vladimir Blasko.\n\"Operation of a phase locked loop system under distorted utility conditions.\"\nIEEE Transactions on Industry applications 33.1 (1997): 58-63.",
      "fields": [
        {
          "name": "ω_lp",
          "comment": "PLL low-pass filter frequency (rad/sec)",
          "null_value": 0,
          "data_type": "Float64",
          "valid_range": {
            "min": 0,
            "max": null
          }
        },
        {
          "name": "kp_pll",
          "comment": "PLL proportional gain",
          "null_value": 0,
          "data_type": "Float64",
          "valid_range": {
            "min": 0,
            "max": null
          }
        },
        {
          "name": "ki_pll",
          "comment": "PLL integral gain",
          "null_value": 0,
          "data_type": "Float64",
          "valid_range": {
            "min": 0,
            "max": null
          }
        },
        {
          "name": "ext",
          "data_type": "Dict{String, Any}",
          "null_value": "Dict{String, Any}()",
          "default": "Dict{String, Any}()"
        },
        {
          "name": "states",
          "comment": "The states of the KauraPLL model are:\n\tvd_pll: d-axis of the measured voltage in the PLL synchronous reference frame (SRF),\n\tvq_pll: q-axis of the measured voltage in the PLL SRF,\n\tε_pll: Integrator state of the PI controller,\n\tθ_pll: Phase angle displacement in the PLL SRF",
          "internal_default": "[:vd_pll, :vq_pll, :ε_pll, :θ_pll]",
          "data_type": "Vector{Symbol}"
        },
        {
          "name": "n_states",
          "comment": "KauraPLL has 4 states",
          "internal_default": 4,
          "data_type": "Int64"
        }
      ],
      "supertype": "FrequencyEstimator"
    },
    {
      "struct_name": "VirtualInertia",
      "docstring": "Parameters of a Virtual Inertia with SRF using VSM for active power controller",
      "fields": [
        {
          "name": "Ta",
          "comment": "VSM inertia constant",
          "null_value": 0,
          "data_type": "Float64",
          "valid_range": {
            "min": 0,
            "max": null
          }
        },
        {
          "name": "kd",
          "comment": "VSM damping constant",
          "null_value": 0,
          "data_type": "Float64",
          "valid_range": {
            "min": 0,
            "max": null
          }
        },
        {
          "name": "kω",
          "comment": "frequency droop gain",
          "null_value": 0,
          "data_type": "Float64",
          "valid_range": {
            "min": 0,
            "max": null
          }
        },
        {
          "name": "ext",
          "data_type": "Dict{String, Any}",
          "null_value": "Dict{String, Any}()",
          "default": "Dict{String, Any}()"
        },
        {
          "name": "states",
<<<<<<< HEAD
          "comment": "The states of the VirtualInertia model are:\n\tω_oc: Speed of the rotating reference frame of the virtual synchronous generator model,\n\tθ_oc: Phase angle displacement of the virtual synchronous generator model",
          "internal_default": "[:ω_oc, :θ_oc]",
=======
          "comment": "",
          "internal_default": "[:θ_oc, :ω_oc]",
>>>>>>> 6dcd8676
          "data_type": "Vector{Symbol}"
        },
        {
          "name": "n_states",
          "comment": "VirtualInertia has two states",
          "internal_default": 2,
          "data_type": "Int64"
        }
      ],
      "supertype": "ActivePowerControl"
    },
    {
      "struct_name": "ReactivePowerDroop",
      "docstring": "Parameters of a Reactive Power droop controller",
      "fields": [
        {
          "name": "kq",
          "comment": "frequency droop gain",
          "null_value": 0,
          "data_type": "Float64",
          "valid_range": {
            "min": 0,
            "max": null
          }
        },
        {
          "name": "ωf",
          "comment": "filter frequency cutoff",
          "null_value": 0,
          "data_type": "Float64",
          "valid_range": {
            "min": 0,
            "max": null
          }
        },
        {
          "name": "V_ref",
          "comment": "Reference Voltage Set-point",
          "null_value": 0,
          "default": "1.0",
          "data_type": "Float64",
          "valid_range": {
            "min": 0,
            "max": null
          }
        },
        {
          "name": "Q_ref",
          "comment": "Reference Reactive Power Set-point",
          "null_value": 0,
          "default": "1.0",
          "data_type": "Float64",
          "valid_range": {
            "min": 0,
            "max": null
          }
        },
        {
          "name": "ext",
          "data_type": "Dict{String, Any}",
          "null_value": "Dict{String, Any}()",
          "default": "Dict{String, Any}()"
        },
        {
          "name": "states",
          "comment": "The states of the ReactivePowerDroop model are:\n\tq_oc: Filtered reactive output power",
          "internal_default": "[:q_oc]",
          "data_type": "Vector{Symbol}"
        },
        {
          "name": "n_states",
          "comment": "ReactivePowerDroop has 1 state",
          "internal_default": 1,
          "data_type": "Int64"
        }
      ],
      "supertype": "ReactivePowerControl"
    },
    {
      "struct_name": "CurrentControl",
      "docstring": "Parameters of an inner loop current control PID using virtual impedance based on D'Arco, Suul and Fosso.\n\"A Virtual Synchronous Machine implementation for distributed control of power converters in SmartGrids.\"\nElectric Power Systems Research 122 (2015) 180–197.",
      "fields": [
        {
          "name": "kpv",
          "comment": "voltage controller proportional gain",
          "null_value": 0,
          "data_type": "Float64",
          "valid_range": {
            "min": 0,
            "max": null
          }
        },
        {
          "name": "kiv",
          "comment": "voltage controller integral gain",
          "null_value": 0,
          "data_type": "Float64",
          "valid_range": {
            "min": 0,
            "max": null
          }
        },
        {
          "name": "kffv",
          "comment": "Binary variable to enable feed-forward gain of voltage.",
          "null_value": 0,
          "data_type": "Float64",
          "valid_range": {
            "min": 0,
            "max": null
          }
        },
        {
          "name": "rv",
          "comment": "virtual resistance",
          "null_value": 0,
          "data_type": "Float64",
          "valid_range": {
            "min": 0,
            "max": null
          }
        },
        {
          "name": "lv",
          "comment": "virtual inductance",
          "null_value": 0,
          "data_type": "Float64",
          "valid_range": {
            "min": 0,
            "max": null
          }
        },
        {
          "name": "kpc",
          "comment": "current controller proportional gain",
          "null_value": 0,
          "data_type": "Float64",
          "valid_range": {
            "min": 0,
            "max": null
          }
        },
        {
          "name": "kic",
          "comment": "current controller integral gain",
          "null_value": 0,
          "data_type": "Float64",
          "valid_range": {
            "min": 0,
            "max": null
          }
        },
        {
          "name": "kffi",
          "comment": "Binary variable to enable feed-forward gain of current",
          "null_value": 0,
          "data_type": "Float64",
          "valid_range": {
            "min": 0,
            "max": null
          }
        },
        {
          "name": "ωad",
          "comment": "active damping filter cutoff frequency (rad/sec)",
          "null_value": 0,
          "data_type": "Float64",
          "valid_range": {
            "min": 0,
            "max": null
          }
        },
        {
          "name": "kad",
          "comment": "active damping gain",
          "null_value": 0,
          "data_type": "Float64",
          "valid_range": {
            "min": 0,
            "max": null
          }
        },
        {
          "name": "ext",
          "data_type": "Dict{String, Any}",
          "null_value": "Dict{String, Any}()",
          "default": "Dict{String, Any}()"
        },
        {
          "name": "states",
          "comment": "The states of the VirtualInertia model are:\n\tξd_ic: d-axis integrator state of the PI voltage controller,\n\tξq_ic: q-axis integrator state of the PI voltage controller,\n\tγd_ic: d-axis integrator state of the PI current controller,\n\tγq_ic: q-axis integrator state of the PI current controller,\n\tϕd_ic: d-axis low-pass filter of active damping,\n\tϕq_ic: q-axis low-pass filter of active damping",
          "internal_default": "[:ξd_ic, :ξq_ic, :γd_ic, :γq_ic, :ϕd_ic, :ϕq_ic]",
          "data_type": "Vector{Symbol}"
        },
        {
          "name": "n_states",
          "comment": "CurrentControl has 6 states",
          "internal_default": 6,
          "data_type": "Int64"
        }
      ],
      "supertype": "InnerControl"
    },
    {
      "struct_name": "Source",
      "docstring": "This struct acts as an infinity bus.",
      "fields": [
        {
          "null_value": "init",
          "name": "name",
          "accessor_module": "InfrastructureSystems",
          "data_type": "String"
        },
        {
          "null_value": "false",
          "name": "available",
          "data_type": "Bool"
        },
        {
          "name": "bus",
          "null_value": "Bus(nothing)",
          "data_type": "Bus"
        },
        {
          "name": "active_power",
          "null_value": "0.0",
          "data_type": "Float64"
        },
        {
          "name": "reactive_power",
          "null_value": "0.0",
          "data_type": "Float64"
        },
        {
          "name": "X_th",
          "comment": "Source Thevenin impedance",
          "null_value": 0,
          "data_type": "Float64",
          "valid_range": {
            "min": 0,
            "max": null
          }
        },
        {
          "name": "services",
          "data_type": "Vector{Service}",
          "comment": "Services that this device contributes to",
          "null_value": "Device[]",
          "default": "Device[]"
        },
        {
          "name": "ext",
          "data_type": "Dict{String, Any}",
          "null_value": "Dict{String, Any}()",
          "default": "Dict{String, Any}()"
        },
        {
          "name": "internal",
          "comment": "power system internal reference, do not modify",
          "data_type": "InfrastructureSystemsInternal",
          "internal_default": "InfrastructureSystemsInternal()"
        }
      ],
      "supertype": "StaticInjection"
    }
  ],
  "struct_validation_descriptors": [
    {
      "struct_name": "RegulationDevice",
      "fields": [
        {
          "name": "device"
        },
        {
          "name": "droop",
          "data_type": "Float64",
          "valid_range": {
            "min": 0,
            "max": null
          }
        },
        {
          "name": "participation_factor",
          "data_type": "NamedTuple{(:up, :dn), Tuple{Float64, Float64}}"
        },
        {
          "name": "reserve_limit_dn",
          "data_type": "Float64",
          "valid_range": {
            "min": 0,
            "max": null
          }
        },
        {
          "name": "reserve_limit_up",
          "data_type": "Float64",
          "valid_range": {
            "min": 0,
            "max": null
          }
        },
        {
          "name": "inertia",
          "data_type": "Float64",
          "valid_range": {
            "min": 0,
            "max": null
          }
        },
        {
          "name": "cost",
          "data_type": "Float64",
          "valid_range": {
            "min": 0,
            "max": null
          }
        },
        {
          "name": "forecasts",
          "data_type": "InfrastructureSystems.Forecasts"
        },
        {
          "name": "internal",
          "data_type": "InfrastructureSystems.InfrastructureSystemsInternal"
        }
      ]
    }
  ]
}<|MERGE_RESOLUTION|>--- conflicted
+++ resolved
@@ -3238,24 +3238,14 @@
         },
         {
           "name": "states",
-<<<<<<< HEAD
           "comment": "The states are:\n\tVf: Voltage field,\n\tVr1: First Lead-Lag state,\n\tVr2: Second lead-lag state,\n\tVm: Measured voltage",
           "internal_default": "[:Vf, :Vr1, :Vr2, :Vm]",
-=======
-          "comment": "The states are:\n\tVm: Sensed terminal voltage,\n\tVr1: Lead-lag state,\n\tVr2: Regulator output state,\n\tVe: Integrator output state,\n\tVr3: Feedback output state",
-          "internal_default": "[:Vm, :Vr1, :Vr2, :Ve, :Vr3]",
->>>>>>> 6dcd8676
           "data_type": "Vector{Symbol}"
         },
         {
           "name": "n_states",
-<<<<<<< HEAD
           "comment": "AVR Type II has 4 states",
           "internal_default": 4,
-=======
-          "comment": "",
-          "internal_default": 5,
->>>>>>> 6dcd8676
           "data_type": "Int64"
         },
         {
@@ -3698,21 +3688,15 @@
         },
         {
           "name": "states",
-          "comment": "",
+          "comment": "BaseMachine has no states",
           "internal_default": "Vector{Symbol}()",
           "data_type": "Vector{Symbol}"
         },
         {
           "name": "n_states",
-          "comment": "",
+          "comment": "BaseMachine has no states",
           "internal_default": 0,
           "data_type": "Int64"
-        },
-        {
-          "name": "states_types",
-          "comment": "ModifiedAC1A has 5 states",
-          "internal_default": "[StateTypes.Hybrid, StateTypes.Hybrid, StateTypes.Hybrid, StateTypes.Differential, StateTypes.Differential]",
-          "data_type": "Vector{StateTypes.StateType}"
         },
         {
           "name": "internal",
@@ -3758,144 +3742,90 @@
           }
         },
         {
-<<<<<<< HEAD
-          "name": "Vi_lim",
-          "comment": "Voltage error limits (regulator input) (Vi_min, Vi_max)",
+          "name": "Tq0_p",
+          "data_type": "Float64",
+          "null_value": 0,
+          "comment": "Time constant of transient q-axis voltage",
+          "valid_range": {
+            "min": 0,
+            "max": null
+          }
+        },
+        {
+          "name": "Tq0_pp",
+          "data_type": "Float64",
+          "null_value": 0,
+          "comment": "Time constant of sub-transient q-axis voltage",
+          "valid_range": {
+            "min": 0,
+            "max": null
+          }
+        },
+        {
+          "name": "Xd",
+          "data_type": "Float64",
+          "null_value": 0,
+          "comment": "Reactance after EMF in d-axis per unit",
+          "valid_range": {
+            "min": 0,
+            "max": null
+          }
+        },
+        {
+          "name": "Xq",
+          "data_type": "Float64",
+          "null_value": 0,
+          "comment": "Reactance after EMF in q-axis per unit",
+          "valid_range": {
+            "min": 0,
+            "max": null
+          }
+        },
+        {
+          "name": "Xd_p",
+          "comment": "Transient reactance after EMF in d-axis per unit",
+          "null_value": 0,
+          "data_type": "Float64",
+          "valid_range": {
+            "min": 0,
+            "max": null
+          }
+        },
+        {
+          "name": "Xq_p",
+          "comment": "Transient reactance after EMF in q-axis per unit",
+          "null_value": 0,
+          "data_type": "Float64",
+          "valid_range": {
+            "min": 0,
+            "max": null
+          }
+        },
+        {
+          "name": "Xd_pp",
+          "comment": "Sub-Transient reactance after EMF in d-axis per unit. Note: Xd_pp = Xq_pp",
+          "null_value": 0,
+          "data_type": "Float64",
+          "valid_range": {
+            "min": 0,
+            "max": null
+          }
+        },
+        {
+          "name": "Xl",
+          "comment": "Stator leakage reactance",
+          "null_value": 0,
+          "data_type": "Float64",
+          "valid_range": {
+            "min": 0,
+            "max": null
+          }
+        },
+        {
+          "name": "Se",
+          "comment": "Saturation factor at 1 and 1.2 pu flux: S(1.0) = B(|ψ_pp|-A)^2",
           "null_value": "(0.0, 0.0)",
           "data_type": "Tuple{Float64, Float64}"
-        },
-        {
-          "name": "Tc",
-          "comment": "First regulator denominator (lead) time constant in s",
-          "null_value": 0,
-          "data_type": "Float64",
-          "valid_range": {
-            "min": 0,
-            "max": null
-          }
-        },
-        {
-          "name": "Tb",
-          "comment": "First regulator denominator (lag) time constant in s",
-          "null_value": 0,
-          "data_type": "Float64",
-          "valid_range": {
-            "min": 0,
-            "max": null
-          }
-        },
-        {
-          "name": "Tc1",
-          "comment": "Second regulator denominator (lead) time constant in s",
-          "null_value": 0,
-          "data_type": "Float64",
-          "valid_range": {
-            "min": 0,
-            "max": null
-          }
-        },
-        {
-          "name": "Tb1",
-          "comment": "Second regulator denominator (lead) time constant in s",
-          "null_value": 0,
-          "data_type": "Float64",
-          "valid_range": {
-            "min": 0,
-            "max": null
-          }
-        },
-        {
-          "name": "Ka",
-          "comment": "Voltage regulator gain",
-          "null_value": 0,
-          "data_type": "Float64",
-          "valid_range": {
-            "min": 0,
-            "max": null
-          }
-        },
-        {
-          "name": "Ta",
-          "comment": "Voltage regulator time constant in s",
-          "null_value": 0,
-          "data_type": "Float64",
-          "valid_range": {
-            "min": 0,
-            "max": null
-          }
-        },
-        {
-          "name": "Va_lim",
-          "comment": "Limits for regulator output (Va_min, Va_max)",
-          "null_value": "(0.0, 0.0)",
-          "data_type": "Tuple{Float64, Float64}"
-        },
-        {
-          "name": "Vr_lim",
-          "comment": "Limits for exciter output (Vr_min, Vr_max)",
-          "null_value": "(0.0, 0.0)",
-          "data_type": "Tuple{Float64, Float64}"
-        },
-        {
-          "name": "Kc",
-          "comment": "Rectifier loading factor proportional to commutating reactance",
-          "null_value": 0,
-          "data_type": "Float64",
-          "valid_range": {
-            "min": 0,
-            "max": null
-          }
-        },
-        {
-          "name": "Kf",
-          "comment": "Rate feedback gain",
-          "null_value": 0,
-          "data_type": "Float64",
-          "valid_range": {
-            "min": 0,
-            "max": null
-          }
-        },
-        {
-          "name": "Tf",
-          "comment": "Rate feedback time constant in s",
-          "null_value": 0,
-          "data_type": "Float64",
-          "valid_range": {
-            "min": "eps()",
-            "max": null
-          }
-        },
-        {
-          "name": "K_lr",
-          "comment": "Exciter output current limiter gain",
-          "null_value": 0,
-          "data_type": "Float64",
-          "valid_range": {
-            "min": 0,
-            "max": null
-          }
-        },
-        {
-          "name": "I_lr",
-          "comment": "Exciter output current limit reference",
-          "null_value": 0,
-          "data_type": "Float64",
-          "valid_range": {
-            "min": 0,
-            "max": null
-          }
-        },
-        {
-          "name": "V_ref",
-          "comment": "Reference Voltage Set-point",
-          "null_value": 0,
-          "default": "1.0",
-          "data_type": "Float64",
-          "valid_range": {
-            "min": 0,
-            "max": null
-          }
         },
         {
           "name": "ext",
@@ -3905,235 +3835,13 @@
         },
         {
           "name": "states",
-          "comment": "The states are:\n\tVm: Sensed terminal voltage,\n\tVr1: First Lead-lag state,\n\tVr2: Second lead-lag state,\n\tVa: Regulator output state,\n\tVr3: Feedback output state",
-          "internal_default": "[:Vm, :Vr1, :Vr2, :Va, :Vr3]",
-          "data_type": "Vector{Symbol}"
-        },
-        {
-          "name": "n_states",
-          "comment": "ST1A has 5 states",
-          "internal_default": 5,
-          "data_type": "Int64"
-        },
-        {
-          "name": "states_types",
-          "comment": "ST1A has 5 states",
-          "internal_default": "[StateTypes.Hybrid, StateTypes.Hybrid, StateTypes.Hybrid, StateTypes.Hybrid, StateTypes.Differential]",
-          "data_type": "Vector{StateTypes.StateType}"
-        },
-        {
-          "name": "internal",
-          "comment": "power system internal reference, do not modify",
-          "data_type": "InfrastructureSystemsInternal",
-          "internal_default": "InfrastructureSystemsInternal()"
-        }
-      ],
-      "supertype": "AVR"
-    },
-    {
-      "struct_name": "BaseMachine",
-      "docstring": "Parameters of a Classic Machine: GENCLS in PSSE and PSLF",
-      "fields": [
-        {
-          "name": "R",
-          "comment": "Resistance after EMF in machine per unit",
-          "null_value": 0,
-          "data_type": "Float64",
-          "valid_range": {
-            "min": 0,
-            "max": null
-          }
-        },
-        {
-          "name": "Xd_p",
-          "comment": "Reactance after EMF in machine per unit",
-          "null_value": 0,
-          "data_type": "Float64",
-          "valid_range": {
-            "min": 0,
-            "max": null
-          }
-        },
-        {
-          "name": "eq_p",
-          "comment": "Fixed EMF behind the impedance",
-          "null_value": 0,
-          "data_type": "Float64",
-=======
-          "name": "Tq0_p",
-          "data_type": "Float64",
-          "null_value": 0,
-          "comment": "Time constant of transient q-axis voltage",
->>>>>>> 6dcd8676
-          "valid_range": {
-            "min": 0,
-            "max": null
-          }
-<<<<<<< HEAD
-        },
-        {
-          "name": "ext",
-          "data_type": "Dict{String, Any}",
-          "null_value": "Dict{String, Any}()",
-          "default": "Dict{String, Any}()"
-        },
-        {
-          "name": "states",
-          "comment": "BaseMachine has no states",
-          "internal_default": "Vector{Symbol}()",
-          "data_type": "Vector{Symbol}"
-        },
-        {
-          "name": "n_states",
-          "comment": "BaseMachine has no states",
-          "internal_default": 0,
-          "data_type": "Int64"
-        },
-        {
-          "name": "internal",
-          "comment": "power system internal reference, do not modify",
-          "data_type": "InfrastructureSystemsInternal",
-          "internal_default": "InfrastructureSystemsInternal()"
-        }
-      ],
-      "supertype": "Machine"
-    },
-    {
-      "struct_name": "RoundRotorMachine",
-      "docstring": "Parameters of 4-states round-rotor synchronous machine with quadratic/exponential saturation:\nIEEE Std 1110 §5.3.2 (Model 2.2). GENROU or GENROE model in PSSE and PSLF.",
-      "fields": [
-        {
-          "name": "R",
-          "comment": "Armature resistance",
-          "null_value": 0,
-=======
-        },
-        {
-          "name": "Tq0_pp",
->>>>>>> 6dcd8676
-          "data_type": "Float64",
-          "null_value": 0,
-          "comment": "Time constant of sub-transient q-axis voltage",
-          "valid_range": {
-            "min": 0,
-            "max": null
-          }
-        },
-        {
-<<<<<<< HEAD
-          "name": "Td0_p",
-          "data_type": "Float64",
-          "null_value": 0,
-          "comment": "Time constant of transient d-axis voltage",
-=======
-          "name": "Xd",
-          "data_type": "Float64",
-          "null_value": 0,
-          "comment": "Reactance after EMF in d-axis per unit",
-          "valid_range": {
-            "min": 0,
-            "max": null
-          }
-        },
-        {
-          "name": "Xq",
-          "data_type": "Float64",
-          "null_value": 0,
-          "comment": "Reactance after EMF in q-axis per unit",
->>>>>>> 6dcd8676
-          "valid_range": {
-            "min": 0,
-            "max": null
-          }
-        },
-        {
-<<<<<<< HEAD
-          "name": "Td0_pp",
-=======
-          "name": "Xd_p",
-          "comment": "Transient reactance after EMF in d-axis per unit",
-          "null_value": 0,
->>>>>>> 6dcd8676
-          "data_type": "Float64",
-          "null_value": 0,
-          "comment": "Time constant of sub-transient d-axis voltage",
-          "valid_range": {
-            "min": 0,
-            "max": null
-          }
-        },
-        {
-<<<<<<< HEAD
-          "name": "Tq0_p",
-=======
-          "name": "Xq_p",
-          "comment": "Transient reactance after EMF in q-axis per unit",
-          "null_value": 0,
->>>>>>> 6dcd8676
-          "data_type": "Float64",
-          "null_value": 0,
-          "comment": "Time constant of transient q-axis voltage",
-          "valid_range": {
-            "min": 0,
-            "max": null
-          }
-        },
-        {
-<<<<<<< HEAD
-          "name": "Tq0_pp",
-=======
-          "name": "Xd_pp",
-          "comment": "Sub-Transient reactance after EMF in d-axis per unit. Note: Xd_pp = Xq_pp",
-          "null_value": 0,
->>>>>>> 6dcd8676
-          "data_type": "Float64",
-          "null_value": 0,
-          "comment": "Time constant of sub-transient q-axis voltage",
-          "valid_range": {
-            "min": 0,
-            "max": null
-          }
-        },
-        {
-<<<<<<< HEAD
-          "name": "Xd",
-=======
-          "name": "Xl",
-          "comment": "Stator leakage reactance",
-          "null_value": 0,
->>>>>>> 6dcd8676
-          "data_type": "Float64",
-          "null_value": 0,
-          "comment": "Reactance after EMF in d-axis per unit",
-          "valid_range": {
-            "min": 0,
-            "max": null
-          }
-        },
-        {
-<<<<<<< HEAD
-          "name": "Xq",
-=======
-          "name": "Se",
-          "comment": "Saturation factor at 1 and 1.2 pu flux: S(1.0) = B(|ψ_pp|-A)^2",
-          "null_value": "(0.0, 0.0)",
-          "data_type": "Tuple{Float64, Float64}"
-        },
-        {
-          "name": "ext",
-          "data_type": "Dict{String, Any}",
-          "null_value": "Dict{String, Any}()",
-          "default": "Dict{String, Any}()"
-        },
-        {
-          "name": "states",
           "comment": "The states are:\n\teq_p: q-axis generator voltage behind the transient reactance,\n\ted_p: d-axis generator voltage behind the transient reactance,\n\tψ_kd: flux linkage in the first equivalent damping circuit in the d-axis,\n\tψ_kq: flux linkage in the first equivalent damping circuit in the d-axis",
           "internal_default": "[:eq_p, :ed_p, :ψ_kd, :ψ_kq]",
           "data_type": "Vector{Symbol}"
         },
         {
           "name": "n_states",
-          "comment": "",
+          "comment": "RoundRotorMachine has 4 states",
           "internal_default": 4,
           "data_type": "Int64"
         },
@@ -4154,7 +3862,54 @@
           "name": "R",
           "comment": "Armature resistance",
           "null_value": 0,
->>>>>>> 6dcd8676
+          "data_type": "Float64",
+          "valid_range": {
+            "min": 0,
+            "max": null
+          }
+        },
+        {
+          "name": "Td0_p",
+          "data_type": "Float64",
+          "null_value": 0,
+          "comment": "Time constant of transient d-axis voltage",
+          "valid_range": {
+            "min": 0,
+            "max": null
+          }
+        },
+        {
+          "name": "Td0_pp",
+          "data_type": "Float64",
+          "null_value": 0,
+          "comment": "Time constant of sub-transient d-axis voltage",
+          "valid_range": {
+            "min": 0,
+            "max": null
+          }
+        },
+        {
+          "name": "Tq0_pp",
+          "data_type": "Float64",
+          "null_value": 0,
+          "comment": "Time constant of sub-transient q-axis voltage",
+          "valid_range": {
+            "min": 0,
+            "max": null
+          }
+        },
+        {
+          "name": "Xd",
+          "data_type": "Float64",
+          "null_value": 0,
+          "comment": "Reactance after EMF in d-axis per unit",
+          "valid_range": {
+            "min": 0,
+            "max": null
+          }
+        },
+        {
+          "name": "Xq",
           "data_type": "Float64",
           "null_value": 0,
           "comment": "Reactance after EMF in q-axis per unit",
@@ -4164,73 +3919,38 @@
           }
         },
         {
-<<<<<<< HEAD
           "name": "Xd_p",
           "comment": "Transient reactance after EMF in d-axis per unit",
           "null_value": 0,
-=======
-          "name": "Td0_p",
->>>>>>> 6dcd8676
-          "data_type": "Float64",
-          "null_value": 0,
-          "comment": "Time constant of transient d-axis voltage",
-          "valid_range": {
-            "min": 0,
-            "max": null
-          }
-        },
-        {
-<<<<<<< HEAD
-          "name": "Xq_p",
-          "comment": "Transient reactance after EMF in q-axis per unit",
-          "null_value": 0,
-=======
-          "name": "Td0_pp",
->>>>>>> 6dcd8676
-          "data_type": "Float64",
-          "null_value": 0,
-          "comment": "Time constant of sub-transient d-axis voltage",
-          "valid_range": {
-            "min": 0,
-            "max": null
-          }
-        },
-        {
-<<<<<<< HEAD
+          "data_type": "Float64",
+          "valid_range": {
+            "min": 0,
+            "max": null
+          }
+        },
+        {
           "name": "Xd_pp",
           "comment": "Sub-Transient reactance after EMF in d-axis per unit. Note: Xd_pp = Xq_pp",
           "null_value": 0,
-=======
-          "name": "Tq0_pp",
->>>>>>> 6dcd8676
-          "data_type": "Float64",
-          "null_value": 0,
-          "comment": "Time constant of sub-transient q-axis voltage",
-          "valid_range": {
-            "min": 0,
-            "max": null
-          }
-        },
-        {
-<<<<<<< HEAD
+          "data_type": "Float64",
+          "valid_range": {
+            "min": 0,
+            "max": null
+          }
+        },
+        {
           "name": "Xl",
           "comment": "Stator leakage reactance",
           "null_value": 0,
-=======
-          "name": "Xd",
->>>>>>> 6dcd8676
-          "data_type": "Float64",
-          "null_value": 0,
-          "comment": "Reactance after EMF in d-axis per unit",
-          "valid_range": {
-            "min": 0,
-            "max": null
-          }
-        },
-        {
-<<<<<<< HEAD
+          "data_type": "Float64",
+          "valid_range": {
+            "min": 0,
+            "max": null
+          }
+        },
+        {
           "name": "Se",
-          "comment": "Saturation factor at 1 and 1.2 pu flux: S(1.0) = B(|ψ_pp|-A)^2",
+          "comment": "Saturation factor at 1 and 1.2 pu flux: Se(eq_p) = B(eq_p-A)^2",
           "null_value": "(0.0, 0.0)",
           "data_type": "Tuple{Float64, Float64}"
         },
@@ -4242,162 +3962,13 @@
         },
         {
           "name": "states",
-          "comment": "The states are:\n\teq_p: q-axis generator voltage behind the transient reactance,\n\ted_p: d-axis generator voltage behind the transient reactance,\n\tψ_kd: flux linkage in the first equivalent damping circuit in the d-axis,\n\tψ_kq: flux linkage in the first equivalent damping circuit in the d-axis",
-          "internal_default": "[:eq_p, :ed_p, :ψ_kd, :ψ_kq]",
-          "data_type": "Vector{Symbol}"
-        },
-        {
-          "name": "n_states",
-          "comment": "",
-          "internal_default": 4,
-          "data_type": "Int64"
-        },
-        {
-          "name": "internal",
-          "comment": "power system internal reference, do not modify",
-          "data_type": "InfrastructureSystemsInternal",
-          "internal_default": "InfrastructureSystemsInternal()"
-        }
-      ],
-      "supertype": "Machine"
-    },
-    {
-      "struct_name": "SalientPoleMachine",
-      "docstring": "Parameters of 3-states salient-pole synchronous machine with quadratic/exponential saturation:\nIEEE Std 1110 §5.3.1 (Model 2.1). GENSAL or GENSAE model in PSSE and PSLF.",
-      "fields": [
-        {
-          "name": "R",
-          "comment": "Armature resistance",
-          "null_value": 0,
-          "data_type": "Float64",
-          "valid_range": {
-            "min": 0,
-            "max": null
-          }
-        },
-        {
-          "name": "Td0_p",
-          "data_type": "Float64",
-          "null_value": 0,
-          "comment": "Time constant of transient d-axis voltage",
-          "valid_range": {
-            "min": 0,
-            "max": null
-          }
-        },
-        {
-          "name": "Td0_pp",
-          "data_type": "Float64",
-          "null_value": 0,
-          "comment": "Time constant of sub-transient d-axis voltage",
-          "valid_range": {
-            "min": 0,
-            "max": null
-          }
-        },
-        {
-          "name": "Tq0_pp",
-          "data_type": "Float64",
-          "null_value": 0,
-          "comment": "Time constant of sub-transient q-axis voltage",
-          "valid_range": {
-            "min": 0,
-            "max": null
-          }
-        },
-        {
-          "name": "Xd",
-          "data_type": "Float64",
-=======
-          "name": "Xq",
-          "data_type": "Float64",
-          "null_value": 0,
-          "comment": "Reactance after EMF in q-axis per unit",
-          "valid_range": {
-            "min": 0,
-            "max": null
-          }
-        },
-        {
-          "name": "Xd_p",
-          "comment": "Transient reactance after EMF in d-axis per unit",
->>>>>>> 6dcd8676
-          "null_value": 0,
-          "comment": "Reactance after EMF in d-axis per unit",
-          "valid_range": {
-            "min": 0,
-            "max": null
-          }
-        },
-        {
-          "name": "Xq",
-          "data_type": "Float64",
-          "null_value": 0,
-          "comment": "Reactance after EMF in q-axis per unit",
-          "valid_range": {
-            "min": 0,
-            "max": null
-          }
-        },
-        {
-<<<<<<< HEAD
-          "name": "Xd_p",
-          "comment": "Transient reactance after EMF in d-axis per unit",
-=======
-          "name": "Xd_pp",
-          "comment": "Sub-Transient reactance after EMF in d-axis per unit. Note: Xd_pp = Xq_pp",
->>>>>>> 6dcd8676
-          "null_value": 0,
-          "data_type": "Float64",
-          "valid_range": {
-            "min": 0,
-            "max": null
-          }
-        },
-        {
-<<<<<<< HEAD
-          "name": "Xd_pp",
-          "comment": "Sub-Transient reactance after EMF in d-axis per unit. Note: Xd_pp = Xq_pp",
-          "null_value": 0,
-          "data_type": "Float64",
-          "valid_range": {
-            "min": 0,
-            "max": null
-          }
-        },
-        {
-=======
->>>>>>> 6dcd8676
-          "name": "Xl",
-          "comment": "Stator leakage reactance",
-          "null_value": 0,
-          "data_type": "Float64",
-          "valid_range": {
-            "min": 0,
-            "max": null
-          }
-        },
-        {
-          "name": "Se",
-          "comment": "Saturation factor at 1 and 1.2 pu flux: Se(eq_p) = B(eq_p-A)^2",
-          "null_value": "(0.0, 0.0)",
-          "data_type": "Tuple{Float64, Float64}"
-        },
-        {
-          "name": "ext",
-          "data_type": "Dict{String, Any}",
-          "null_value": "Dict{String, Any}()",
-          "default": "Dict{String, Any}()"
-        },
-        {
-          "name": "states",
           "comment": "The states are:\n\teq_p: q-axis generator voltage behind the transient reactance,\n\tψ_kd: flux linkage in the first equivalent damping circuit in the d-axis,\n\tψq_pp: phasonf of the subtransient flux linkage in the q-axis",
           "internal_default": "[:eq_p, :ψ_kd, :ψq_pp]",
           "data_type": "Vector{Symbol}"
         },
         {
           "name": "n_states",
-          "comment": "",
+          "comment": "SalientPoleMachine has 3 states",
           "internal_default": 3,
           "data_type": "Int64"
         },
@@ -6243,17 +5814,6 @@
           }
         },
         {
-          "name": "P_ref",
-          "comment": "Reference Power Set-point",
-          "null_value": 0,
-          "default": "1.0",
-          "data_type": "Float64",
-          "valid_range": {
-            "min": 0,
-            "max": null
-          }
-        },
-        {
           "name": "ext",
           "data_type": "Dict{String, Any}",
           "null_value": "Dict{String, Any}()",
@@ -6500,6 +6060,17 @@
           }
         },
         {
+          "name": "P_ref",
+          "comment": "Reference Power Set-point",
+          "null_value": 0,
+          "default": "1.0",
+          "data_type": "Float64",
+          "valid_range": {
+            "min": 0,
+            "max": null
+          }
+        },
+        {
           "name": "ext",
           "data_type": "Dict{String, Any}",
           "null_value": "Dict{String, Any}()",
@@ -6507,13 +6078,8 @@
         },
         {
           "name": "states",
-<<<<<<< HEAD
           "comment": "The states of the VirtualInertia model are:\n\tω_oc: Speed of the rotating reference frame of the virtual synchronous generator model,\n\tθ_oc: Phase angle displacement of the virtual synchronous generator model",
           "internal_default": "[:ω_oc, :θ_oc]",
-=======
-          "comment": "",
-          "internal_default": "[:θ_oc, :ω_oc]",
->>>>>>> 6dcd8676
           "data_type": "Vector{Symbol}"
         },
         {
@@ -6561,17 +6127,6 @@
           }
         },
         {
-          "name": "Q_ref",
-          "comment": "Reference Reactive Power Set-point",
-          "null_value": 0,
-          "default": "1.0",
-          "data_type": "Float64",
-          "valid_range": {
-            "min": 0,
-            "max": null
-          }
-        },
-        {
           "name": "ext",
           "data_type": "Dict{String, Any}",
           "null_value": "Dict{String, Any}()",
@@ -6738,12 +6293,12 @@
           "data_type": "Bus"
         },
         {
-          "name": "active_power",
+          "name": "activepower",
           "null_value": "0.0",
           "data_type": "Float64"
         },
         {
-          "name": "reactive_power",
+          "name": "reactivepower",
           "null_value": "0.0",
           "data_type": "Float64"
         },
