--- conflicted
+++ resolved
@@ -727,7 +727,6 @@
     ::PowerFlowData.SwitchedShunts30,
     sys_mbase::Float64,
     bus_number_to_bus::Dict{Int, ACBus};
-<<<<<<< HEAD
     kwargs...,
 )
     @error "SwitchedShunts parsing from PSS/e v30 files not implemented. Data will be ignored"
@@ -739,8 +738,6 @@
     data::PowerFlowData.SwitchedShunts33,
     sys_mbase::Float64,
     bus_number_to_bus::Dict{Int, ACBus};
-=======
->>>>>>> ec7bea40
     kwargs...,
 )
     @error "SwitchedShunts parsing from PSS/e v30 files not implemented. Data will be ignored"
@@ -752,20 +749,6 @@
     data::PowerFlowData.SwitchedShunts33,
     sys_mbase::Float64,
     bus_number_to_bus::Dict{Int, ACBus};
-<<<<<<< HEAD
-=======
-    kwargs...,
-)
-    @error "SwitchedShunts parsing from PSS/e v30 files not implemented. Data will be ignored"
-    return
-end
-
-function read_switched_shunt!(
-    sys::System,
-    data::PowerFlowData.SwitchedShunts33,
-    sys_mbase::Float64,
-    bus_number_to_bus::Dict{Int, ACBus};
->>>>>>> ec7bea40
     kwargs...,
 )
     @info "Reading line data"
@@ -817,8 +800,6 @@
     data::PowerFlowData.VSCDCLines,
     sys_mbase::Float64,
     bus_number_to_bus::Dict{Int, ACBus};
-<<<<<<< HEAD
-=======
     kwargs...,
 )
     @error "VSCDCLines parsing from PSS/e files not implemented. Data will be ignored"
@@ -827,19 +808,18 @@
 
 function read_dcline!(
     sys::System,
-    data::PowerFlowData.VSCDCLines,
-    sys_mbase::Float64,
-    bus_number_to_bus::Dict{Int, ACBus};
->>>>>>> ec7bea40
-    kwargs...,
-)
-    @error "VSCDCLines parsing from PSS/e files not implemented. Data will be ignored"
+    data::PowerFlowData.MultiTerminalDCLines{PowerFlowData.DCLineID30},
+    sys_mbase::Float64,
+    bus_number_to_bus::Dict{Int, ACBus};
+    kwargs...,
+)
+    @error "MultiTerminalDCLines parsing from PSS/e files v30 not implemented. Data will be ignored"
     return
 end
 
 function read_dcline!(
     sys::System,
-    data::PowerFlowData.MultiTerminalDCLines{PowerFlowData.DCLineID30},
+    data::PowerFlowData.MultiTerminalDCLines{PowerFlowData.DCLineID33},
     sys_mbase::Float64,
     bus_number_to_bus::Dict{Int, ACBus};
     kwargs...,
@@ -855,17 +835,6 @@
     bus_number_to_bus::Dict{Int, ACBus};
     kwargs...,
 )
-    @error "MultiTerminalDCLines parsing from PSS/e files v30 not implemented. Data will be ignored"
-    return
-end
-
-function read_dcline!(
-    sys::System,
-    data::PowerFlowData.MultiTerminalDCLines{PowerFlowData.DCLineID33},
-    sys_mbase::Float64,
-    bus_number_to_bus::Dict{Int, ACBus};
-    kwargs...,
-)
     @error "MultiTerminalDCLines parsing from PSS/e files v33 not implemented. Data will be ignored"
     return
 end