"""Container for data parsed by PowerFlowData"""
struct PowerFlowDataNetwork
    data::PowerFlowData.Network
end

"""
Constructs PowerFlowDataNetwork from a raw file.
Currently Supports PSSE data files v30, v32 and v33
"""
function PowerFlowDataNetwork(file::Union{String, IO}; kwargs...)
    return PowerFlowDataNetwork(PowerFlowData.parse_network(file))
end

"""
Constructs a System from PowerModelsData.

# Arguments
- `pfd_data::Union{PowerFlowDataNetwork, Union{String, IO}}`: PowerModels data object or supported
load flow case (*.m, *.raw)

# Keyword arguments
- `ext::Dict`: Contains user-defined parameters. Should only contain standard types.
- `runchecks::Bool`: Run available checks on input fields and when add_component! is called.
  Throws InvalidValue if an error is found.
- `time_series_in_memory::Bool=false`: Store time series data in memory instead of HDF5.
- `config_path::String`: specify path to validation config file
- `pm_data_corrections::Bool=true` : Run the PowerModels data corrections (aka :validate in PowerModels)
- `import_all:Bool=false` : Import all fields from PTI files

# Examples
```julia
sys = System(
    pm_data, config_path = "ACTIVSg25k_validation.json",
    bus_name_formatter = x->string(x["name"]*"-"*string(x["index"])),
    load_name_formatter = x->strip(join(x["source_id"], "_"))
)
```
"""
function System(net_data::PowerFlowDataNetwork; kwargs...)
    runchecks = get(kwargs, :runchecks, true)
    data = net_data.data
    if length(data.buses) < 1
        throw(DataFormatError("There are no buses in this file."))
    end

    @info "Constructing System from PowerFlowData version v$(data.caseid.rev)"

    if isa(data.caseid.sbase, Missing)
        error("Base power not specified in .raw file. Data parsing can not continue")
    end

    if isa(data.caseid.basfrq, Missing)
        @warn "Frequency value missing from .raw file. Using default 60 Hz"
        frequency = 60.0
    else
        frequency = data.caseid.basfrq
    end

    sys = System(data.caseid.sbase; frequency = frequency, kwargs...)
    bus_number_to_bus = read_bus!(sys, data.buses, data; kwargs...)
    read_loads!(sys, data.loads, data.caseid.sbase, bus_number_to_bus; kwargs...)
    read_gen!(sys, data.generators, data.caseid.sbase, bus_number_to_bus; kwargs...)
    read_branch!(
        sys,
        data.branches,
        data.caseid.sbase,
        bus_number_to_bus;
        kwargs...,
    )
    read_branch!(sys, data.transformers, data.caseid.sbase, bus_number_to_bus; kwargs...)
    read_shunt!(sys, data.fixed_shunts, data.caseid.sbase, bus_number_to_bus; kwargs...)
    read_switched_shunt!(
        sys,
        data.switched_shunts,
        data.caseid.sbase,
        bus_number_to_bus;
        kwargs...,
    )
    read_dcline!(
        sys,
        data.two_terminal_dc,
        data.caseid.sbase,
        bus_number_to_bus;
        kwargs...,
    )
    read_dcline!(
        sys,
        data.multi_terminal_dc,
        data.caseid.sbase,
        bus_number_to_bus;
        kwargs...,
    )

    read_dcline!(
        sys,
        data.vsc_dc,
        data.caseid.sbase,
        bus_number_to_bus;
        kwargs...,
    )

    if runchecks
        check(sys)
    end
    return sys
end

function read_bus!(
    sys::System,
    buses::PowerFlowData.Buses33,
    data::PowerFlowData.Network;
    kwargs...,
)
    bus_number_to_bus = Dict{Int, ACBus}()

<<<<<<< HEAD
    bus_types = instances(ACBusTypes)
=======
    bus_types = instances(BusTypes)
>>>>>>> 65e7ad00

    _get_name = get(kwargs, :bus_name_formatter, strip)
    for ix in eachindex(buses.i)
        # d id the data dict for each bus
        # d_key is bus key
        bus_name = buses.name[ix] * "_$(buses.i[ix])"
<<<<<<< HEAD
        has_component(ACBus, sys, bus_name) && throw(
=======
        has_component(Bus, sys, bus_name) && throw(
>>>>>>> 65e7ad00
            DataFormatError(
                "Found duplicate bus names of $bus_name, consider formatting names with `bus_name_formatter` kwarg",
            ),
        )
        bus_number = buses.i[ix]
        if isempty(data.area_interchanges)
            area_name = string(buses.area[ix])
            @debug "File doesn't contain area names"
        else
            area_ix = findfirst(data.area_interchanges.i .== buses.area[ix])
            area_name = data.area_interchanges.arname[area_ix]
        end

        area = get_component(Area, sys, area_name)
        if isnothing(area)
            area = Area(area_name)
            add_component!(sys, area; skip_validation = SKIP_PM_VALIDATION)
        end

        # TODO: LoadZones need to be created and populated here
        if isempty(data.zones)
            zone_name = string(buses.zone[ix])
            @debug "File doesn't contain load zones"
        else
            zone_ix = findfirst(data.zones.i .== buses.zone[ix])
            zone_name = "$(data.zones.zoname[zone_ix])_$(data.zones.i[zone_ix])"
        end
<<<<<<< HEAD
=======

        zone = get_component(LoadZone, sys, zone_name)
        if isnothing(zone)
            zone = LoadZone(zone_name, 0.0, 0.0)
            add_component!(sys, zone; skip_validation = SKIP_PM_VALIDATION)
        end
>>>>>>> 65e7ad00

        zone = get_component(LoadZone, sys, zone_name)
        if isnothing(zone)
            zone = LoadZone(zone_name, 0.0, 0.0)
            add_component!(sys, zone; skip_validation = SKIP_PM_VALIDATION)
        end

        bus = ACBus(
            bus_number,
            bus_name,
            bus_types[buses.ide[ix]],
            clamp(buses.va[ix] * (π / 180), -π / 2, π / 2),
            buses.vm[ix],
            (min = buses.nvlo[ix], max = buses.nvhi[ix]),
            buses.basekv[ix],
            area,
            zone,
        )

        bus_number_to_bus[bus_number] = bus

        add_component!(sys, bus; skip_validation = SKIP_PM_VALIDATION)
    end
    # TODO: Checking for surplus Areas or LoadZones in the data which don't get populated in the sys above
    # but are available in the raw file
    if ~isempty(data.area_interchanges)
        for area_name in data.area_interchanges.arname
            area = get_component(Area, sys, area_name)
            if isnothing(area)
                area = Area(area_name)
                add_component!(sys, area; skip_validation = SKIP_PM_VALIDATION)
            end
        end
    end

    if ~isempty(data.zones)
        for (i, name) in zip(data.zones.i, data.zones.zoname)
            zone_name = "$(name)_$(i)"
            zone = get_component(LoadZone, sys, zone_name)
            if isnothing(zone)
                zone = LoadZone(zone_name, 0.0, 0.0)
                add_component!(sys, zone; skip_validation = SKIP_PM_VALIDATION)
            end
        end
    end
    return bus_number_to_bus
end

function read_bus!(
    sys::System,
    buses::PowerFlowData.Buses30,
    data::PowerFlowData.Network;
    kwargs...,
)
    bus_number_to_bus = Dict{Int, ACBus}()

<<<<<<< HEAD
    bus_types = instances(ACBusTypes)
=======
    bus_types = instances(BusTypes)
>>>>>>> 65e7ad00

    _get_name = get(kwargs, :bus_name_formatter, strip)
    for ix in 1:length(buses)
        # d id the data dict for each bus
        # d_key is bus key
        bus_name = _get_name(buses.name[ix])
        has_component(ACBus, sys, bus_name) && throw(
            DataFormatError(
                "Found duplicate bus names of $bus_name, consider formatting names with `bus_name_formatter` kwarg",
            ),
        )
        bus_number = buses.i[ix]
        if isempty(data.area_interchanges)
            area_name = string(buses.area[ix])
            @debug "File doesn't contain area names"
        else
            area_ix = data.area_interchanges.i .== buses.area[ix]
            if all(.!area_ix)
                error("Area numbering is incorrectly specified in PSSe file")
            end
            area_name = first(data.area_interchanges.arname[area_ix])
        end
        area = get_component(Area, sys, area_name)
        if isnothing(area)
            area = Area(area_name)
            add_component!(sys, area; skip_validation = SKIP_PM_VALIDATION)
        end

        # TODO: LoadZones need to be created and populated here

        bus = ACBus(
            bus_number,
            bus_name,
            bus_types[buses.ide[ix]],
            clamp(buses.va[ix] * (π / 180), -π / 2, π / 2),
            buses.vm[ix],
            nothing, # PSSe 30 data doesn't have magnitude limits
            buses.basekv[ix],
            area,
        )

        bus_number_to_bus[bus_number] = bus

        add_component!(sys, bus; skip_validation = SKIP_PM_VALIDATION)

        if buses.bl[ix] > 0 || buses.gl[ix] > 0
            shunt = FixedAdmittance(bus_name, true, bus, buses.gl[ix] + 1im * buses.bl[ix])
            add_component!(sys, shunt; skip_validation = SKIP_PM_VALIDATION)
        end
    end

    return bus_number_to_bus
end

function read_loads!(
    sys::System,
    loads::PowerFlowData.Loads,
    sys_mbase::Float64,
    bus_number_to_bus::Dict{Int, ACBus};
    kwargs...,
)
    if isempty(loads)
        @error "There are no loads in this file"
        return
    end
    for ix in eachindex(loads.i)
        bus = bus_number_to_bus[loads.i[ix]]
        load_name = "load-$(get_name(bus))~$(loads.id[ix])"
        if has_component(StandardLoad, sys, load_name)
            throw(DataFormatError("Found duplicate load names of $(load_name)"))
        end

        load = StandardLoad(;
            name = load_name,
            available = loads.status[ix],
            bus = bus,
            constant_active_power = loads.pl[ix] / sys_mbase,
            constant_reactive_power = loads.ql[ix] / sys_mbase,
            impedance_active_power = loads.yp[ix] / sys_mbase,
            impedance_reactive_power = loads.yq[ix] / sys_mbase,
            current_active_power = loads.ip[ix] / sys_mbase,
            current_reactive_power = loads.iq[ix] / sys_mbase,
            max_constant_active_power = loads.pl[ix] / sys_mbase,
            max_constant_reactive_power = loads.ql[ix] / sys_mbase,
            max_impedance_active_power = loads.yp[ix] / sys_mbase,
            max_impedance_reactive_power = loads.yq[ix] / sys_mbase,
            max_current_active_power = loads.ip[ix] / sys_mbase,
            max_current_reactive_power = loads.iq[ix] / sys_mbase,
            base_power = sys_mbase,
        )

        add_component!(sys, load; skip_validation = SKIP_PM_VALIDATION)
    end
    # Populate Areas and LoadZones with peak active and reactive power
    areas = get_components(Area, sys)
    if ~isnothing(areas)
        for area in areas
            area_comps = get_components_in_aggregation_topology(StandardLoad, sys, area)
            if (isempty(area_comps))
                set_peak_active_power!(area, 0.0)
                set_peak_reactive_power!(area, 0.0)
            else
                set_peak_active_power!(
                    area,
                    sum(get.(get_ext.(area_comps), "active_power_load", 0.0)),
                )
                set_peak_reactive_power!(
                    area,
                    sum(get.(get_ext.(area_comps), "reactive_power_load", 0.0)),
                )
            end
        end
    end
    zones = get_components(LoadZone, sys)
    if ~isnothing(zones)
        for zone in zones
            zone_comps = get_components_in_aggregation_topology(StandardLoad, sys, zone)
            if (isempty(zone_comps))
                set_peak_active_power!(zone, 0.0)
                set_peak_reactive_power!(zone, 0.0)
            else
                set_peak_active_power!(
                    zone,
                    sum(get.(get_ext.(zone_comps), "active_power_load", 0.0)),
                )
                set_peak_reactive_power!(
                    zone,
                    sum(get.(get_ext.(zone_comps), "reactive_power_load", 0.0)),
                )
            end
        end
    end
    return nothing
end

function _get_active_power_limits(
    pt::Float64,
    pb::Float64,
    machine_base::Float64,
    system_base::Float64,
)
    min_p = 0.0
    if pb < 0.0
        @info "Min power in dataset is negative, active_power_limits minimum set to 0.0"
    else
        min_p = pb
    end

    if machine_base != system_base && pt >= machine_base
        @info "Max active power limit is $(pt/machine_base) than the generator base. Check the data"
    end

    return (min = min_p / machine_base, max = pt / machine_base)
end

function read_gen!(
    sys::System,
    gens::PowerFlowData.Generators,
    sys_mbase::Float64,
    bus_number_to_bus::Dict{Int, ACBus};
    kwargs...,
)
    @info "Reading generator data"

    if isempty(gens)
        @error "There are no generators in this file"
        return
    end

    for ix in eachindex(gens.i)
        bus = get(bus_number_to_bus, gens.i[ix], nothing)
        if isnothing(bus)
            error("Incorrect bus id for generator $(gens.i[ix])-$(gens.id[ix])")
        end

        gen_name = "gen-$(get_name(bus))~$(gens.id[ix])"
        if has_component(ThermalStandard, sys, gen_name)
            throw(DataFormatError("Found duplicate load names of $(gen_name)"))
        end
        ireg_bus_num = gens.ireg[ix] == 0 ? gens.i[ix] : gens.ireg[ix]

        thermal_gen = ThermalStandard(;
            name = gen_name,
            available = gens.stat[ix] > 0 ? true : false,
            status = gens.stat[ix] > 0 ? true : false,
            bus = bus,
            active_power = gens.pg[ix] / gens.mbase[ix],
            reactive_power = gens.qg[ix] / gens.mbase[ix],
            active_power_limits = _get_active_power_limits(
                gens.pt[ix],
                gens.pb[ix],
                gens.mbase[ix],
                sys_mbase,
            ),
            reactive_power_limits = (
                min = gens.qb[ix] / sys_mbase,
                max = gens.qt[ix] / sys_mbase,
            ),
            base_power = gens.mbase[ix],
            rating = gens.mbase[ix],
            ramp_limits = nothing,
            time_limits = nothing,
            operation_cost = TwoPartCost(0.0, 0.0),
            ext = Dict(
                "IREG" => ireg_bus_num,
                "WMOD" => gens.wmod[ix],
                "WPF" => gens.wpf[ix],
            ),
        )

        add_component!(sys, thermal_gen; skip_validation = SKIP_PM_VALIDATION)
    end
    return nothing
end

function read_branch!(
    sys::System,
    branches::PowerFlowData.Branches30,
    sys_mbase::Float64,
    bus_number_to_bus::Dict{Int, ACBus};
    kwargs...,
)
    @info "Reading line data"

    if isempty(branches)
        @error "There are no lines in this file"
        return
    end

    for ix in eachindex(branches.i)
        if branches.i[ix] < 0
            i_ix = abs(branches.i[ix])
            @warn "Branch index $(branches.i[ix]) corrected to $i_ix"
        end

        if branches.j[ix] < 0
            j_ix = abs(branches.i[ix])
            @warn "Branch index $(branches.j[ix]) corrected to $j_ix"
        end

        bus_from = bus_number_to_bus[abs(branches.i[ix])]
        bus_to = bus_number_to_bus[abs(branches.j[ix])]
        branch_name = "line-$(get_name(bus_from))-$(get_name(bus_to))-$(branches.ckt[ix])"
        max_rate = max(branches.rate_a[ix], branches.rate_b[ix], branches.rate_c[ix])
        if max_rate == 0.0
            max_rate = abs(1 / (branches.r[ix] + 1im * branches.x[ix])) * sys_mbase
        end
        branch = Line(;
            name = branch_name,
            available = branches.st[ix] > 0 ? true : false,
            active_power_flow = 0.0,
            reactive_power_flow = 0.0,
            arc = Arc(bus_from, bus_to),
            r = branches.r[ix],
            x = branches.x[ix],
            b = (from = branches.bi[ix], to = branches.bj[ix]),
            angle_limits = (min = -π / 2, max = π / 2),
            rate = max_rate,
        )

        add_component!(sys, branch; skip_validation = SKIP_PM_VALIDATION)
    end

    return nothing
end

function read_branch!(
    sys::System,
    branches::PowerFlowData.Branches33,
    sys_mbase::Float64,
    rating_flag::Int8,
    bus_number_to_bus::Dict{Int, Bus};
    kwargs...,
)
    @info "Reading line data"

    if isempty(branches)
        @error "There are no lines in this file"
        return
    end

    for ix in eachindex(branches.i)
        bus_from = bus_number_to_bus[branches.i[ix]]
        bus_to = bus_number_to_bus[branches.j[ix]]
        branch_name = "line-$(get_name(bus_from))-$(get_name(bus_to))~$(branches.ckt[ix])"

        max_rate = max(branches.rate_a[ix], branches.rate_b[ix], branches.rate_c[ix])

        if get_base_voltage(bus_from) != get_base_voltage(bus_to)
            @warn("bad line data $branch_name. Transforming this Line to Transformer2W.")
            # Method needed for NTPS to make this data into a transformer
            transformer_name = "transformer-$(get_name(bus_from))-$(get_name(bus_to))~$(branches.ckt[ix])"
            transformer = Transformer2W(;
                name = transformer_name,
                available = branches.st[ix] > 0 ? true : false,
                active_power_flow = 0.0,
                reactive_power_flow = 0.0,
                arc = Arc(bus_from, bus_to),
                r = branches.r[ix],
                x = branches.x[ix],
                primary_shunt = 0.0,
                rate = max_rate,
                ext = Dict(
                    "line_to_xfr" => true,
                ),
            )
            add_component!(sys, transformer; skip_validation = SKIP_PM_VALIDATION)

            continue
        end

        rated_current = 0.0
        if (rating_flag > 0)
            rated_current = (max_rate / (sqrt(3) * get_base_voltage(bus_from))) * 10^3
        end

        branch = Line(;
            name = branch_name,
            available = branches.st[ix] > 0 ? true : false,
            active_power_flow = 0.0,
            reactive_power_flow = 0.0,
            arc = Arc(bus_from, bus_to),
            r = branches.r[ix],
            x = branches.x[ix],
            b = (from = branches.bi[ix], to = branches.bj[ix]),
            angle_limits = (min = -π / 2, max = π / 2),
            rate = max_rate,
            ext = Dict(
                "length" => branches.len[ix],
                "rated_current(A)" => rated_current,
            ),
        )

        add_component!(sys, branch; skip_validation = SKIP_PM_VALIDATION)
    end

    return nothing
end

function read_branch!(
    sys::System,
    transformers::PowerFlowData.Transformers,
    sys_mbase::Float64,
    bus_number_to_bus::Dict{Int, Bus};
    kwargs...,
)
    @info "Reading transformer data"

    if isempty(transformers)
        @error "There are no transformers in this file"
        return
    end

    for ix in eachindex(transformers.i)
        bus_i = bus_number_to_bus[transformers.i[ix]]
        bus_j = bus_number_to_bus[transformers.j[ix]]
        if transformers.k[ix] > 0
            @error "Three-winding transformer from PowerFlowData inputs not implemented. Data will be ignored"
            continue
        else
            to_from_name = "$(get_name(bus_i))-$(get_name(bus_j))"
        end

        if transformers.ang1[ix] != 0
            @error "Phase Shifting transformer from PowerFlowData inputs not implemented. Data will be ignored"
            continue
        end

        transformer_name = "transformer-$to_from_name-$(transformers.ckt[ix])"

        if !(transformers.cz[ix] in [1, 2, 3])
            @warn(
                "transformer CZ value outside of valid bounds assuming the default value of 1.  Given $(transformer["CZ"]), should be 1, 2 or 3",
            )
            transformers.cz[ix] = 1
        end

        if !(transformers.cw[ix] in [1, 2, 3])
            @warn(
                "transformer CW value outside of valid bounds assuming the default value of 1.  Given $(transformer["CW"]), should be 1, 2 or 3",
            )
            transformers.cw[ix] = 1
        end

        if !(transformers.cm[ix] in [1, 2])
            @warn(
                "transformer CM value outside of valid bounds assuming the default value of 1.  Given $(transformer["CM"]), should be 1 or 2",
            )
            transformers.cm[ix] = 1
        end

        # Unit Transformations
        if transformers.cz[ix] == 1  # "for resistance and reactance in pu on system MVA base and winding voltage base"
            br_r, br_x = transformers.r1_2[ix], transformers.x1_2[ix]
        else  # NOT "for resistance and reactance in pu on system MVA base and winding voltage base"
            if transformers.cz[ix] == 3  # "for transformer load loss in watts and impedance magnitude in pu on a specified MVA base and winding voltage base."
                br_r = 1e-6 * transformers.r1_2[ix] / transformers.sbase1_2[ix]
                br_x = sqrt(transformers.x1_2[ix]^2 - br_r^2)
            else
                br_r, br_x = transformers.r1_2[ix], transformers.x1_2[ix]
            end
            per_unit_factor =
                (
                    transformers.nomv1[ix]^2 /
                    get_base_voltage(bus_i)^2
                ) * (sys_mbase / transformers.sbase1_2[ix])
            if per_unit_factor == 0
                @warn "Per unit conversion for transformer $to_from_name couldn't be done, assuming system base instead. Check field NOMV1 is valid"
                per_unit_factor = 1
            end
            br_r *= per_unit_factor
            br_x *= per_unit_factor
        end

        # Zeq scaling for tap2 (see eq (4.21b) in PROGRAM APPLICATION GUIDE 1 in PSSE installation folder)
        # Unit Transformations
        if transformers.cw[ix] == 1  # "for off-nominal turns ratio in pu of winding bus base voltage"
            br_r *= transformers.windv2[ix]^2
            br_x *= transformers.windv2[ix]^2
        else  # NOT "for off-nominal turns ratio in pu of winding bus base voltage"
            if transformers.cw[ix] == 2  # "for winding voltage in kV"
                br_r *=
                    (
                        transformers.windv2[ix] /
                        get_base_voltage(bus_j)
                    )^2
                br_x *=
                    (
                        transformers.windv2[ix] /
                        get_base_voltage(bus_j)
                    )^2
            else  # "for off-nominal turns ratio in pu of nominal winding voltage, NOMV1, NOMV2 and NOMV3."
                br_r *=
                    (
                        transformers.windv2[ix] * (
                            transformers.nomv2[ix] /
                            get_base_voltage(bus_j)
                        )
                    )^2
                br_x *=
                    (
                        transformers.windv2[ix] * (
                            transformers.nomv2[ix] /
                            get_base_voltage(bus_j)
                        )
                    )^2
            end
        end

        max_rate =
            max(transformers.rata1[ix], transformers.ratb1[ix], transformers.ratc1[ix])

        tap_value = transformers.windv1[ix] / transformers.windv2[ix]

        # Unit Transformations
        if transformers.cw[ix] != 1  # NOT "for off-nominal turns ratio in pu of winding bus base voltage"
            tap_value *= get_base_voltage(bus_j) / get_base_voltage(bus_i)
            if transformers.cw[ix] == 3  # "for off-nominal turns ratio in pu of nominal winding voltage, NOMV1, NOMV2 and NOMV3."
                tap_value *= transformers.nomv1[ix] / transformers.nomv2[ix]
            end
        end

        transformer = TapTransformer(;
            name = transformer_name,
            available = transformers.stat[ix] > 0 ? true : false,
            active_power_flow = 0.0,
            reactive_power_flow = 0.0,
            arc = Arc(bus_i, bus_j),
            r = br_r,
            x = br_x,
            tap = tap_value,
            primary_shunt = transformers.mag2[ix],
            rate = max_rate,
        )
        add_component!(sys, transformer; skip_validation = SKIP_PM_VALIDATION)
    end

    return nothing
end

function read_shunt!(
    ::System,
    ::Nothing,
    ::Float64,
    ::Dict{Int, ACBus};
    kwargs...,
)
    @debug "No data for Fixed Shunts"
    return
end

function read_shunt!(
    sys::System,
    data::PowerFlowData.FixedShunts,
    sys_mbase::Float64,
    bus_number_to_bus::Dict{Int, ACBus};
    kwargs...,
)
    @error "FixedShunts parsing from PowerFlowData inputs not implemented. Data will be ignored"
    return
end

function read_switched_shunt!(
    sys::System,
    ::Nothing,
    sys_mbase::Float64,
    bus_number_to_bus::Dict{Int, ACBus};
    kwargs...,
)
    @debug "No data for Switched Shunts"
    return
end

function read_switched_shunt!(
    sys::System,
    ::PowerFlowData.SwitchedShunts30,
    sys_mbase::Float64,
    bus_number_to_bus::Dict{Int, ACBus};
    kwargs...,
)
    @error "SwitchedShunts parsing from PSS/e v30 files not implemented. Data will be ignored"
    return
end

function read_switched_shunt!(
    sys::System,
    data::PowerFlowData.SwitchedShunts33,
    sys_mbase::Float64,
    bus_number_to_bus::Dict{Int, Bus};
    kwargs...,
)
<<<<<<< HEAD
=======
    @error "SwitchedShunts parsing from PSS/e v30 files not implemented. Data will be ignored"
    return
end

function read_switched_shunt!(
    sys::System,
    data::PowerFlowData.SwitchedShunts33,
    sys_mbase::Float64,
    bus_number_to_bus::Dict{Int, Bus};
    kwargs...,
)
>>>>>>> 65e7ad00
    @info "Reading line data"
    @warn "All switched shunts will be converted to fixed shunts"

    if isempty(data)
        @error "There are no lines in this file"
        return
    end

    @error "SwitchedShunts parsing from PSS/e v33 files not implemented. Data will be ignored"
    return
end

function read_dcline!(
    sys::System,
    ::Nothing,
    sys_mbase::Float64,
    bus_number_to_bus::Dict{Int, ACBus};
    kwargs...,
)
    @debug "No data for HVDC Line"
    return
end

function read_dcline!(
    sys::System,
    data::PowerFlowData.TwoTerminalDCLines30,
    sys_mbase::Float64,
    bus_number_to_bus::Dict{Int, ACBus};
    kwargs...,
)
    @error "TwoTerminalDCLines parsing from PSS/e v30 files not implemented. Data will be ignored"
    return
end

function read_dcline!(
    sys::System,
    data::PowerFlowData.TwoTerminalDCLines33,
    sys_mbase::Float64,
    bus_number_to_bus::Dict{Int, ACBus};
    kwargs...,
)
    return
end

function read_dcline!(
    sys::System,
    data::PowerFlowData.VSCDCLines,
    sys_mbase::Float64,
    bus_number_to_bus::Dict{Int, Bus};
    kwargs...,
)
    @error "VSCDCLines parsing from PSS/e files not implemented. Data will be ignored"
    return
end

function read_dcline!(
    sys::System,
    data::PowerFlowData.VSCDCLines,
    sys_mbase::Float64,
    bus_number_to_bus::Dict{Int, Bus};
    kwargs...,
)
    @error "VSCDCLines parsing from PSS/e files not implemented. Data will be ignored"
    return
end

function read_dcline!(
    sys::System,
    data::PowerFlowData.MultiTerminalDCLines{PowerFlowData.DCLineID30},
    sys_mbase::Float64,
    bus_number_to_bus::Dict{Int, ACBus};
    kwargs...,
)
    @error "MultiTerminalDCLines parsing from PSS/e files v30 not implemented. Data will be ignored"
    return
end

function read_dcline!(
    sys::System,
    data::PowerFlowData.MultiTerminalDCLines{PowerFlowData.DCLineID33},
    sys_mbase::Float64,
    bus_number_to_bus::Dict{Int, Bus};
    kwargs...,
)
<<<<<<< HEAD
=======
    @error "MultiTerminalDCLines parsing from PSS/e files v30 not implemented. Data will be ignored"
    return
end

function read_dcline!(
    sys::System,
    data::PowerFlowData.MultiTerminalDCLines{PowerFlowData.DCLineID33},
    sys_mbase::Float64,
    bus_number_to_bus::Dict{Int, Bus};
    kwargs...,
)
>>>>>>> 65e7ad00
    @error "MultiTerminalDCLines parsing from PSS/e files v33 not implemented. Data will be ignored"
    return
end<|MERGE_RESOLUTION|>--- conflicted
+++ resolved
@@ -112,23 +112,16 @@
     kwargs...,
 )
     bus_number_to_bus = Dict{Int, ACBus}()
-
-<<<<<<< HEAD
     bus_types = instances(ACBusTypes)
-=======
-    bus_types = instances(BusTypes)
->>>>>>> 65e7ad00
+
+
 
     _get_name = get(kwargs, :bus_name_formatter, strip)
     for ix in eachindex(buses.i)
         # d id the data dict for each bus
         # d_key is bus key
         bus_name = buses.name[ix] * "_$(buses.i[ix])"
-<<<<<<< HEAD
         has_component(ACBus, sys, bus_name) && throw(
-=======
-        has_component(Bus, sys, bus_name) && throw(
->>>>>>> 65e7ad00
             DataFormatError(
                 "Found duplicate bus names of $bus_name, consider formatting names with `bus_name_formatter` kwarg",
             ),
@@ -156,15 +149,11 @@
             zone_ix = findfirst(data.zones.i .== buses.zone[ix])
             zone_name = "$(data.zones.zoname[zone_ix])_$(data.zones.i[zone_ix])"
         end
-<<<<<<< HEAD
-=======
-
         zone = get_component(LoadZone, sys, zone_name)
         if isnothing(zone)
             zone = LoadZone(zone_name, 0.0, 0.0)
             add_component!(sys, zone; skip_validation = SKIP_PM_VALIDATION)
         end
->>>>>>> 65e7ad00
 
         zone = get_component(LoadZone, sys, zone_name)
         if isnothing(zone)
@@ -221,11 +210,7 @@
 )
     bus_number_to_bus = Dict{Int, ACBus}()
 
-<<<<<<< HEAD
     bus_types = instances(ACBusTypes)
-=======
-    bus_types = instances(BusTypes)
->>>>>>> 65e7ad00
 
     _get_name = get(kwargs, :bus_name_formatter, strip)
     for ix in 1:length(buses)
@@ -757,8 +742,6 @@
     bus_number_to_bus::Dict{Int, Bus};
     kwargs...,
 )
-<<<<<<< HEAD
-=======
     @error "SwitchedShunts parsing from PSS/e v30 files not implemented. Data will be ignored"
     return
 end
@@ -770,7 +753,6 @@
     bus_number_to_bus::Dict{Int, Bus};
     kwargs...,
 )
->>>>>>> 65e7ad00
     @info "Reading line data"
     @warn "All switched shunts will be converted to fixed shunts"
 
@@ -855,8 +837,7 @@
     bus_number_to_bus::Dict{Int, Bus};
     kwargs...,
 )
-<<<<<<< HEAD
-=======
+
     @error "MultiTerminalDCLines parsing from PSS/e files v30 not implemented. Data will be ignored"
     return
 end
@@ -868,7 +849,6 @@
     bus_number_to_bus::Dict{Int, Bus};
     kwargs...,
 )
->>>>>>> 65e7ad00
     @error "MultiTerminalDCLines parsing from PSS/e files v33 not implemented. Data will be ignored"
     return
 end