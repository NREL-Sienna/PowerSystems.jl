--- conflicted
+++ resolved
@@ -25,28 +25,6 @@
     else
         REGEX_FILE = r"(.*?)\.csv"
     end
-<<<<<<< HEAD
-    REGEX_IS_FOLDER = r"^[A-Za-z]+$"
-    data =Dict{String,Any}()
-    for folder in readdir(files)
-        if match(REGEX_IS_FOLDER, folder) != nothing
-            @info "Parsing csv timeseries files in $folder ..."
-            data[folder] = Dict{String,Any}()
-            for file in readdir(files*"/$folder")
-                if match(REGEX_FILE, file) != nothing
-                    file_path = files*"/$folder/$file"
-                    println("Parsing $file_path")
-                    #raw_data = CSV.read(file_path,header=1,datarow =2,rows_for_type_detect=1000)
-                    raw_data = DataFrame(CSVFiles.load(file_path))
-
-                    println("Assigning DateTimes...")
-                    raw_data = read_datetime(raw_data; kwargs...)
-
-                    data[folder] = raw_data
-                end
-            end
-            @info "Successfully parsed $folder"
-=======
 
     DATA = Dict{String, Any}()
     data = Dict{String, Any}()
@@ -65,7 +43,6 @@
                     data[folder_name] = read_datetime(csv_data; kwargs...)
                 end
             end
->>>>>>> c58dfc1f
         end
 
     end
