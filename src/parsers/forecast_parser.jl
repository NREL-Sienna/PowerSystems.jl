--- conflicted
+++ resolved
@@ -92,12 +92,7 @@
     return ps_dict
 end
 
-<<<<<<< HEAD
 function make_device_forecast(device::D, df::DataFrames.DataFrame, resolution::Dates.Period,horizon::Int) where {D<:Device}
-=======
-
-function make_device_forecast(device::D, df::DataFrames.DataFrame, resolution::Dates.Period,horizon::Int) where {D<:PowerSystemDevice}
->>>>>>> 1890d8ec
     time_delta = Dates.Minute(df[2,:DateTime]-df[1,:DateTime])
     initialtime = df[1,:DateTime] # TODO :read the correct date/time when that was issued  forecast
     last_date = df[end,:DateTime]
@@ -221,7 +216,7 @@
     A PowerSystems forecast stuct array
 """
 
-function make_forecast_array(sys::Union{PowerSystem,Array{PowerSystemComponent,1}},ts_dict::Dict)
+function make_forecast_array(sys::Union{PowerSystem,Array{Component,1}},ts_dict::Dict)
     ts_map = _retrieve(ts_dict, Union{TimeSeries.TimeArray,DataFrames.DataFrame},Dict(),[]) #find key-path to timeseries data fields
     fc = Array{Forecast}(undef, 0)
     for (key,val) in ts_map
