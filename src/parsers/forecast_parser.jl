--- conflicted
+++ resolved
@@ -1,9 +1,5 @@
 function get_name_and_csv(path_to_filename)
-<<<<<<< HEAD
-    df = CSV.Files(path_to_filename) |> DataFrame
-=======
     df = CSV.File(path_to_filename) |> DataFrame
->>>>>>> 080f4ec5
     #df = DataFrames.DataFrame(Pandas.read_csv(path_to_filename))
     folder = splitdir(splitdir(path_to_filename)[1])[2]
     return folder, df
