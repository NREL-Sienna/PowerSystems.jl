--- conflicted
+++ resolved
@@ -1103,11 +1103,7 @@
 struct _FieldInfo
     name::String
     custom_name::String
-<<<<<<< HEAD
     per_unit_conversion::NamedTuple{(:From, :To, :Reference), Tuple{UnitSystem, UnitSystem, String}}
-=======
-    per_unit_system::Union{Nothing, IS.UnitSystem}
->>>>>>> 358512b9
     unit_conversion::Union{NamedTuple{(:From, :To), Tuple{String, String}}, Nothing}
     # TODO unit, value ranges and options
 end
@@ -1155,25 +1151,12 @@
                 end
             end
 
-<<<<<<< HEAD
             item_unit_system = get_enum_value(UnitSystem, get(item, "unit_system", "NATURAL_UNITS"))
             if per_unit[name] ==  NATURAL_UNITS && item_unit_system != NATURAL_UNITS
                 throw(DataFormatError("$name cannot be defined as system_per_unit"))
             end
 
             pu_conversion = (From = item_unit_system, To = per_unit[name], Reference = )
-=======
-            if !per_unit[name] && get(item, "unit_system", false)
-                throw(DataFormatError("$name cannot be defined in per unit"))
-            end
-
-            pu_conversion_ =
-                per_unit[name] &&
-                haskey(item, "unit_system") &&
-                item["unit_system"]
-
-            pu_conversion = get(UNIT_SYSTEM_MAPPING, pu_conversion_, nothing)
->>>>>>> 358512b9
 
             custom_unit = get(item, "unit", nothing)
             if !isnothing(unit[name]) &&
@@ -1212,20 +1195,14 @@
             value = nothing
         end
 
-<<<<<<< HEAD
         if field_info.per_unit_conversion.From == NATURAL_UNITS && field_info.per_unit_conversion.To == SYSTEM_BASE
             @debug "convert to $(field_info.per_unit_conversion.To)" field_info.custom_name
-            value /= data.basepower
+            value /= data.base_power
         elseif field_info.per_unit_conversion.From == NATURAL_UNITS && field_info.per_unit_conversion.To == DEVICE_BASE
             @debug "convert to $(field_info.per_unit_conversion.To)" field_info.custom_name
-            value /= row.base_power
+            value /= row[!,field_info.per_unit_conversion.Reference]
         elseif field_info.per_unit_conversion.From != field_info.per_unit_conversion.To
             throw(DataFormatError("conversion not supported from $(field_info.per_unit_conversion.From) to $(field_info.per_unit_conversion.To) for $(field_info.custom_name)"))
-=======
-        if field_info.per_unit_system != DEVICE_BASE
-            @debug "convert to system_per_unit" field_info.custom_name
-            value /= data.base_power
->>>>>>> 358512b9
         end
 
         # TODO: need special handling for units
