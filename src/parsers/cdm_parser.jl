--- conflicted
+++ resolved
@@ -344,14 +344,9 @@
 
             Generators_dict["Thermal"][gen_raw[gen,colnames["GEN UID"]]] = Dict{String,Any}("name" => gen_raw[gen,colnames["GEN UID"]],
                                             "available" => true,
-<<<<<<< HEAD
                                             "bus" => bus_id[1],
-                                            "tech" => Dict{String,Any}("activepower" => gen_raw[gen,colnames["MW Inj"]],
-=======
-                                            "bus" => make_bus(bus_id[1]),
                                             "tech" => Dict{String,Any}("rating" => sqrt(pmax^2+ _get_value_or_nothing(gen_raw[gen, colnames["QMax MVAR"]])^2),
                                                                         "activepower" => gen_raw[gen,colnames["MW Inj"]],
->>>>>>> ac521c77
                                                                         "activepowerlimits" => (min=_get_value_or_nothing(gen_raw[gen, colnames["PMin MW"]]), max=pmax),
                                                                         "reactivepower" => _get_value_or_nothing(gen_raw[gen, colnames["MVAR Inj"]]),
                                                                         "reactivepowerlimits" => (min=_get_value_or_nothing(gen_raw[gen, colnames["QMin MVAR"]]), max=_get_value_or_nothing(gen_raw[gen, colnames["QMax MVAR"]])),
@@ -369,13 +364,8 @@
             bus_id =[Buses[i] for i in keys(Buses) if Buses[i].number == gen_raw[gen,colnames["Bus ID"]]]
             Generators_dict["Hydro"][gen_raw[gen,colnames["GEN UID"]]] = Dict{String,Any}("name" => gen_raw[gen,colnames["GEN UID"]],
                                             "available" => true,
-<<<<<<< HEAD
                                             "bus" => bus_id[1],
-                                            "tech" => Dict{String,Any}( "installedcapacity" => pmax,
-=======
-                                            "bus" => make_bus(bus_id[1]),
                                             "tech" => Dict{String,Any}( "rating" => sqrt(pmax^2+ _get_value_or_nothing(gen_raw[gen, colnames["QMax MVAR"]])^2),
->>>>>>> ac521c77
                                                                         "activepower" => gen_raw[gen, colnames["MW Inj"]],
                                                                         "activepowerlimits" => (min=_get_value_or_nothing(gen_raw[gen, colnames["PMin MW"]]), max=pmax),
                                                                         "reactivepower" => gen_raw[gen, colnames["MVAR Inj"]],
@@ -391,13 +381,8 @@
             if gen_raw[gen,colnames["Unit Type"]] == "PV"
                 Generators_dict["Renewable"]["PV"][gen_raw[gen,colnames["GEN UID"]]] = Dict{String,Any}("name" => gen_raw[gen,colnames["GEN UID"]],
                                                 "available" => true,
-<<<<<<< HEAD
                                                 "bus" => bus_id[1],
-                                                "tech" => Dict{String, Any}("installedcapacity" => pmax,
-=======
-                                                "bus" => make_bus(bus_id[1]),
                                                 "tech" => Dict{String, Any}("rating" => pmax,
->>>>>>> ac521c77
                                                                             "reactivepowerlimits" => (min=_get_value_or_nothing(gen_raw[gen, colnames["QMin MVAR"]]), max=_get_value_or_nothing(gen_raw[gen, colnames["QMax MVAR"]])),
                                                                             "powerfactor" => 1),
                                                 "econ" => Dict{String,Any}("curtailcost" => 0.0,
@@ -406,13 +391,8 @@
             elseif gen_raw[gen,colnames["Unit Type"]] == "RTPV"
                 Generators_dict["Renewable"]["RTPV"][gen_raw[gen,colnames["GEN UID"]]] = Dict{String,Any}("name" => gen_raw[gen,colnames["GEN UID"]],
                                                 "available" => true,
-<<<<<<< HEAD
                                                 "bus" => bus_id[1],
-                                                "tech" => Dict{String, Any}("installedcapacity" => pmax,
-=======
-                                                "bus" => make_bus(bus_id[1]),
                                                 "tech" => Dict{String, Any}("rating" => pmax,
->>>>>>> ac521c77
                                                                             "reactivepowerlimits" => (min=_get_value_or_nothing(gen_raw[gen, colnames["QMin MVAR"]]), max=_get_value_or_nothing(gen_raw[gen, colnames["QMax MVAR"]])),
                                                                             "powerfactor" => 1),
                                                 "econ" => Dict{String,Any}("curtailcost" => 0.0,
@@ -421,13 +401,8 @@
             elseif gen_raw[gen,colnames["Unit Type"]] == "WIND"
                 Generators_dict["Renewable"]["WIND"][gen_raw[gen,colnames["GEN UID"]]] = Dict{String,Any}("name" => gen_raw[gen,colnames["GEN UID"]],
                                                 "available" => true,
-<<<<<<< HEAD
                                                 "bus" => bus_id[1],
-                                                "tech" => Dict{String, Any}("installedcapacity" => pmax,
-=======
-                                                "bus" => make_bus(bus_id[1]),
                                                 "tech" => Dict{String, Any}("rating" => pmax,
->>>>>>> ac521c77
                                                                             "reactivepowerlimits" => (min=_get_value_or_nothing(gen_raw[gen, colnames["QMin MVAR"]]), max=_get_value_or_nothing(gen_raw[gen, colnames["QMax MVAR"]])),
                                                                             "powerfactor" => 1),
                                                 "econ" => Dict{String,Any}("curtailcost" => 0.0,
