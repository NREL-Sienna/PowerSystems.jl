--- conflicted
+++ resolved
@@ -142,15 +142,12 @@
           \n This will result in an ps_dict['dcline'] = nothing"
          ps_dict["dcline"] = nothing
     end
-<<<<<<< HEAD
     if haskey(data,"reserves")
         ps_dict["services"] = PowerSystems.services_csv_parser(data["reserves"],data["gen"],data["bus"])
     else
         @warn "Key error : key 'reserves' not found in PowerSystems dictionary, this will result in a ps_dict['services'] =  nothing"
         ps_dict["services"] = nothing
     end
-=======
->>>>>>> 3a4eb376
     if haskey(data,"baseMVA")
         ps_dict["baseMVA"] = data["baseMVA"]
     else
@@ -177,10 +174,6 @@
     return ps_dict
 end
 
-<<<<<<< HEAD
-
-=======
->>>>>>> 3a4eb376
 function _add_nested_dict!(d,keylist,value = Dict())
     if !haskey(d,keylist[1])
         d[keylist[1]] = length(keylist)==1 ? value : Dict{String,Any}()
@@ -414,11 +407,7 @@
     """
 
     if colnames isa Nothing
-<<<<<<< HEAD
         need_cols = ["From Bus", "To Bus", "Tr Ratio", "Cont Rating","UID","R","X","B"]
-=======
-        need_cols = ["From Bus", "To Bus", "Tr Ratio", "Cont Rating"]
->>>>>>> 3a4eb376
         tbl_cols = string.(names(branch_raw))
         colnames = Dict(zip(need_cols,[findall(tbl_cols.==c)[1] for c in need_cols]))
     end
@@ -426,7 +415,6 @@
     Branches_dict = Dict{String,Any}()
     Branches_dict["Transformers"] = Dict{String,Any}()
     Branches_dict["Lines"] = Dict{String,Any}()
-<<<<<<< HEAD
     for i in 1:nrow(branch_raw)
         bus_f = [Buses[f] for f in keys(Buses) if Buses[f]["number"] == branch_raw[i,colnames["From Bus"]]]
         bus_t = [Buses[t] for t in keys(Buses) if Buses[t]["number"] == branch_raw[i,colnames["To Bus"]]]
@@ -440,37 +428,15 @@
                                                         "alpha" => (branch_raw[i,colnames["B"]]/2) - (branch_raw[i,colnames["B"]]/2), #TODO: Phase-Shifting Transformer angle
                                                         "tap" => branch_raw[i,colnames["Tr Ratio"]],
                                                         "rate" => branch_raw[i,colnames["Cont Rating"]],
-=======
-    for i in 1:length(branch_raw)
-        bus_f = [Buses[f] for f in keys(Buses) if Buses[f]["number"] == branch_raw[i,Symbol("From Bus")]]
-        bus_t = [Buses[t] for t in keys(Buses) if Buses[t]["number"] == branch_raw[i,Symbol("To Bus")]]
-        if branch_raw[i,Symbol("Tr Ratio")] > 0.0
-            Branches_dict["Transformers"][branch_raw[i,:UID]] = Dict{String,Any}("name" => branch_raw[i,:UID],
-                                                        "available" => true,
-                                                        "connectionpoints" => (from=make_bus(bus_f[1]),to=make_bus(bus_t[1])),
-                                                        "r" => branch_raw[i,:R],
-                                                        "x" => branch_raw[i,:X],
-                                                        "primaryshunt" => branch_raw[i,:B] ,  #TODO: add field in CSV
-                                                        "alpha" => (branch_raw[i,:B]/2) - (branch_raw[i,:B]/2), #TODO: Phase-Shifting Transformer angle
-                                                        "tap" => branch_raw[i,Symbol("Tr Ratio")],
-                                                        "rate" => branch_raw[i,Symbol("Cont Rating")],
->>>>>>> 3a4eb376
                                                         )
         else
             Branches_dict["Lines"][branch_raw[i,:UID]] = Dict{String,Any}("name" => branch_raw[i,:UID],
                                                         "available" => true,
                                                         "connectionpoints" => (from=make_bus(bus_f[1]),to=make_bus(bus_t[1])),
-<<<<<<< HEAD
                                                         "r" => branch_raw[i,colnames["R"]],
                                                         "x" => branch_raw[i,colnames["X"]],
                                                         "b" => (from=(branch_raw[i,colnames["B"]]/2),to=(branch_raw[i,colnames["B"]]/2)),
                                                         "rate" =>  branch_raw[i,colnames["Cont Rating"]],
-=======
-                                                        "r" => branch_raw[i,:R],
-                                                        "x" => branch_raw[i,:X],
-                                                        "b" => (from=(branch_raw[i,:B]/2),to=(branch_raw[i,:B]/2)),
-                                                        "rate" =>  branch_raw[i,Symbol("Cont Rating")],
->>>>>>> 3a4eb376
                                                         "anglelimits" => (min=-60.0,max =60.0) #TODO: add field in CSV
                                                         )
 
@@ -539,11 +505,7 @@
 #Load data parser
 ###########
 
-<<<<<<< HEAD
 function load_csv_parser(bus_raw::DataFrames.DataFrame,Buses::Dict,LoadZone::Dict,load_raw=nothing,bus_colnames=nothing,load_colnames=nothing)
-=======
-function load_csv_parser(load_raw,bus_raw,Buses,LoadZone,load_colnames=nothing,bus_colnames=nothing)
->>>>>>> 3a4eb376
     """
     Args:
         A DataFrame with the same column names as in RTS_GMLC bus.csv file
@@ -565,7 +527,6 @@
         bus_colnames = Dict(zip(need_cols,[findall(tbl_cols.==c)[1] for c in need_cols]))
     end
 
-<<<<<<< HEAD
     if !isa(load_raw,Nothing)
         load_raw = read_datetime(load_raw)
         if load_colnames isa Nothing
@@ -573,12 +534,6 @@
             tbl_cols = string.(names(load_raw))
             load_colnames = Dict(zip(need_cols,[findall(tbl_cols.==c)[1] for c in need_cols]))
         end
-=======
-    if load_colnames isa Nothing
-        need_cols = ["DateTime",]
-        tbl_cols = string.(names(load_raw))
-        load_colnames = Dict(zip(need_cols,[findall(tbl_cols.==c)[1] for c in need_cols]))
->>>>>>> 3a4eb376
     end
 
     for (k_b,b) in Buses
@@ -590,7 +545,6 @@
         end
         p = [bus_raw[n,bus_colnames["MW Load"]] for n in 1:nrow(bus_raw) if bus_raw[n,bus_colnames["Bus ID"]] == b["number"]]
         q = [bus_raw[m,bus_colnames["MVAR Load"]] for m in 1:nrow(bus_raw) if bus_raw[m,bus_colnames["Bus ID"]] == b["number"]]
-<<<<<<< HEAD
         ts = isa(load_raw,Nothing) ? nothing : TimeSeries.TimeArray(load_raw[load_colnames["DateTime"]],load_raw[load_zone]*(p[1]/LoadZone[load_zone]["maxactivepower"]))
         Loads_dict[b["name"]] = Dict{String,Any}("name" => b["name"],
                                             "available" => true,
@@ -639,20 +593,13 @@
         p = [bus_raw[n,bus_colnames["MW Load"]] for n in 1:nrow(bus_raw) if bus_raw[n,bus_colnames["Bus ID"]] == b["number"]]
         q = [bus_raw[m,bus_colnames["MVAR Load"]] for m in 1:nrow(bus_raw) if bus_raw[m,bus_colnames["Bus ID"]] == b["number"]]
         ts = isa(load_raw,nothing) ? nothing : TimeSeries.TimeArray(load_raw[load_colnames["DateTime"]],load_raw[b["number"]]/p[1])
-=======
-        ts_raw =load_raw[load_zone]*(p[1]/LoadZone[load_zone]["maxactivepower"])
->>>>>>> 3a4eb376
         Loads_dict[b["name"]] = Dict{String,Any}("name" => b["name"],
                                             "available" => true,
                                             "bus" => make_bus(b),
                                             "model" => "P",
                                             "maxactivepower" => p[1],
                                             "maxreactivepower" => q[1],
-<<<<<<< HEAD
                                             "scalingfactor" => ts #TODO remove TS
-=======
-                                            "scalingfactor" => TimeSeries.TimeArray(load_raw[ :DateTime],ts_raw) #TODO remove TS
->>>>>>> 3a4eb376
                                             )
     end
     return Loads_dict
