--- conflicted
+++ resolved
@@ -187,13 +187,8 @@
     ramp_agc = get(d, "ramp_agc", get(d, "ramp_10", get(d, "ramp_30", d["pmax"])))
     hydro =  Dict{String,Any}("name" => gen_name,
                             "available" => d["gen_status"], # change from staus to available
-<<<<<<< HEAD
                             "bus" => bus,
-                            "tech" => Dict{String,Any}( "installedcapacity" => float(d["pmax"]),
-=======
-                            "bus" => make_bus(bus),
                             "tech" => Dict{String,Any}( "rating" => sqrt(d["pmax"]^2 + d["qmax"]^2),
->>>>>>> ac521c77
                                                         "activepower" => d["pg"],
                                                         "activepowerlimits" => (min=d["pmin"], max=d["pmax"]),
                                                         "reactivepower" => d["qg"],
@@ -209,13 +204,8 @@
 function make_ren_gen(gen_name, d, bus)
     gen_re = Dict{String,Any}("name" => gen_name,
                     "available" => d["gen_status"], # change from staus to available
-<<<<<<< HEAD
                     "bus" => bus,
-                    "tech" => Dict{String,Any}("installedcapacity" => float(d["pmax"]),
-=======
-                    "bus" => make_bus(bus),
                     "tech" => Dict{String,Any}("rating" => float(d["pmax"]),
->>>>>>> ac521c77
                                                 "reactivepowerlimits" => (min=d["pmin"], max=d["pmax"]),
                                                 "powerfactor" => 1),
                     "econ" => Dict{String,Any}("curtailcost" => 0.0,
@@ -268,14 +258,9 @@
     ramp_agc = get(d, "ramp_agc", get(d, "ramp_10", get(d, "ramp_30", d["pmax"])))
     thermal_gen = Dict{String,Any}("name" => gen_name,
                                     "available" => d["gen_status"],
-<<<<<<< HEAD
                                     "bus" => bus,
-                                    "tech" => Dict{String,Any}("activepower" => d["pg"],
-=======
-                                    "bus" => make_bus(bus),
                                     "tech" => Dict{String,Any}("rating" => sqrt(d["pmax"]^2 + d["qmax"]^2),
                                                                 "activepower" => d["pg"],
->>>>>>> ac521c77
                                                                 "activepowerlimits" => (min=d["pmin"], max=d["pmax"]),
                                                                 "reactivepower" => d["qg"],
                                                                 "reactivepowerlimits" => (min=d["qmin"], max=d["qmax"]),
