
MAPPING_BUSNUMBER2INDEX = Dict{Int64, Int64}()

function pm2ps_dict(data::Dict{String,Any})
    """
    Takes a dictionary parsered by PowerModels and returns a PowerSystems dictionary
    Currently Supports MATPOWER and PSSE data files paresed by PowerModels

    """
    if length(data["bus"]) < 1
        @error "There are no buses in this file" # TODO: raise error here?
    end
    ps_dict = Dict{String,Any}()
    ps_dict["name"] = data["name"]
    ps_dict["baseMVA"] = data["baseMVA"]
    ps_dict["source_type"] = data["source_type"]
    @info "Reading bus data"
    Buses = read_bus(data)
    if !isa(Buses,Nothing)
         ps_dict["bus"] = Buses
    else
        @error "No bus data found" # TODO : need for a model without a bus
    end
<<<<<<< HEAD
=======
    @info "Reading load data"
>>>>>>> 080f4ec5
    Loads= read_loads(data,ps_dict["bus"])
    LoadZones= read_loadzones(data,ps_dict["bus"])
    @info "Reading generator data"
    Generators= read_gen(data,ps_dict["bus"])
    @info "Reading branch data"
    Branches= read_branch(data,ps_dict["bus"])
    Shunts = read_shunt(data,ps_dict["bus"])
    DCLines= read_dcline(data,ps_dict["bus"])

    ps_dict["load"] = Loads
    if !isa(LoadZones,Nothing)
        ps_dict["loadzone"] = LoadZones
    else
        @info "There are no Load Zones data in this file"
    end
    if !isa(Generators,Nothing)
        ps_dict["gen"] = Generators
    else
        @error "There are no Generators in this file"
    end
    if !isa(Branches,Nothing)
        ps_dict["branch"] = Branches
    else
        @info "There is no Branch data in this file"
    end
    if !isa(Shunts,Nothing)
        ps_dict["shunt"] = Shunts
    else
        @info "There is no shunt data in this file"
    end
    if !isa(DCLines,Nothing)
        ps_dict["dcline"] = DCLines
    else
        @info "There is no DClines data in this file"
    end
    return ps_dict
end


function make_bus(bus_dict::Dict{String,Any})
    """
    Creates a PowerSystems.Bus from a PowerSystems bus dictionary
    """
    bus = Bus(bus_dict["number"],
                     bus_dict["name"],
                     bus_dict["bustype"],
                     bus_dict["angle"],
                     bus_dict["voltage"],
                     bus_dict["voltagelimits"],
                     bus_dict["basevoltage"]
                     )
     return bus
 end

 function find_bus(Buses::Dict{Int64,Any},device_dict::Dict{String,Any})
    """
    Finds the  bus dictionary where a Generator/Load is located or the from & to bus for a line/transformer
    """
  if haskey(device_dict, "t_bus")
        if haskey(device_dict, "f_bus")
            t_bus = Buses[MAPPING_BUSNUMBER2INDEX[Int(device_dict["t_bus"])]]
            f_bus = Buses[MAPPING_BUSNUMBER2INDEX[Int(device_dict["f_bus"])]]
            value =(f_bus,t_bus)
        end
    elseif haskey(device_dict, "gen_bus")
        bus = Buses[MAPPING_BUSNUMBER2INDEX[Int(device_dict["gen_bus"])]]
        value =bus
    elseif haskey(device_dict, "load_bus")
        bus = Buses[MAPPING_BUSNUMBER2INDEX[Int(device_dict["load_bus"])]]
        value =bus
    elseif haskey(device_dict,"shunt_bus")
        bus = Buses[MAPPING_BUSNUMBER2INDEX[Int(device_dict["shunt_bus"])]]
        value =bus
    else
        @info "Provided Dict missing key/s  gen_bus or f_bus/t_bus or load_bus"
    end
    return value
end

function make_bus(bus_name, d, bus_types)
    bus = Dict{String,Any}("name" => bus_name ,
                            "number" => MAPPING_BUSNUMBER2INDEX[d["bus_i"]],
                            "bustype" => bus_types[d["bus_type"]],
                            "angle" => 0, # NOTE: angle 0, tuple(min, max)
                            "voltage" => d["vm"],
                            "voltagelimits" => (min=d["vmin"], max=d["vmax"]),
                            "basevoltage" => d["base_kv"]
                            )
    return bus
end

function read_bus(data)
    Buses = Dict{Int64,Any}()
    bus_types = ["PV", "PQ", "SF","isolated"]
    for (i, (d_key, d)) in enumerate(data["bus"])
        # d id the data dict for each bus
        # d_key is bus key
        haskey(d,"bus_name") ? bus_name = d["bus_name"] : bus_name = string(d["bus_i"])
        bus_number = Int(d["bus_i"])
        MAPPING_BUSNUMBER2INDEX[bus_number] = i
        Buses[MAPPING_BUSNUMBER2INDEX[bus_number]] =  make_bus(bus_name, d, bus_types)
    end
    return Buses
end

function make_load(d,bus)
    load =Dict{String,Any}("name" => bus["name"],
                            "available" => true,
                            "bus" => make_bus(bus),
                            "model" => "P",
                            "maxactivepower" => d["pd"],
                            "maxreactivepower" => d["qd"],
                            "scalingfactor" => TimeArray(collect(DateTime(today()):Hour(1):DateTime(today()+Day(1))), ones(25))
                            )
    return load
end

function read_loads(data,Buses)
    if haskey(data,"load")
        Loads = Dict{String,Any}() # Using least constrained Load
        for d_key in keys(data["load"])
            d = data["load"][d_key]
            if d["pd"] != 0.0
                # NOTE: access nodes using index i in case numbering of original data not sequential/consistent
                bus = find_bus(Buses,d)
                Loads[string(d["index"])] = make_load(d,bus)
            end
        end
        return Loads
    else
        @error "There are no loads in this file"
    end
end

function make_loadzones(d_key,d,bus_l,activepower, reactivepower)
    loadzone = Dict{String,Any}("number" => d["index"],
                                "name" => d_key ,
                                "buses" => bus_l,
                                "maxactivepower" => sum(activepower),
                                "maxreactivepower" => sum(reactivepower)
                                )
    return loadzone
end

function read_loadzones(data,Buses)
    if haskey(data,"areas")
        LoadZones = Dict{Int64,Any}()
        for (d_key,d) in data["areas"]
            b_array  = [MAPPING_BUSNUMBER2INDEX[b["bus_i"]] for (b_key, b) in data["bus"] if b["area"] == d["index"] ]
            bus_l = [make_bus(Buses[Int(b_key)]) for b_key in b_array]
            activepower  = [ l["pd"] for (l_key, l) in data["load"] if MAPPING_BUSNUMBER2INDEX[l["load_bus"]] in b_array ] #TODO: Fast Implementations
            reactivepower  = [ l["qd"] for (l_key, l) in data["load"] if MAPPING_BUSNUMBER2INDEX[l["load_bus"]] in b_array]
            LoadZones[d["index"]] = make_loadzones(d_key,d,bus_l,activepower, reactivepower)
        end
        return LoadZones
    else
        return nothing
    end
end

function make_hydro_gen(d,gen_name,bus)
    hydro =  Dict{String,Any}("name" => gen_name,
                            "available" => d["gen_status"], # change from staus to available
                            "bus" => make_bus(bus),
                            "tech" => Dict{String,Any}( "installedcapacity" => float(d["pmax"]),
                                                        "activepower" => d["pg"],
                                                        "activepowerlimits" => (min=d["pmin"], max=d["pmax"]),
                                                        "reactivepower" => d["qg"],
                                                        "reactivepowerlimits" => (min=d["qmin"], max=d["qmax"]),
                                                        "ramplimits" => (up=d["ramp_agc"],down=d["ramp_agc"]),
                                                        "timelimits" => nothing),
                            "econ" => Dict{String,Any}("curtailcost" => 0.0,
                                                        "interruptioncost" => nothing),
                            "scalingfactor" => TimeArray(collect(DateTime(today()):Hour(1):DateTime(today()+Day(1))), ones(25))
                            )
    return hydro
end

function make_ren_gen(gen_name, d, bus)
    gen_re = Dict{String,Any}("name" => gen_name,
                    "available" => d["gen_status"], # change from staus to available
                    "bus" => make_bus(bus),
                    "tech" => Dict{String,Any}("installedcapacity" => float(d["pmax"]),
                                                "reactivepowerlimits" => (min=d["pmin"], max=d["pmax"]),
                                                "powerfactor" => 1),
                    "econ" => Dict{String,Any}("curtailcost" => 0.0,
                                                "interruptioncost" => nothing),
                    "scalingfactor" => TimeArray(collect(DateTime(today()):Hour(1):DateTime(today()+Day(1))), ones(25))
                    )
    return gen_re
end

function make_thermal_gen(gen_name, d, bus)
    if d["model"] ==1
        cost_component = d["cost"]
        power_p = [i for (ix,i) in enumerate(cost_component) if isodd(ix)]
        cost_p =  [i for (ix,i) in enumerate(cost_component) if iseven(ix)]./power_p
        cost = [(p,c) for (p,c) in zip(cost_p,power_p)]
    elseif d["model"] ==2
        if d["ncost"] == 2
            cost = x-> d["cost"][1]*x + d["cost"][2]
        elseif d["ncost"] == 3
            cost = x-> d["cost"][1]*x^2 + d["cost"][2]*x + d["cost"][3]
        elseif d["ncost"] == 4
            cost = x-> d["cost"][1]*x^3 + d["cost"][2]*x^2 + d["cost"][3]*x + d["cost"][4]
        end
    else
        cost = d["cost"]
    end
    thermal_gen = Dict{String,Any}("name" => gen_name,
                                    "available" => d["gen_status"],
                                    "bus" => make_bus(bus),
                                    "tech" => Dict{String,Any}("activepower" => d["pg"],
                                                                "activepowerlimits" => (min=d["pmin"], max=d["pmax"]),
                                                                "reactivepower" => d["qg"],
                                                                "reactivepowerlimits" => (min=d["qmin"], max=d["qmax"]),
                                                                "ramplimits" => (up=d["ramp_agc"],down=d["ramp_agc"]),
                                                                "timelimits" => nothing),
                                    "econ" => Dict{String,Any}("capacity" => d["pmax"],
                                                                "variablecost" => cost,
                                                                "fixedcost" => 0.0,
                                                                "startupcost" => d["startup"],
                                                                "shutdncost" => d["shutdown"],
                                                                "annualcapacityfactor" => nothing)
                                    )
    return thermal_gen
end

function read_gen(data,Buses)
    Generators = Dict{String,Any}()
    Generators["Thermal"] = Dict{String,Any}()
    Generators["Hydro"] = Dict{String,Any}()
    Generators["Renewable"] = Dict{String,Any}()
    Generators["Renewable"]["PV"]= Dict{String,Any}()
    Generators["Renewable"]["RTPV"]= Dict{String,Any}()
    Generators["Renewable"]["WIND"]= Dict{String,Any}()
    Generators["Storage"] = Dict{String,Any}()
    if haskey(data,"gen")
        fuel = []
        gen_name =[]
        type_gen =[]
        for (d_key,d) in data["gen"]
            haskey(d,"fuel") ? fuel =d["fuel"] : fuel = "generic"
            haskey(d,"type") ? type_gen = d["type"] : type_gen = "generic"
            haskey(d,"name") ? gen_name = d["name"] : haskey(d,"source_id") ? gen_name = strip(string(d["source_id"][1])*"-"*d["source_id"][2]) : gen_name = d_key

            if fuel in ["Hydro"] || type_gen in ["hydro","HY"]
                bus = find_bus(Buses,d)
                Generators["Hydro"][gen_name] = make_hydro_gen(d,gen_name,bus)
            elseif fuel in ["Solar","Wind"] || type_gen in ["W2,PV"]
                bus = find_bus(Buses,d)
                if type_gen == "PV"
                    Generators["Renewable"]["PV"][gen_name] =  make_ren_gen(gen_name, d, bus)
                elseif type_gen == "RTPV"
                    Generators["Renewable"]["RTPV"][gen_name] = make_ren_gen(gen_name, d, bus)
                elseif type_gen in ["WIND","W2"]
                    Generators["Renewable"]["WIND"][gen_name] = make_ren_gen(gen_name, d, bus)
                end
            else
                bus =find_bus(Buses,d)
                Generators["Thermal"][gen_name] = make_thermal_gen(gen_name, d, bus)
            end
        end
        return Generators
    else
        return nothing
    end
end

function make_transformer(b_name, d, bus_f, bus_t)
    trans = Dict{String,Any}("name" => b_name,
                            "available" => convert(Bool, d["br_status"]),
                            "connectionpoints" => (from=make_bus(bus_f),to=make_bus(bus_t)),
                            "r" => d["br_r"],
                            "x" => d["br_x"],
                            "primaryshunt" => d["b_fr"] ,  #TODO: which b ??
                            "tap" => d["tap"],
                            "rate" => d["rate_a"],
                            "α" => d["shift"]
                            )
    return trans
end

function make_lines(b_name, d, bus_f, bus_t)
    line = Dict{String,Any}("name" => b_name,
                            "available" => convert(Bool, d["br_status"]),
                            "connectionpoints" => (from=make_bus(bus_f),to=make_bus(bus_t)),
                            "r" => d["br_r"],
                            "x" => d["br_x"],
                            "b" => (from=d["b_fr"],to=d["b_to"]),
                            "rate" =>  d["rate_a"],
                            "anglelimits" => (min=rad2deg(d["angmin"]),max =rad2deg(d["angmax"]))
                            )
    return line
end

function read_branch(data,Buses)
    Branches = Dict{String,Any}()
    Branches["Transformers"] = Dict{String,Any}()
    Branches["Lines"] = Dict{String,Any}()
    if haskey(data,"branch")
        b_name = []
        for (d_key,d) in data["branch"]
            haskey(d,"name") ? b_name = d["name"] : b_name = d_key
            (bus_f,bus_t) = find_bus(Buses,d)
            if d["transformer"]  #TODO : 3W Transformer
                Branches["Transformers"][b_name] = make_transformer(b_name, d, bus_f, bus_t)
            else
                Branches["Lines"][b_name] = make_lines(b_name, d, bus_f, bus_t)
            end
        end
        return Branches
    else
        return nothing
    end
end

function make_dcline(l_name, d, bus_f, bus_t)
    dcline = Dict{String,Any}("name" => l_name,
                            "available" =>d["br_status"] ,
                            "connectionpoints" => (from = make_bus(bus_f),to = make_bus(bus_t) ) ,
                            "activepowerlimits_from" => (min= d["pminf"] , max = d["pmaxf"]) ,
                            "activepowerlimits_to" => (min= d["pmint"] , max =d["pmaxt"] ) ,
                            "reactivepowerlimits_from" =>  (min= d["qminf"], max =d["qmaxf"] ),
                            "reactivepowerlimits_to" =>  (min=d["qmint"] , max =d["qmaxt"] ),
                            "loss" =>  (l0=d["loss0"] , l1 =d["loss1"] )
                            )
    return dcline
end

function read_dcline(data,Buses)
    DCLines = Dict{String,Any}()
    if haskey(data,"dcline")
        for (d_key,d) in data["dcline"]
            haskey(d,"name") ? l_name =d["name"] : l_name = d_key
            (bus_f,bus_t) = find_bus(Buses,d)
            DCLines[l_name] = make_dcline(l_name, d, bus_f, bus_t)
        end
        return DCLines
    else
        return nothing
    end
end

function make_shunt(s_name, d, bus)
    shunt = Dict{String,Any}("name" => s_name,
                            "available" => d["status"],
                            "bus" => make_bus(bus),
                            "Y" => (-d["gs"] + d["bs"]im)
                            )
    return shunt
end

function read_shunt(data,Buses)
    Shunts = Dict{String,Any}()
    if haskey(data,"shunt")
        s_name =[]
        for (d_key,d) in data["shunt"]
            haskey(d,"name") ? s_name =d["name"] : s_name = d_key
            bus = find_bus(Buses,d)
            Shunts[s_name] = make_shunt(s_name, d, bus)
        end
        return Shunts
    else
        return nothing
    end
end<|MERGE_RESOLUTION|>--- conflicted
+++ resolved
@@ -21,10 +21,7 @@
     else
         @error "No bus data found" # TODO : need for a model without a bus
     end
-<<<<<<< HEAD
-=======
     @info "Reading load data"
->>>>>>> 080f4ec5
     Loads= read_loads(data,ps_dict["bus"])
     LoadZones= read_loadzones(data,ps_dict["bus"])
     @info "Reading generator data"
