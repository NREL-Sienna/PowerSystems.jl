--- conflicted
+++ resolved
@@ -782,13 +782,9 @@
         r = d["br_r"],
         x = d["br_x"],
         primary_shunt = d["b_fr"],  # TODO: which b ??
-<<<<<<< HEAD
-        rating = d["rate_a"],
+        rating = rating,
         rating_b = haskey(d, "rate_b") ? d["rate_b"] : nothing,
         rating_c = haskey(d, "rate_c") ? d["rate_c"] : nothing,
-=======
-        rating = rating,
->>>>>>> 288ef74c
         ext = ext,
     )
 end
@@ -870,13 +866,9 @@
         x = d["br_x"],
         tap = d["tap"],
         primary_shunt = d["b_fr"],  # TODO: which b ??
-<<<<<<< HEAD
-        rating = d["rate_a"],
+        rating = rating,
         rating_b = haskey(d, "rate_b") ? d["rate_b"] : nothing,
         rating_c = haskey(d, "rate_c") ? d["rate_c"] : nothing,
-=======
-        rating = rating,
->>>>>>> 288ef74c
     )
 end
 
@@ -913,13 +905,9 @@
         tap = d["tap"],
         primary_shunt = d["b_fr"],  # TODO: which b ??
         α = alpha,
-<<<<<<< HEAD
-        rating = d["rate_a"],
+        rating = rating,
         rating_b = haskey(d, "rate_b") ? d["rate_b"] : nothing,
         rating_c = haskey(d, "rate_c") ? d["rate_c"] : nothing,
-=======
-        rating = rating,
->>>>>>> 288ef74c
     )
 end
 
