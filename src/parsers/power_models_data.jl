--- conflicted
+++ resolved
@@ -657,16 +657,12 @@
     )
 end
 
-<<<<<<< HEAD
-function read_branch!(sys::System, data::Dict, bus_number_to_bus::Dict{Int, ACBus}; kwargs...)
-=======
 function read_branch!(
     sys::System,
     data::Dict,
     bus_number_to_bus::Dict{Int, ACBus};
     kwargs...,
 )
->>>>>>> b4db077d
     @info "Reading branch data"
     if !haskey(data, "branch")
         @info "There is no Branch data in this file"
@@ -699,16 +695,12 @@
     )
 end
 
-<<<<<<< HEAD
-function read_dcline!(sys::System, data::Dict, bus_number_to_bus::Dict{Int, ACBus}; kwargs...)
-=======
 function read_dcline!(
     sys::System,
     data::Dict,
     bus_number_to_bus::Dict{Int, ACBus};
     kwargs...,
 )
->>>>>>> b4db077d
     @info "Reading DC Line data"
     if !haskey(data, "dcline")
         @info "There is no DClines data in this file"
@@ -736,16 +728,12 @@
     )
 end
 
-<<<<<<< HEAD
-function read_shunt!(sys::System, data::Dict, bus_number_to_bus::Dict{Int, ACBus}; kwargs...)
-=======
 function read_shunt!(
     sys::System,
     data::Dict,
     bus_number_to_bus::Dict{Int, ACBus};
     kwargs...,
 )
->>>>>>> b4db077d
     @info "Reading branch data"
     if !haskey(data, "shunt")
         @info "There is no shunt data in this file"
