--- conflicted
+++ resolved
@@ -177,8 +177,6 @@
 end
 
 
-<<<<<<< HEAD
-=======
 function add_time_series(Device_dict::Dict{String,Any}, ts_raw::TimeSeries.TimeArray)
     """
     Arg:
@@ -255,7 +253,6 @@
 
     return load_dict
 end
->>>>>>> 3a0ecfec
 
 ## - Parse Dict to Struct
 function bus_dict_parse(dict::Dict{Int,Any})
