--- conflicted
+++ resolved
@@ -294,17 +294,12 @@
 Returns `true` if the generator described by `sub_data` and `pm_data` meets the criteria for a synchronous condenser.
 """
 function _is_synch_condenser(sub_data::Dict{String, Any}, pm_data::Dict{String, Any})
-    is_available = sub_data["gen_status"] == 1 ? true : false
     is_zero_pg = sub_data["pg"] == 0.0
     has_q_limits = (sub_data["qmax"] != 0.0 || sub_data["qmin"] != 0.0)
     has_zero_p_limits = (sub_data["pmax"] == 0.0 && sub_data["pmin"] == 0.0)
     zero_control_mode = sub_data["m_control_mode"] == 0
     is_pv_bus = pm_data["bus"][sub_data["gen_bus"]]["bus_type"] == 2
 
-<<<<<<< HEAD
-    return zero_control_mode && is_zero_pg && is_pv_bus && has_q_limits &&
-           has_zero_p_limits && is_available
-=======
     if is_zero_pg && has_q_limits && has_zero_p_limits && zero_control_mode
         if !is_pv_bus
             @warn "Generator $(sub_data["gen_bus"]) is likely a synchronous condenser but not connected to a PV bus."
@@ -312,7 +307,6 @@
         return true
     end
     return false
->>>>>>> 800afa62
 end
 
 """
