--- conflicted
+++ resolved
@@ -338,10 +338,6 @@
     device_status = pop!(sub_data, status_key) == 1 ? true : false
     # If device is off keep it off.
     if !device_status
-<<<<<<< HEAD
-=======
-        sub_data["gen_status"] = false
->>>>>>> 7742a3e4
         return false
     end
     # If device is on check the topology and status of the bus it is connected to.
@@ -351,18 +347,10 @@
             @warn "Device connected to bus $(gen_bus) is marked as available, but the bus is set isolated and not topologically isolated. Setting device status to 1 and the bus added to candidate for conversion."
             push!(pm_data["candidate_isolated_to_pv_buses"], gen_bus)
             pm_data["bus"][gen_bus]["bus_status"] = true
-<<<<<<< HEAD
-=======
-            sub_data["gen_status"] = true
->>>>>>> 7742a3e4
             return true
         elseif !gen_bus_connected && device_status
             @warn "Device connected to bus $(gen_bus) is marked as available, but the bus is set isolated. Setting device status to 0."
             pm_data["bus"][gen_bus]["bus_status"] = false
-<<<<<<< HEAD
-=======
-            sub_data["gen_status"] = false
->>>>>>> 7742a3e4
             return false
         else
             error("Unrecognized generator and bus status combination.")
