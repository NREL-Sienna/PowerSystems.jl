--- conflicted
+++ resolved
@@ -321,8 +321,13 @@
             sub_data["xt_source"] = pop!(gen, "XT")
             sub_data["r_source"] = pop!(gen, "ZR")
             sub_data["x_source"] = pop!(gen, "ZX")
-
-<<<<<<< HEAD
+      
+            if sub_data["gen_status"] == 1 && sub_data["pg"] == 0.0 &&
+                pm_data["bus"][sub_data["gen_bus"]]["bus_type"] == 2
+                sub_data["fuel"] = "SYNC_COND"
+                sub_data["type"] = "SYNC_COND"
+            end
+
             if pm_data["source_version"] != "33"
                 sub_data["ext"] = Dict{String, Any}(
                     "NREG" => pop!(gen, "NREG"),
@@ -332,13 +337,6 @@
                 sub_data["ext"] = Dict{String, Any}()
             end
 
-=======
-            if sub_data["gen_status"] == 1 && sub_data["pg"] == 0.0 &&
-               pm_data["bus"][sub_data["gen_bus"]]["bus_type"] == 2
-                sub_data["fuel"] = "SYNC_COND"
-                sub_data["type"] = "SYNC_COND"
-            end
->>>>>>> c1bd9ada
             # Default Cost functions
             sub_data["model"] = 2
             sub_data["startup"] = 0.0
