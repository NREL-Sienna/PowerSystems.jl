# Parse PSS(R)E data from PTI file into PowerModels data format

"""
    _init_bus!(bus, id)

Initializes a `bus` of id `id` with default values given in the PSS(R)E
specification.
"""
function _init_bus!(bus::Dict{String, Any}, id::Int)
    bus["bus_i"] = id
    bus["bus_type"] = 1
    bus["area"] = 1
    bus["vm"] = 1.0
    bus["va"] = 0.0
    bus["base_kv"] = 1.0
    bus["zone"] = 1
    bus["name"] = "            "
    bus["vmax"] = 1.1
    bus["vmin"] = 0.9
    bus["index"] = id
    return
end

function _find_bus_value(bus_i::Int, field::String, pm_bus_data::Array)
    for bus in pm_bus_data
        if bus["index"] == bus_i
            return bus[field]
        end
    end
    @info("Could not find bus $bus_i, returning 0 for field $field")
    return 0
end

function _find_bus_value(bus_i::Int, field::String, pm_bus_data::Dict)
    if !haskey(pm_bus_data, bus_i)
        @info("Could not find bus $bus_i, returning 0 for field $field")
        return 0
    else
        return pm_bus_data[bus_i][field]
    end
end

"""
    _get_bus_value(bus_i, field, pm_data)

Returns the value of `field` of `bus_i` from the PowerModels data. Requires
"bus" Dict to already be populated.
"""
function _get_bus_value(bus_i::Int, field::String, pm_data::Dict{String, Any})
    return _find_bus_value(bus_i, field, pm_data["bus"])
end

"""
    _find_max_bus_id(pm_data)

Returns the maximum bus id in `pm_data`
"""
function _find_max_bus_id(pm_data::Dict)::Int
    max_id = 0
    for bus in values(pm_data["bus"])
        if bus["index"] > max_id && !endswith(bus["name"], "starbus")
            max_id = bus["index"]
        end
    end

    return max_id
end

"""
    create_starbus(pm_data, transformer)

Creates a starbus from a given three-winding `transformer`. "source_id" is given
by `["bus_i", "name", "I", "J", "K", "CKT"]` where "bus_i" and "name" are the
modified names for the starbus, and "I", "J", "K" and "CKT" come from the
originating transformer, in the PSS(R)E transformer specification.
"""
function _create_starbus_from_transformer(
    pm_data::Dict,
    transformer::Dict,
    starbus_id::Int,
)::Dict
    starbus = Dict{String, Any}()

    _init_bus!(starbus, starbus_id)

    starbus["name"] = "starbus_$(transformer["I"])_$(transformer["J"])_$(transformer["K"])_$(strip(transformer["CKT"]))"

    bus_type = 1
    if transformer["STAT"] == 0
        bus_type = 4
    end

    starbus["vm"] = transformer["VMSTAR"]
    starbus["va"] = transformer["ANSTAR"]
    starbus["bus_type"] = bus_type
    starbus["area"] = _get_bus_value(transformer["I"], "area", pm_data)
    starbus["zone"] = _get_bus_value(transformer["I"], "zone", pm_data)
    starbus["source_id"] = push!(
        ["transformer", starbus["bus_i"], starbus["name"]],
        transformer["I"],
        transformer["J"],
        transformer["K"],
        transformer["CKT"],
    )

    return starbus
end

"Imports remaining top level component lists from `data_in` into `data_out`, excluding keys in `exclude`"
function _import_remaining_comps!(data_out::Dict, data_in::Dict; exclude = [])
    for (comp_class, v) in data_in
        if !(comp_class in exclude)
            comps_out = Dict{String, Any}()

            if isa(v, Array)
                for (n, item) in enumerate(v)
                    if isa(item, Dict)
                        comp_out = Dict{String, Any}()
                        _import_remaining_keys!(comp_out, item)
                        if !("index" in keys(item))
                            comp_out["index"] = n
                        end
                        comps_out["$(n)"] = comp_out
                    else
                        @error("psse data parsing error, please post an issue")
                    end
                end
            elseif isa(v, Dict)
                comps_out = Dict{String, Any}()
                _import_remaining_keys!(comps_out, v)
            else
                @error("psse data parsing error, please post an issue")
            end

            data_out[lowercase(comp_class)] = comps_out
        end
    end
end

"Imports remaining keys from a source component into detestation component, excluding keys in `exclude`"
function _import_remaining_keys!(comp_dest::Dict, comp_src::Dict; exclude = [])
    for (k, v) in comp_src
        if !(k in exclude)
            key = lowercase(k)
            if !haskey(comp_dest, key)
                comp_dest[key] = v
            else
                if key != "index"
                    @warn("duplicate key $(key), please post an issue")
                end
            end
        end
    end
end

"""
    _psse2pm_branch!(pm_data, pti_data)

Parses PSS(R)E-style Branch data into a PowerModels-style Dict. "source_id" is
given by `["I", "J", "CKT"]` in PSS(R)E Branch specification.
"""
function _psse2pm_branch!(pm_data::Dict, pti_data::Dict, import_all::Bool)
    @info "Parsing PSS(R)E Branch data into a PowerModels Dict..."
    pm_data["branch"] = []
    if haskey(pti_data, "BRANCH")
        for (i, branch) in enumerate(pti_data["BRANCH"])
            sub_data = Dict{String, Any}()

            sub_data["f_bus"] = pop!(branch, "I")
            sub_data["t_bus"] = pop!(branch, "J")
            sub_data["br_r"] = pop!(branch, "R")
            sub_data["br_x"] = pop!(branch, "X")
            sub_data["g_fr"] = pop!(branch, "GI")
            sub_data["b_fr"] =
                if branch["BI"] == 0.0 && branch["B"] != 0.0
                    branch["B"] / 2
                else
                    pop!(branch, "BI")
                end
            sub_data["g_to"] = pop!(branch, "GJ")
            sub_data["b_to"] =
                if branch["BJ"] == 0.0 && branch["B"] != 0.0
                    branch["B"] / 2
                else
                    pop!(branch, "BJ")
                end
            sub_data["rate_a"] = pop!(branch, "RATEA")
            sub_data["rate_b"] = pop!(branch, "RATEB")
            sub_data["rate_c"] = pop!(branch, "RATEC")
            sub_data["tap"] = 1.0
            sub_data["shift"] = 0.0
            sub_data["br_status"] = pop!(branch, "ST")
            sub_data["angmin"] = 0.0
            sub_data["angmax"] = 0.0
            sub_data["transformer"] = false

            sub_data["source_id"] =
                ["branch", sub_data["f_bus"], sub_data["t_bus"], pop!(branch, "CKT")]
            sub_data["index"] = i

            if import_all
                _import_remaining_keys!(sub_data, branch; exclude = ["B", "BI", "BJ"])
            end

            if sub_data["rate_a"] == 0.0
                delete!(sub_data, "rate_a")
            end
            if sub_data["rate_b"] == 0.0
                delete!(sub_data, "rate_b")
            end
            if sub_data["rate_c"] == 0.0
                delete!(sub_data, "rate_c")
            end

            push!(pm_data["branch"], sub_data)
        end
    end
end

"""
    _psse2pm_generator!(pm_data, pti_data)

Parses PSS(R)E-style Generator data in a PowerModels-style Dict. "source_id" is
given by `["I", "ID"]` in PSS(R)E Generator specification.
"""
function _psse2pm_generator!(pm_data::Dict, pti_data::Dict, import_all::Bool)
    @info "Parsing PSS(R)E Generator data into a PowerModels Dict..."
    if haskey(pti_data, "GENERATOR")
        pm_data["gen"] = Vector{Dict{String, Any}}(undef, length(pti_data["GENERATOR"]))
        for (ix, gen) in enumerate(pti_data["GENERATOR"])
            sub_data = Dict{String, Any}()

            sub_data["gen_bus"] = pop!(gen, "I")
            sub_data["gen_status"] = pop!(gen, "STAT")
            sub_data["pg"] = pop!(gen, "PG")
            sub_data["qg"] = pop!(gen, "QG")
            sub_data["vg"] = pop!(gen, "VS")
            sub_data["mbase"] = pop!(gen, "MBASE")
            sub_data["pmin"] = pop!(gen, "PB")
            sub_data["pmax"] = pop!(gen, "PT")
            sub_data["qmin"] = pop!(gen, "QB")
            sub_data["qmax"] = pop!(gen, "QT")
            sub_data["r_source"] = pop!(gen, "ZR")
            sub_data["x_source"] = pop!(gen, "ZX")

            # Default Cost functions
            sub_data["model"] = 2
            sub_data["startup"] = 0.0
            sub_data["shutdown"] = 0.0
            sub_data["ncost"] = 2
            sub_data["cost"] = [1.0, 0.0]

            sub_data["source_id"] =
                ["generator", string(sub_data["gen_bus"]), pop!(gen, "ID")]
            sub_data["index"] = ix

            if import_all
                _import_remaining_keys!(sub_data, gen)
            end

            pm_data["gen"][ix] = sub_data
        end
    else
        pm_data["gen"] = Vector{Dict{String, Any}}()
    end
end

"""
    _psse2pm_bus!(pm_data, pti_data)

Parses PSS(R)E-style Bus data into a PowerModels-style Dict. "source_id" is given
by ["I", "NAME"] in PSS(R)E Bus specification.
"""
function _psse2pm_bus!(pm_data::Dict, pti_data::Dict, import_all::Bool)
    @info "Parsing PSS(R)E Bus data into a PowerModels Dict..."
    pm_data["bus"] = Dict{Int, Any}()
    if haskey(pti_data, "BUS")
        for bus in pti_data["BUS"]
            sub_data = Dict{String, Any}()

            sub_data["bus_i"] = bus["I"]
            sub_data["bus_type"] = pop!(bus, "IDE")
            sub_data["area"] = pop!(bus, "AREA")
            sub_data["vm"] = pop!(bus, "VM")
            sub_data["va"] = pop!(bus, "VA")
            sub_data["base_kv"] = pop!(bus, "BASKV")
            sub_data["zone"] = pop!(bus, "ZONE")
            sub_data["name"] = pop!(bus, "NAME")
            sub_data["vmax"] = pop!(bus, "NVHI")
            sub_data["vmin"] = pop!(bus, "NVLO")

            sub_data["source_id"] = ["bus", "$(bus["I"])"]
            sub_data["index"] = pop!(bus, "I")

            if import_all
                _import_remaining_keys!(sub_data, bus)
            end

            if haskey(pm_data["bus"], sub_data["bus_i"])
                error("Repeated $(sub_data["bus_i"])")
            end
            pm_data["bus"][sub_data["bus_i"]] = sub_data
        end
    end
end

"""
    _psse2pm_load!(pm_data, pti_data)

Parses PSS(R)E-style Load data into a PowerModels-style Dict. "source_id" is given
by `["I", "ID"]` in the PSS(R)E Load specification.
"""
function _psse2pm_load!(pm_data::Dict, pti_data::Dict, import_all::Bool)
    @info "Parsing PSS(R)E Load data into a PowerModels Dict..."
    pm_data["load"] = []
    if haskey(pti_data, "LOAD")
        for load in pti_data["LOAD"]
            sub_data = Dict{String, Any}()
            sub_data["load_bus"] = pop!(load, "I")
            sub_data["pd"] = pop!(load, "PL")
            sub_data["qd"] = pop!(load, "QL")
            sub_data["pi"] = pop!(load, "IP")
            sub_data["qi"] = pop!(load, "IQ")
            sub_data["py"] = pop!(load, "YP")
            sub_data["qy"] = pop!(load, "YQ")
            sub_data["source_id"] = ["load", sub_data["load_bus"], pop!(load, "ID")]
            sub_data["status"] = pop!(load, "STATUS")
            sub_data["index"] = length(pm_data["load"]) + 1
            if import_all
                _import_remaining_keys!(sub_data, load)
            end

            push!(pm_data["load"], sub_data)
        end
    end
end

"""
    _psse2pm_shunt!(pm_data, pti_data)

Parses PSS(R)E-style Fixed and Switched Shunt data into a PowerModels-style
Dict. "source_id" is given by `["I", "ID"]` for Fixed Shunts, and `["I", "SWREM"]`
for Switched Shunts, as given by the PSS(R)E Fixed and Switched Shunts
specifications.
"""
function _psse2pm_shunt!(pm_data::Dict, pti_data::Dict, import_all::Bool)
    @info "Parsing PSS(R)E Shunt data into a PowerModels Dict..."
    pm_data["shunt"] = []

    if haskey(pti_data, "FIXED SHUNT")
        for shunt in pti_data["FIXED SHUNT"]
            sub_data = Dict{String, Any}()

            sub_data["shunt_bus"] = pop!(shunt, "I")
            sub_data["gs"] = pop!(shunt, "GL")
            sub_data["bs"] = pop!(shunt, "BL")
            sub_data["status"] = pop!(shunt, "STATUS")

            sub_data["source_id"] =
                ["fixed shunt", sub_data["shunt_bus"], pop!(shunt, "ID")]
            sub_data["index"] = length(pm_data["shunt"]) + 1

            if import_all
                _import_remaining_keys!(sub_data, shunt)
            end

            push!(pm_data["shunt"], sub_data)
        end
    end

    if haskey(pti_data, "SWITCHED SHUNT")
        @info("Switched shunt converted to fixed shunt, with default value gs=0.0")

        for shunt in pti_data["SWITCHED SHUNT"]
            sub_data = Dict{String, Any}()

            sub_data["shunt_bus"] = pop!(shunt, "I")
            sub_data["gs"] = 0.0
            sub_data["bs"] = pop!(shunt, "BINIT")
            sub_data["status"] = pop!(shunt, "STAT")

            sub_data["source_id"] =
                ["switched shunt", sub_data["shunt_bus"], pop!(shunt, "SWREM")]
            sub_data["index"] = length(pm_data["shunt"]) + 1

            if import_all
                _import_remaining_keys!(sub_data, shunt)
            end

            push!(pm_data["shunt"], sub_data)
        end
    end
end

"""
    _psse2pm_transformer!(pm_data, pti_data)

Parses PSS(R)E-style Transformer data into a PowerModels-style Dict. "source_id"
is given by `["I", "J", "K", "CKT", "winding"]`, where "winding" is 0 if
transformer is two-winding, and 1, 2, or 3 for three-winding, and the remaining
keys are defined in the PSS(R)E Transformer specification.
"""
function _psse2pm_transformer!(pm_data::Dict, pti_data::Dict, import_all::Bool)
    @info "Parsing PSS(R)E Transformer data into a PowerModels Dict..."
    if !haskey(pm_data, "branch")
        pm_data["branch"] = []
    end

    if haskey(pti_data, "TRANSFORMER")
        starbus_id = 10^ceil(Int, log10(abs(_find_max_bus_id(pm_data)))) + 1

        for transformer in pti_data["TRANSFORMER"]
            if !(transformer["CZ"] in [1, 2, 3])
                @warn(
                    "transformer CZ value outside of valid bounds assuming the default value of 1.  Given $(transformer["CZ"]), should be 1, 2 or 3",
                )
                transformer["CZ"] = 1
            end

            if !(transformer["CW"] in [1, 2, 3])
                @warn(
                    "transformer CW value outside of valid bounds assuming the default value of 1.  Given $(transformer["CW"]), should be 1, 2 or 3",
                )
                transformer["CW"] = 1
            end

            if !(transformer["CM"] in [1, 2])
                @warn(
                    "transformer CM value outside of valid bounds assuming the default value of 1.  Given $(transformer["CM"]), should be 1 or 2",
                )
                transformer["CM"] = 1
            end

            if transformer["K"] == 0  # Two-winding Transformers
                sub_data = Dict{String, Any}()

                sub_data["f_bus"] = transformer["I"]
                sub_data["t_bus"] = transformer["J"]

                # Unit Transformations
                if transformer["CZ"] == 1  # "for resistance and reactance in pu on system MVA base and winding voltage base"
                    br_r, br_x = transformer["R1-2"], transformer["X1-2"]
                else  # NOT "for resistance and reactance in pu on system MVA base and winding voltage base"
                    if transformer["CZ"] == 3  # "for transformer load loss in watts and impedance magnitude in pu on a specified MVA base and winding voltage base."
                        br_r = 1e-6 * transformer["R1-2"] / transformer["SBASE1-2"]
                        br_x = sqrt(transformer["X1-2"]^2 - br_r^2)
                    else
                        br_r, br_x = transformer["R1-2"], transformer["X1-2"]
                    end
                    per_unit_factor =
                        (
                            transformer["NOMV1"]^2 /
                            _get_bus_value(transformer["I"], "base_kv", pm_data)^2
                        ) * (pm_data["baseMVA"] / transformer["SBASE1-2"])
                    if per_unit_factor == 0
                        @warn "Per unit conversion for transformer $(sub_data["f_bus"]) -> $(sub_data["t_bus"]) couldn't be done, assuming system base instead. Check field NOMV1 is valid"
                        per_unit_factor = 1
                    end
                    br_r *= per_unit_factor
                    br_x *= per_unit_factor
                end

                # Zeq scaling for tap2 (see eq (4.21b) in PROGRAM APPLICATION GUIDE 1 in PSSE installation folder)
                # Unit Transformations
                if transformer["CW"] == 1  # "for off-nominal turns ratio in pu of winding bus base voltage"
                    br_r *= transformer["WINDV2"]^2
                    br_x *= transformer["WINDV2"]^2
                    # NOT "for off-nominal turns ratio in pu of winding bus base voltage"
                elseif transformer["CW"] == 2 # "for winding voltage in kV"
                    br_r *=
                        (
                            transformer["WINDV2"] /
                            _get_bus_value(transformer["J"], "base_kv", pm_data)
                        )^2
                    br_x *=
                        (
                            transformer["WINDV2"] /
                            _get_bus_value(transformer["J"], "base_kv", pm_data)
                        )^2
                elseif transformer["CW"] == 3  # "for off-nominal turns ratio in pu of nominal winding voltage, NOMV1, NOMV2 and NOMV3."
                    #The nominal (rated) Winding 2 voltage base in kV, or zero to indicate
                    # that nominal Winding 2 voltage is assumed to be identical to the base
                    # voltage of bus J. NOMV2 is used in converting tap ratio data between values
                    # in per unit of nominal Winding 2 voltage and values in per unit of Winding 2
                    #bus base voltage when CW is 3. NOMV2 = 0.0 by default.
                    if iszero(transformer["NOMV2"])
                        nominal_voltage_ratio = 1.0
                    else
                        nominal_voltage_ratio =
                            transformer["NOMV2"] /
                            _get_bus_value(transformer["J"], "base_kv", pm_data)
                    end

                    br_r *= (transformer["WINDV2"] * (nominal_voltage_ratio))^2
                    br_x *= (transformer["WINDV2"] * (nominal_voltage_ratio))^2
                else
                    error("invalid transformer $(transformer["CW"])")
                end

                if transformer["X1-2"] < 0.0 && br_x < 0.0
<<<<<<< HEAD
                    @warn "transformer $(sub_data["f_bus"]) -> $(sub_data["t_bus"]) has an impedance $(br_x) and ratio $(transformer["X1-2"])"
                end
=======
                    @warn "Transformer $(sub_data["f_bus"]) -> $(sub_data["t_bus"]) has negative impedance values X1-2: $(transformer["X1-2"]), br_x: $(br_x)"
                end

>>>>>>> d33bce19
                sub_data["br_r"] = br_r
                sub_data["br_x"] = br_x

                sub_data["g_fr"] = pop!(transformer, "MAG1")
                sub_data["b_fr"] = pop!(transformer, "MAG2")
                sub_data["g_to"] = 0.0
                sub_data["b_to"] = 0.0

                sub_data["rate_a"] = pop!(transformer, "RATA1")
                sub_data["rate_b"] = pop!(transformer, "RATB1")
                sub_data["rate_c"] = pop!(transformer, "RATC1")

                if sub_data["rate_a"] == 0.0
                    delete!(sub_data, "rate_a")
                end
                if sub_data["rate_b"] == 0.0
                    delete!(sub_data, "rate_b")
                end
                if sub_data["rate_c"] == 0.0
                    delete!(sub_data, "rate_c")
                end

                if import_all
                    sub_data["windv1"] = transformer["WINDV1"]
                    sub_data["windv2"] = transformer["WINDV2"]
                    sub_data["nomv1"] = transformer["NOMV1"]
                    sub_data["nomv2"] = transformer["NOMV2"]
                end

                sub_data["tap"] = pop!(transformer, "WINDV1") / pop!(transformer, "WINDV2")
                sub_data["shift"] = pop!(transformer, "ANG1")

                # Unit Transformations
                if transformer["CW"] != 1  # NOT "for off-nominal turns ratio in pu of winding bus base voltage"
                    sub_data["tap"] *=
                        _get_bus_value(transformer["J"], "base_kv", pm_data) /
                        _get_bus_value(transformer["I"], "base_kv", pm_data)
                    if transformer["CW"] == 3  # "for off-nominal turns ratio in pu of nominal winding voltage, NOMV1, NOMV2 and NOMV3."
                        if iszero(transformer["NOMV1"])
                            winding1_nominal_voltage =
                                _get_bus_value(transformer["I"], "base_kv", pm_data)
                        else
                            winding1_nominal_voltage = transformer["NOMV1"]
                        end

                        if iszero(transformer["NOMV2"])
                            winding2_nominal_voltage =
                                _get_bus_value(transformer["J"], "base_kv", pm_data)
                        else
                            winding2_nominal_voltage = transformer["NOMV2"]
                        end

                        sub_data["tap"] *=
                            winding1_nominal_voltage / winding2_nominal_voltage
                    end
                end

                if import_all
                    sub_data["cw"] = transformer["CW"]
                end

                if transformer["STAT"] == 0 || transformer["STAT"] == 2
                    sub_data["br_status"] = 0
                else
                    sub_data["br_status"] = 1
                end

                sub_data["angmin"] = 0.0
                sub_data["angmax"] = 0.0

                sub_data["source_id"] = [
                    "transformer",
                    pop!(transformer, "I"),
                    pop!(transformer, "J"),
                    pop!(transformer, "K"),
                    pop!(transformer, "CKT"),
                    0,
                ]
                sub_data["transformer"] = true
                sub_data["index"] = length(pm_data["branch"]) + 1

                if import_all
                    _import_remaining_keys!(
                        sub_data,
                        transformer;
                        exclude = [
                            "I",
                            "J",
                            "K",
                            "CZ",
                            "CW",
                            "R1-2",
                            "R2-3",
                            "R3-1",
                            "X1-2",
                            "X2-3",
                            "X3-1",
                            "SBASE1-2",
                            "SBASE2-3",
                            "SBASE3-1",
                            "MAG1",
                            "MAG2",
                            "STAT",
                            "NOMV1",
                            "NOMV2",
                        ],
                    )
                end

                push!(pm_data["branch"], sub_data)
            else  # Three-winding Transformers
                bus_id1, bus_id2, bus_id3 =
                    transformer["I"], transformer["J"], transformer["K"]

                # Creates a starbus (or "dummy" bus) to which each winding of the transformer will connect
                starbus = _create_starbus_from_transformer(pm_data, transformer, starbus_id)
                pm_data["bus"][starbus_id] = starbus
                starbus_id += 1

                # Create 3 branches from a three winding transformer (one for each winding, which will each connect to the starbus)
                br_r12, br_r23, br_r31 =
                    transformer["R1-2"], transformer["R2-3"], transformer["R3-1"]
                br_x12, br_x23, br_x31 =
                    transformer["X1-2"], transformer["X2-3"], transformer["X3-1"]

                # Unit Transformations
                if transformer["CZ"] == 3  # "for transformer load loss in watts and impedance magnitude in pu on a specified MVA base and winding voltage base."
                    br_r12 *= 1e-6 / transformer["SBASE1-2"]
                    br_r23 *= 1e-6 / transformer["SBASE2-3"]
                    br_r31 *= 1e-6 / transformer["SBASE3-1"]

                    br_x12 = sqrt(br_x12^2 - br_r12^2)
                    br_x23 = sqrt(br_x23^2 - br_r23^2)
                    br_x31 = sqrt(br_x31^2 - br_r31^2)
                end

                # Unit Transformations
                if transformer["CZ"] != 1  # NOT "for resistance and reactance in pu on system MVA base and winding voltage base"
                    br_r12 *=
                        (
                            transformer["NOMV1"] /
                            _get_bus_value(bus_id1, "base_kv", pm_data)
                        )^2 * (pm_data["baseMVA"] / transformer["SBASE1-2"])
                    br_r23 *=
                        (
                            transformer["NOMV2"] /
                            _get_bus_value(bus_id2, "base_kv", pm_data)
                        )^2 * (pm_data["baseMVA"] / transformer["SBASE2-3"])
                    br_r31 *=
                        (
                            transformer["NOMV3"] /
                            _get_bus_value(bus_id3, "base_kv", pm_data)
                        )^2 * (pm_data["baseMVA"] / transformer["SBASE3-1"])

                    br_x12 *=
                        (
                            transformer["NOMV1"] /
                            _get_bus_value(bus_id1, "base_kv", pm_data)
                        )^2 * (pm_data["baseMVA"] / transformer["SBASE1-2"])
                    br_x23 *=
                        (
                            transformer["NOMV2"] /
                            _get_bus_value(bus_id2, "base_kv", pm_data)
                        )^2 * (pm_data["baseMVA"] / transformer["SBASE2-3"])
                    br_x31 *=
                        (
                            transformer["NOMV3"] /
                            _get_bus_value(bus_id3, "base_kv", pm_data)
                        )^2 * (pm_data["baseMVA"] / transformer["SBASE3-1"])
                end

                # See "Power System Stability and Control", ISBN: 0-07-035958-X, Eq. 6.72
                Zr_p = 1 / 2 * (br_r12 - br_r23 + br_r31)
                Zr_s = 1 / 2 * (br_r23 - br_r31 + br_r12)
                Zr_t = 1 / 2 * (br_r31 - br_r12 + br_r23)
                Zx_p = 1 / 2 * (br_x12 - br_x23 + br_x31)
                Zx_s = 1 / 2 * (br_x23 - br_x31 + br_x12)
                Zx_t = 1 / 2 * (br_x31 - br_x12 + br_x23)

                # Build each of the three transformer branches
                for (m, (bus_id, br_r, br_x)) in enumerate(
                    zip(
                        [bus_id1, bus_id2, bus_id3],
                        [Zr_p, Zr_s, Zr_t],
                        [Zx_p, Zx_s, Zx_t],
                    ),
                )
                    sub_data = Dict{String, Any}()

                    sub_data["f_bus"] = bus_id
                    sub_data["t_bus"] = starbus["bus_i"]

                    sub_data["br_r"] = br_r
                    sub_data["br_x"] = br_x

                    sub_data["g_fr"] = m == 1 ? pop!(transformer, "MAG1") : 0.0
                    sub_data["b_fr"] = m == 1 ? pop!(transformer, "MAG2") : 0.0
                    sub_data["g_to"] = 0.0
                    sub_data["b_to"] = 0.0

                    sub_data["rate_a"] = pop!(transformer, "RATA$m")
                    sub_data["rate_b"] = pop!(transformer, "RATB$m")
                    sub_data["rate_c"] = pop!(transformer, "RATC$m")

                    if sub_data["rate_a"] == 0.0
                        delete!(sub_data, "rate_a")
                    end
                    if sub_data["rate_b"] == 0.0
                        delete!(sub_data, "rate_b")
                    end
                    if sub_data["rate_c"] == 0.0
                        delete!(sub_data, "rate_c")
                    end

                    if import_all
                        sub_data["windv$m"] = transformer["WINDV$m"]
                        #sub_data["windvs"] = 1.0
                        sub_data["nomv$m"] = transformer["NOMV$m"]
                    end

                    sub_data["tap"] = pop!(transformer, "WINDV$m")
                    sub_data["shift"] = pop!(transformer, "ANG$m")

                    # Unit Transformations
                    if transformer["CW"] != 1  # NOT "for off-nominal turns ratio in pu of winding bus base voltage"
                        sub_data["tap"] /= _get_bus_value(bus_id, "base_kv", pm_data)
                        if transformer["CW"] == 3  # "for off-nominal turns ratio in pu of nominal winding voltage, NOMV1, NOMV2 and NOMV3."
                            sub_data["tap"] *= transformer["NOMV$m"]
                        end
                    end

                    if import_all
                        sub_data["cw"] = transformer["CW"]
                    end

                    sub_data["br_status"] = 1
                    if transformer["STAT"] == 0
                        sub_data["br_status"] = 0
                    elseif transformer["STAT"] == 2 && m == 2
                        sub_data["br_status"] = 0
                    elseif transformer["STAT"] == 3 && m == 3
                        sub_data["br_status"] = 0
                    elseif transformer["STAT"] == 4 && m == 1
                        sub_data["br_status"] = 0
                    end

                    sub_data["angmin"] = 0.0
                    sub_data["angmax"] = 0.0

                    sub_data["source_id"] = [
                        "transformer",
                        transformer["I"],
                        transformer["J"],
                        transformer["K"],
                        transformer["CKT"],
                        m,
                    ]
                    sub_data["transformer"] = true
                    sub_data["index"] = length(pm_data["branch"]) + 1

                    if import_all
                        _import_remaining_keys!(
                            sub_data,
                            transformer;
                            exclude = [
                                "I",
                                "J",
                                "K",
                                "CZ",
                                "CW",
                                "R1-2",
                                "R2-3",
                                "R3-1",
                                "X1-2",
                                "X2-3",
                                "X3-1",
                                "SBASE1-2",
                                "SBASE2-3",
                                "CKT",
                                "SBASE3-1",
                                "MAG1",
                                "MAG2",
                                "STAT",
                                "NOMV1",
                                "NOMV2",
                                "NOMV3",
                                "WINDV1",
                                "WINDV2",
                                "WINDV3",
                                "RATA1",
                                "RATA2",
                                "RATA3",
                                "RATB1",
                                "RATB2",
                                "RATB3",
                                "RATC1",
                                "RATC2",
                                "RATC3",
                                "ANG1",
                                "ANG2",
                                "ANG3",
                            ],
                        )
                    end

                    push!(pm_data["branch"], sub_data)
                end
            end
        end
    end
end

"""
    _psse2pm_dcline!(pm_data, pti_data)

Parses PSS(R)E-style Two-Terminal and VSC DC Lines data into a PowerModels
compatible Dict structure by first converting them to a simple DC Line Model.
For Two-Terminal DC lines, "source_id" is given by `["IPR", "IPI", "NAME"]` in the
PSS(R)E Two-Terminal DC specification. For Voltage Source Converters, "source_id"
is given by `["IBUS1", "IBUS2", "NAME"]`, where "IBUS1" is "IBUS" of the first
converter bus, and "IBUS2" is the "IBUS" of the second converter bus, in the
PSS(R)E Voltage Source Converter specification.
"""
function _psse2pm_dcline!(pm_data::Dict, pti_data::Dict, import_all::Bool)
    @info "Parsing PSS(R)E Two-Terminal and VSC DC line data into a PowerModels Dict..."
    pm_data["dcline"] = []

    if haskey(pti_data, "TWO-TERMINAL DC")
        for dcline in pti_data["TWO-TERMINAL DC"]
            @info(
                "Two-Terminal DC lines are supported via a simple *lossless* dc line model approximated by two generators."
            )
            sub_data = Dict{String, Any}()

            # Unit conversions?
            power_demand =
                if dcline["MDC"] == 1
                    abs(dcline["SETVL"])
                elseif dcline["MDC"] == 2
                    abs(dcline["SETVL"] / pop!(dcline, "VSCHD") / 1000)
                else
                    0
                end

            sub_data["f_bus"] = dcline["IPR"]
            sub_data["t_bus"] = dcline["IPI"]
            sub_data["br_status"] = pop!(dcline, "MDC") == 0 ? 0 : 1
            sub_data["pf"] = power_demand
            sub_data["pt"] = power_demand
            sub_data["qf"] = 0.0
            sub_data["qt"] = 0.0
            sub_data["vf"] = _get_bus_value(pop!(dcline, "IPR"), "vm", pm_data)
            sub_data["vt"] = _get_bus_value(pop!(dcline, "IPI"), "vm", pm_data)

            sub_data["pminf"] = 0.0
            sub_data["pmaxf"] = dcline["SETVL"] > 0 ? power_demand : -power_demand
            sub_data["pmint"] = pop!(dcline, "SETVL") > 0 ? -power_demand : power_demand
            sub_data["pmaxt"] = 0.0

            anmn = []
            for key in ["ANMNR", "ANMNI"]
                if abs(dcline[key]) <= 90.0
                    push!(anmn, pop!(dcline, key))
                else
                    push!(anmn, 0)
                    @info("$key outside reasonable limits, setting to 0 degress")
                end
            end

            sub_data["qmaxf"] = 0.0
            sub_data["qmaxt"] = 0.0
            sub_data["qminf"] =
                -max(abs(sub_data["pminf"]), abs(sub_data["pmaxf"])) * cosd(anmn[1])
            sub_data["qmint"] =
                -max(abs(sub_data["pmint"]), abs(sub_data["pmaxt"])) * cosd(anmn[2])

            # Can we use "number of bridges in series (NBR/NBI)" to compute a loss?
            sub_data["loss0"] = 0.0
            sub_data["loss1"] = 0.0

            # Costs (set to default values)
            sub_data["startup"] = 0.0
            sub_data["shutdown"] = 0.0
            sub_data["ncost"] = 3
            sub_data["cost"] = [0.0, 0.0, 0.0]
            sub_data["model"] = 2

            sub_data["source_id"] = [
                "two-terminal dc",
                sub_data["f_bus"],
                sub_data["t_bus"],
                pop!(dcline, "NAME"),
            ]
            sub_data["index"] = length(pm_data["dcline"]) + 1

            if import_all
                _import_remaining_keys!(sub_data, dcline)
            end

            push!(pm_data["dcline"], sub_data)
        end
    end

    if haskey(pti_data, "VOLTAGE SOURCE CONVERTER")
        @info(
            "VSC-HVDC lines are supported via a dc line model approximated by two generators and an associated loss."
        )
        for dcline in pti_data["VOLTAGE SOURCE CONVERTER"]
            # Converter buses : is the distinction between ac and dc side meaningful?
            dcside, acside = dcline["CONVERTER BUSES"]

            # PowerWorld conversion from PTI to matpower seems to create two
            # artificial generators from a VSC, but it is not clear to me how
            # the value of "pg" is determined and adds shunt to the DC-side bus.
            sub_data = Dict{String, Any}()

            # VSC intended to be one or bi-directional?
            sub_data["f_bus"] = pop!(dcside, "IBUS")
            sub_data["t_bus"] = pop!(acside, "IBUS")
            sub_data["br_status"] =
                if pop!(dcline, "MDC") == 0 ||
                   pop!(dcside, "TYPE") == 0 ||
                   pop!(acside, "TYPE") == 0
                    0
                else
                    1
                end

            sub_data["pf"] = 0.0
            sub_data["pt"] = 0.0

            sub_data["qf"] = 0.0
            sub_data["qt"] = 0.0

            sub_data["vf"] = pop!(dcside, "MODE") == 1 ? pop!(dcside, "ACSET") : 1.0
            sub_data["vt"] = pop!(acside, "MODE") == 1 ? pop!(acside, "ACSET") : 1.0

            sub_data["pmaxf"] =
                if dcside["SMAX"] == 0.0 && dcside["IMAX"] == 0.0
                    max(abs(dcside["MAXQ"]), abs(dcside["MINQ"]))
                else
                    min(pop!(dcside, "IMAX"), pop!(dcside, "SMAX"))
                end
            sub_data["pmaxt"] =
                if acside["SMAX"] == 0.0 && acside["IMAX"] == 0.0
                    max(abs(acside["MAXQ"]), abs(acside["MINQ"]))
                else
                    min(pop!(acside, "IMAX"), pop!(acside, "SMAX"))
                end
            sub_data["pminf"] = -sub_data["pmaxf"]
            sub_data["pmint"] = -sub_data["pmaxt"]

            sub_data["qminf"] = pop!(dcside, "MINQ")
            sub_data["qmaxf"] = pop!(dcside, "MAXQ")
            sub_data["qmint"] = pop!(acside, "MINQ")
            sub_data["qmaxt"] = pop!(acside, "MAXQ")

            sub_data["loss0"] =
                (
                    pop!(dcside, "ALOSS") +
                    pop!(acside, "ALOSS") +
                    pop!(dcside, "MINLOSS") +
                    pop!(acside, "MINLOSS")
                ) * 1e-3
            sub_data["loss1"] = (pop!(dcside, "BLOSS") + pop!(acside, "BLOSS")) * 1e-3 # how to include resistance?

            # Costs (set to default values)
            sub_data["startup"] = 0.0
            sub_data["shutdown"] = 0.0
            sub_data["ncost"] = 3
            sub_data["cost"] = [0.0, 0.0, 0.0]
            sub_data["model"] = 2

            sub_data["source_id"] =
                ["vsc dc", sub_data["f_bus"], sub_data["t_bus"], pop!(dcline, "NAME")]
            sub_data["index"] = length(pm_data["dcline"]) + 1

            if import_all
                _import_remaining_keys!(sub_data, dcline)

                for cb in sub_data["converter buses"]
                    for (k, v) in cb
                        cb[lowercase(k)] = v
                        delete!(cb, k)
                    end
                end
            end

            push!(pm_data["dcline"], sub_data)
        end
    end
end

function _psse2pm_storage!(pm_data::Dict, pti_data::Dict, import_all::Bool)
    @warn "This PSS(R)E parser currently doesn't support Storage data parsing..."
    pm_data["storage"] = []
    return
end

function _psse2pm_switch!(pm_data::Dict, pti_data::Dict, import_all::Bool)
    @warn "This PSS(R)E parser currently doesn't support Switch data parsing..."
    pm_data["switch"] = []
    return
end

"""
    _pti_to_powermodels!(pti_data)

Converts PSS(R)E-style data parsed from a PTI raw file, passed by `pti_data`
into a format suitable for use internally in PowerModels. Imports all remaining
data from the PTI file if `import_all` is true (Default: false).
"""
function _pti_to_powermodels!(
    pti_data::Dict;
    import_all = false,
    validate = true,
    correct_branch_rating = true,
)::Dict
    pm_data = Dict{String, Any}()

    rev = pop!(pti_data["CASE IDENTIFICATION"][1], "REV")

    pm_data["per_unit"] = false
    pm_data["source_type"] = "pti"
    pm_data["source_version"] = "$rev"
    pm_data["baseMVA"] = pop!(pti_data["CASE IDENTIFICATION"][1], "SBASE")
    pm_data["name"] = pop!(pti_data["CASE IDENTIFICATION"][1], "NAME")

    if import_all
        _import_remaining_keys!(pm_data, pti_data["CASE IDENTIFICATION"][1])
    end

    _psse2pm_bus!(pm_data, pti_data, import_all)
    _psse2pm_load!(pm_data, pti_data, import_all)
    _psse2pm_shunt!(pm_data, pti_data, import_all)
    _psse2pm_generator!(pm_data, pti_data, import_all)
    _psse2pm_branch!(pm_data, pti_data, import_all)
    _psse2pm_transformer!(pm_data, pti_data, import_all)
    _psse2pm_dcline!(pm_data, pti_data, import_all)
    _psse2pm_storage!(pm_data, pti_data, import_all)
    _psse2pm_switch!(pm_data, pti_data, import_all)

    if import_all
        _import_remaining_comps!(
            pm_data,
            pti_data;
            exclude = [
                "CASE IDENTIFICATION",
                "BUS",
                "LOAD",
                "FIXED SHUNT",
                "SWITCHED SHUNT",
                "GENERATOR",
                "BRANCH",
                "TRANSFORMER",
                "TWO-TERMINAL DC",
                "VOLTAGE SOURCE CONVERTER",
            ],
        )
    end

    # update lookup structure
    for (k, v) in pm_data
        if isa(v, Array)
            dict = Dict{String, Any}()
            for item in v
                @assert("index" in keys(item))
                dict[string(item["index"])] = item
            end
            pm_data[k] = dict
        end
    end

    if validate
        correct_network_data!(pm_data; correct_branch_rating = correct_branch_rating)
    end

    return pm_data
end

"""
    parse_psse(filename::String; kwargs...)::Dict

Parses directly from file
"""
function parse_psse(filename::String; kwargs...)::Dict
    pm_data = open(filename) do f
        parse_psse(f; kwargs...)
    end

    return pm_data
end

"""
    function parse_psse(io::IO; kwargs...)::Dict

Parses directly from iostream
"""
function parse_psse(io::IO; kwargs...)::Dict
    @info(
        "The PSS(R)E parser currently supports buses, loads, shunts, generators, branches, transformers, and dc lines",
    )
    pti_data = parse_pti(io)
    pm = _pti_to_powermodels!(pti_data; kwargs...)
    return pm
end<|MERGE_RESOLUTION|>--- conflicted
+++ resolved
@@ -498,14 +498,9 @@
                 end
 
                 if transformer["X1-2"] < 0.0 && br_x < 0.0
-<<<<<<< HEAD
-                    @warn "transformer $(sub_data["f_bus"]) -> $(sub_data["t_bus"]) has an impedance $(br_x) and ratio $(transformer["X1-2"])"
-                end
-=======
                     @warn "Transformer $(sub_data["f_bus"]) -> $(sub_data["t_bus"]) has negative impedance values X1-2: $(transformer["X1-2"]), br_x: $(br_x)"
                 end
 
->>>>>>> d33bce19
                 sub_data["br_r"] = br_r
                 sub_data["br_x"] = br_x
 
