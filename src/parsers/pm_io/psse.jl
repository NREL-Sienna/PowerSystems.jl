--- conflicted
+++ resolved
@@ -171,17 +171,14 @@
 
                 sub_data["f_bus"] = pop!(branch, "I")
                 sub_data["t_bus"] = pop!(branch, "J")
-<<<<<<< HEAD
                 bus_from = pm_data["bus"][sub_data["f_bus"]]
                 sub_data["base_voltage_from"] = bus_from["base_kv"]
                 bus_to = pm_data["bus"][sub_data["t_bus"]]
                 sub_data["base_voltage_to"] = bus_to["base_kv"]
-=======
                 if pm_data["has_isolated_buses"]
                     push!(pm_data["connected_buses"], sub_data["f_bus"])
                     push!(pm_data["connected_buses"], sub_data["t_bus"])
                 end
->>>>>>> 788a9c69
                 sub_data["br_r"] = pop!(branch, "R")
                 sub_data["br_x"] = pop!(branch, "X")
                 sub_data["g_fr"] = pop!(branch, "GI")
