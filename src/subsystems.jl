--- conflicted
+++ resolved
@@ -195,13 +195,6 @@
     _check_subsystem_assignments(
         sys,
         branch,
-<<<<<<< HEAD
-        get_area_from(arc),
-        msg;
-        symmetric_diff = false,
-    )
-    _check_subsystem_assignments(sys, branch, get_area_to(arc), msg; symmetric_diff = false)
-=======
         get_from_area(branch),
         msg;
         symmetric_diff = false,
@@ -213,7 +206,6 @@
         msg;
         symmetric_diff = false,
     )
->>>>>>> d33bce19
 end
 
 function _check_subcomponent_consistency(sys::System, component::StaticInjectionSubsystem)
