#=
This file exists here because HydroTurbine depends on it. Since autogenerated
models sort imports alphabetically, HydroTurbine always appeared first, causing
an import error.
=#

#! format: off

"""
    mutable struct HydroReservoir <: Device
        name::String
        available::Bool
        storage_level_limits::MinMax
        initial_level::Float64
        spillage_limits::Union{Nothing, MinMax}
        inflow::Float64
        outflow::Float64
        level_targets::Union{Nothing, Float64}
        travel_time::Union{Nothing, Float64}
        intake_elevation::Float64
        head_to_volume_factor::ValueCurve
        operation_cost::HydroReservoirCost
        level_data_type::ReservoirDataType
        ext::Dict{String, Any}
        internal::InfrastructureSystemsInternal
    end

<<<<<<< HEAD
A hydropower reservoir that needs to be attached to [`HydroTurbine`](@ref)(s) or [`HydroPumpTurbine`](@ref)(s) to generate power

See [How to Define Hydro Generators with Reservoirs](@ref hydro_resv) for supported configurations.
=======
A hydropower reservoir that needs to have `HydroTurbine` attached to generate power, suitable for modeling independent turbines and reservoirs.
>>>>>>> 94571165

# Arguments
- `name::String`: Name of the component. Components of the same type (e.g., `PowerLoad`) must have unique names, but components of different types (e.g., `PowerLoad` and `ACBus`) can have the same name
- `available::Bool`: Indicator of whether the component is connected and online (`true`) or disconnected, offline, or down (`false`). Unavailable components are excluded during simulations
- `storage_level_limits::MinMax`: Storage level limits for the reservoir in m^3 (if data type is volume), m (if data type is head) or MWh (if data type is energy).
- `initial_level::Float64`: Initial level of the reservoir relative to the `storage_level_limits.max`.
- `spillage_limits::Union{Nothing, MinMax}`: Amount of water allowed to be spilled from the reservoir. If nothing, infinite spillage is allowed.
- `inflow::Float64`: Amount of water refilling the reservoir in m^3/h or MW (if data type is energy).
- `outflow::Float64`: Amount of water going to the turbine(s) in m^3/h or MW (if data type is energy).
- `level_targets::Union{Nothing, Float64}`: Reservoir level targets at the end of a simulation as a fraction of the storage_level_limits.max.
- `travel_time::Union{Nothing, Float64}`: Downstream travel time in hours
- `intake_elevation::Float64`: Height of the intake of the reservoir in meters above the sea level.
- `head_to_volume_factor::ValueCurve`: Head to volume relationship for the reservoir.
- `operation_cost::HydroReservoirCost`: [`OperationalCost`](@ref) of reservoir.
- `level_data_type::ReservoirDataType`: Reservoir level data type. (default: ReservoirDataType.USABLE_VOLUME)
- `ext::Dict{String, Any}`: (default: `Dict{String, Any}()`) An [*ext*ra dictionary](@ref additional_fields) for users to add metadata that are not used in simulation.
- `internal::InfrastructureSystemsInternal`: (**Do not modify.**) PowerSystems.jl internal reference
"""
mutable struct HydroReservoir <: Device
    "Name of the component. Components of the same type (e.g., `PowerLoad`) must have unique names, but components of different types (e.g., `PowerLoad` and `ACBus`) can have the same name"
    name::String
    "Indicator of whether the component is connected and online (`true`) or disconnected, offline, or down (`false`). Unavailable components are excluded during simulations"
    available::Bool
    "Storage level limits for the reservoir in m^3 (if data type is volume), m (if data type is head) or MWh (if data type is energy)."
    storage_level_limits::MinMax
    "Initial level of the reservoir relative to the `storage_level_limits.max`."
    initial_level::Float64
    "Amount of water allowed to be spilled from the reservoir. If nothing, infinite spillage is allowed."
    spillage_limits::Union{Nothing, MinMax}
    "Amount of water refilling the reservoir in m^3/h or MW (if data type is energy)."
    inflow::Float64
    "Amount of water going to the turbine(s) in m^3/h or MW (if data type is energy)."
    outflow::Float64
    "Reservoir level targets at the end of a simulation as a fraction of the storage_level_limits.max."
    level_targets::Union{Nothing, Float64}
    "Downstream travel time in hours"
    travel_time::Union{Nothing, Float64}
    "Height of the intake of the reservoir in meters above the sea level."
    intake_elevation::Float64
    "Head to volume relationship for the reservoir."
    head_to_volume_factor::ValueCurve
    "[`OperationalCost`](@ref) of reservoir."
    operation_cost::HydroReservoirCost
    "Reservoir level data type. (default: ReservoirDataType.USABLE_VOLUME)"
    level_data_type::ReservoirDataType
    "An [*ext*ra dictionary](@ref additional_fields) for users to add metadata that are not used in simulation."
    ext::Dict{String, Any}
    "(**Do not modify.**) PowerSystems.jl internal reference"
    internal::InfrastructureSystemsInternal
end

function HydroReservoir(name, available, storage_level_limits, initial_level, spillage_limits, inflow, outflow, level_targets, travel_time, intake_elevation, head_to_volume_factor, operation_cost = HydroReservoirCost(nothing), level_data_type=ReservoirDataType.USABLE_VOLUME, ext=Dict{String, Any}(), )
    HydroReservoir(name, available, storage_level_limits, initial_level, spillage_limits, inflow, outflow, level_targets, travel_time, intake_elevation, head_to_volume_factor, operation_cost, level_data_type, ext, InfrastructureSystemsInternal(), )
end

# Float64 method for h2v factor
function HydroReservoir(name, available, storage_level_limits, initial_level, spillage_limits, inflow, outflow, level_targets, travel_time, intake_elevation, head_to_volume_factor::Float64, operation_cost = HydroReservoirCost(nothing), level_data_type=ReservoirDataType.USABLE_VOLUME, ext=Dict{String, Any}(), internal=InfrastructureSystemsInternal(), )
    HydroReservoir(name, available, storage_level_limits, initial_level, spillage_limits, inflow, outflow, level_targets, travel_time, intake_elevation, LinearCurve(head_to_volume_factor), operation_cost, level_data_type, ext, InfrastructureSystemsInternal(), )
end

function HydroReservoir(; name, available, storage_level_limits, initial_level, spillage_limits, inflow, outflow, level_targets, travel_time, intake_elevation, head_to_volume_factor, operation_cost = HydroReservoirCost(nothing), level_data_type=ReservoirDataType.USABLE_VOLUME, ext=Dict{String, Any}(), internal=InfrastructureSystemsInternal(), )
    HydroReservoir(name, available, storage_level_limits, initial_level, spillage_limits, inflow, outflow, level_targets, travel_time, intake_elevation, head_to_volume_factor, operation_cost, level_data_type, ext, internal, )
end

function HydroReservoir(::Nothing)
    HydroReservoir(;
        name="init",
        available=false,
        initial_level=0.0,
        storage_level_limits=(min=0.0, max=0.0),
        spillage_limits=nothing,
        inflow=0.0,
        outflow=0.0,
        level_targets=0.0,
        travel_time=0.0,
        intake_elevation=0.0,
        head_to_volume_factor=LinearCurve(0.0),
        operation_cost = HydroReservoirCost(nothing),
        level_data_type=ReservoirDataType.USABLE_VOLUME,
        ext=Dict{String, Any}(),
    )
end



"""Get [`HydroReservoir`](@ref) `name`."""
get_name(value::HydroReservoir) = value.name
"""Get [`HydroReservoir`](@ref) `available`."""
get_available(value::HydroReservoir) = value.available
"""Get [`HydroReservoir`](@ref) `storage_level_limits`."""
get_storage_level_limits(value::HydroReservoir) = value.storage_level_limits
"""Get [`HydroReservoir`](@ref) `initial_level`."""
get_initial_level(value::HydroReservoir) = value.initial_level
"""Get [`HydroReservoir`](@ref) `spillage_limits`."""
get_spillage_limits(value::HydroReservoir) = value.spillage_limits
"""Get [`HydroReservoir`](@ref) `inflow`."""
get_inflow(value::HydroReservoir) = value.inflow
"""Get [`HydroReservoir`](@ref) `outflow`."""
get_outflow(value::HydroReservoir) = value.outflow
"""Get [`HydroReservoir`](@ref) `level_targets`."""
get_level_targets(value::HydroReservoir) = value.level_targets
"""Get [`HydroReservoir`](@ref) `travel_time`."""
get_travel_time(value::HydroReservoir) = value.travel_time
"""Get [`HydroReservoir`](@ref) `intake_elevation`."""
get_intake_elevation(value::HydroReservoir) = value.intake_elevation
"""Get [`HydroReservoir`](@ref) `head_to_volume_factor`."""
get_head_to_volume_factor(value::HydroReservoir) = value.head_to_volume_factor
"""Get [`HydroReservoir`](@ref) `operation_cost`."""
get_operation_cost(value::HydroReservoir) = value.operation_cost
"""Get [`HydroReservoir`](@ref) `level_data_type`."""
get_level_data_type(value::HydroReservoir) = value.level_data_type
"""Get [`HydroReservoir`](@ref) `ext`."""
get_ext(value::HydroReservoir) = value.ext
"""Get [`HydroReservoir`](@ref) `internal`."""
get_internal(value::HydroReservoir) = value.internal

"""Set [`HydroReservoir`](@ref) `available`."""
set_available!(value::HydroReservoir, val) = value.available = val
"""Set [`HydroReservoir`](@ref) `storage_level_limits`."""
set_storage_level_limits!(value::HydroReservoir, val) = value.storage_level_limits = val
"""Set [`HydroReservoir`](@ref) `initial_level`."""
set_initial_level!(value::HydroReservoir, val) = value.initial_level = val
"""Set [`HydroReservoir`](@ref) `spillage_limits`."""
set_spillage_limits!(value::HydroReservoir, val) = value.spillage_limits = val
"""Set [`HydroReservoir`](@ref) `inflow`."""
set_inflow!(value::HydroReservoir, val) = value.inflow = val
"""Set [`HydroReservoir`](@ref) `outflow`."""
set_outflow!(value::HydroReservoir, val) = value.outflow = val
"""Set [`HydroReservoir`](@ref) `level_targets`."""
set_level_targets!(value::HydroReservoir, val) = value.level_targets = val
"""Set [`HydroReservoir`](@ref) `travel_time`."""
set_travel_time!(value::HydroReservoir, val) = value.travel_time = val
"""Set [`HydroReservoir`](@ref) `intake_elevation`."""
set_intake_elevation!(value::HydroReservoir, val) = value.intake_elevation = val
"""Set [`HydroReservoir`](@ref) `head_to_volume_factor`."""
set_head_to_volume_factor!(value::HydroReservoir, val) = value.head_to_volume_factor = val
"""Set [`HydroReservoir`](@ref) `operation_cost`."""
set_operation_cost!(value::HydroReservoir, val) = value.operation_cost = val
"""Set [`HydroReservoir`](@ref) `level_data_type`."""
set_level_data_type!(value::HydroReservoir, val) = value.level_data_type = val
"""Set [`HydroReservoir`](@ref) `ext`."""
set_ext!(value::HydroReservoir, val) = value.ext = val<|MERGE_RESOLUTION|>--- conflicted
+++ resolved
@@ -25,13 +25,9 @@
         internal::InfrastructureSystemsInternal
     end
 
-<<<<<<< HEAD
 A hydropower reservoir that needs to be attached to [`HydroTurbine`](@ref)(s) or [`HydroPumpTurbine`](@ref)(s) to generate power
 
 See [How to Define Hydro Generators with Reservoirs](@ref hydro_resv) for supported configurations.
-=======
-A hydropower reservoir that needs to have `HydroTurbine` attached to generate power, suitable for modeling independent turbines and reservoirs.
->>>>>>> 94571165
 
 # Arguments
 - `name::String`: Name of the component. Components of the same type (e.g., `PowerLoad`) must have unique names, but components of different types (e.g., `PowerLoad` and `ACBus`) can have the same name
