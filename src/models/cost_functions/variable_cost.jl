abstract type ProductionVariableCostCurve{T <: ValueCurve} end

IS.serialize(val::ProductionVariableCostCurve) = IS.serialize_struct(val)
<<<<<<< HEAD
IS.deserialize(T::Type{<:ProductionVariableCostCurve}, val::Dict) = IS.deserialize_struct(T, val)

"Get the underlying `ValueCurve` representation of this `ProductionVariableCostCurve`"
get_value_curve(cost::ProductionVariableCostCurve) = cost.value_curve
"Get the variable operation and maintenance cost in \$/(power_units h)"
=======
IS.deserialize(T::Type{<:ProductionVariableCostCurve}, val::Dict) =
    IS.deserialize_struct(T, val)

"Get the underlying `ValueCurve` representation of this `ProductionVariableCostCurve`"
get_value_curve(cost::ProductionVariableCostCurve) = cost.value_curve
"Get the variable operation and maintenance cost in currency/(power_units h)"
>>>>>>> d33bce19
get_vom_cost(cost::ProductionVariableCostCurve) = cost.vom_cost
"Get the units for the x-axis of the curve"
get_power_units(cost::ProductionVariableCostCurve) = cost.power_units
"Get the `FunctionData` representation of this `ProductionVariableCostCurve`'s `ValueCurve`"
<<<<<<< HEAD
get_function_data(cost::ProductionVariableCostCurve) = get_function_data(get_value_curve(cost))
"Get the `initial_input` field of this `ProductionVariableCostCurve`'s `ValueCurve` (not defined for input-output data)"
get_initial_input(cost::ProductionVariableCostCurve) = get_initial_input(get_value_curve(cost))
=======
get_function_data(cost::ProductionVariableCostCurve) =
    get_function_data(get_value_curve(cost))
"Get the `initial_input` field of this `ProductionVariableCostCurve`'s `ValueCurve` (not defined for input-output data)"
get_initial_input(cost::ProductionVariableCostCurve) =
    get_initial_input(get_value_curve(cost))
>>>>>>> d33bce19
"Calculate the convexity of the underlying data"
is_convex(cost::ProductionVariableCostCurve) = is_convex(get_value_curve(cost))

Base.:(==)(a::T, b::T) where {T <: ProductionVariableCostCurve} =
    IS.double_equals_from_fields(a, b)

<<<<<<< HEAD
Base.isequal(a::T, b::T) where {T <: ProductionVariableCostCurve} = IS.isequal_from_fields(a, b)
=======
Base.isequal(a::T, b::T) where {T <: ProductionVariableCostCurve} =
    IS.isequal_from_fields(a, b)
>>>>>>> d33bce19

Base.hash(a::ProductionVariableCostCurve) = IS.hash_from_fields(a)

"""
$(TYPEDEF)
$(TYPEDFIELDS)

    CostCurve(value_curve, power_units, vom_cost)
    CostCurve(; value_curve, power_units, vom_cost)

Direct representation of the variable operation cost of a power plant in currency. Composed
of a [`ValueCurve`](@ref) that may represent input-output, incremental, or average rate
<<<<<<< HEAD
data. The default units for the x-axis are megawatts and can be specified with
=======
data. The default units for the x-axis are MW and can be specified with
>>>>>>> d33bce19
`power_units`.
"""
@kwdef struct CostCurve{T <: ValueCurve} <: ProductionVariableCostCurve{T}
    "The underlying `ValueCurve` representation of this `ProductionVariableCostCurve`"
    value_curve::T
    "(default: natural units (MW)) The units for the x-axis of the curve"
    power_units::UnitSystem = UnitSystem.NATURAL_UNITS
<<<<<<< HEAD
    "Additional proportional Variable Operation and Maintenance Cost in \$/(power_unit h)"
    vom_cost::Float64 = 0.0
end

CostCurve(value_curve) = CostCurve(; value_curve)
CostCurve(value_curve, vom_cost::Float64) =
=======
    "(default of 0) Additional proportional Variable Operation and Maintenance Cost in
    \$/(power_unit h), represented as a [`LinearCurve`](@ref)"
    vom_cost::LinearCurve = LinearCurve(0.0)
end

CostCurve(value_curve) = CostCurve(; value_curve)
CostCurve(value_curve, vom_cost::LinearCurve) =
>>>>>>> d33bce19
    CostCurve(; value_curve, vom_cost = vom_cost)
CostCurve(value_curve, power_units::UnitSystem) =
    CostCurve(; value_curve, power_units = power_units)

Base.:(==)(a::CostCurve, b::CostCurve) =
    (get_value_curve(a) == get_value_curve(b)) &&
    (get_power_units(a) == get_power_units(b)) &&
    (get_vom_cost(a) == get_vom_cost(b))

"Get a `CostCurve` representing zero variable cost"
Base.zero(::Union{CostCurve, Type{CostCurve}}) = CostCurve(zero(ValueCurve))

"""
$(TYPEDEF)
$(TYPEDFIELDS)

    FuelCurve(value_curve, power_units, fuel_cost, vom_cost)
    FuelCurve(value_curve, fuel_cost)
    FuelCurve(value_curve, fuel_cost, vom_cost)
    FuelCurve(value_curve, power_units, fuel_cost)
    FuelCurve(; value_curve, power_units, fuel_cost, vom_cost)

Representation of the variable operation cost of a power plant in terms of fuel (MBTU,
liters, m^3, etc.), coupled with a conversion factor between fuel and currency. Composed of
a [`ValueCurve`](@ref) that may represent input-output, incremental, or average rate data.
<<<<<<< HEAD
The default units for the x-axis are megawatts and can be specified with `power_units`.
=======
The default units for the x-axis are MW and can be specified with `power_units`.
>>>>>>> d33bce19
"""
@kwdef struct FuelCurve{T <: ValueCurve} <: ProductionVariableCostCurve{T}
    "The underlying `ValueCurve` representation of this `ProductionVariableCostCurve`"
    value_curve::T
    "(default: natural units (MW)) The units for the x-axis of the curve"
    power_units::UnitSystem = UnitSystem.NATURAL_UNITS
    "Either a fixed value for fuel cost or the key to a fuel cost time series"
    fuel_cost::Union{Float64, TimeSeriesKey}
<<<<<<< HEAD
    "Additional proportional Variable Operation and Maintenance Cost in \$/(power_unit h)"
    vom_cost::Float64 = 0.0
=======
    "(default of 0) Additional proportional Variable Operation and Maintenance Cost in \$/(power_unit h)
    represented as a [`LinearCurve`](@ref)"
    vom_cost::LinearCurve = LinearCurve(0.0)
>>>>>>> d33bce19
end

FuelCurve(
    value_curve::ValueCurve,
    power_units::UnitSystem,
    fuel_cost::Real,
<<<<<<< HEAD
    vom_cost::Float64,
=======
    vom_cost::LinearCurve,
>>>>>>> d33bce19
) =
    FuelCurve(value_curve, power_units, Float64(fuel_cost), vom_cost)

FuelCurve(value_curve, fuel_cost) = FuelCurve(; value_curve, fuel_cost)
<<<<<<< HEAD
FuelCurve(value_curve, fuel_cost::Union{Float64, TimeSeriesKey}, vom_cost::Float64) =
=======
FuelCurve(value_curve, fuel_cost::Union{Float64, TimeSeriesKey}, vom_cost::LinearCurve) =
>>>>>>> d33bce19
    FuelCurve(; value_curve, fuel_cost, vom_cost = vom_cost)
FuelCurve(value_curve, power_units::UnitSystem, fuel_cost::Union{Float64, TimeSeriesKey}) =
    FuelCurve(; value_curve, power_units = power_units, fuel_cost = fuel_cost)

Base.:(==)(a::FuelCurve, b::FuelCurve) =
    (get_value_curve(a) == get_value_curve(b)) &&
    (get_power_units(a) == get_power_units(b)) &&
    (get_fuel_cost(a) == get_fuel_cost(b)) &&
    (get_vom_cost(a) == get_vom_cost(b))

"Get a `FuelCurve` representing zero fuel usage and zero fuel cost"
Base.zero(::Union{FuelCurve, Type{FuelCurve}}) = FuelCurve(zero(ValueCurve), 0.0)

"Get the fuel cost or the name of the fuel cost time series"
get_fuel_cost(cost::FuelCurve) = cost.fuel_cost

Base.show(io::IO, m::MIME"text/plain", curve::ProductionVariableCostCurve) =
    (get(io, :compact, false)::Bool ? _show_compact : _show_expanded)(io, m, curve)

# The strategy here is to put all the short stuff on the first line, then break and let the value_curve take more space
function _show_compact(io::IO, ::MIME"text/plain", curve::CostCurve)
    print(
        io,
        "$(nameof(typeof(curve))) with power_units $(curve.power_units), vom_cost $(curve.vom_cost), and value_curve:\n  ",
    )
    vc_printout = sprint(show, "text/plain", curve.value_curve; context = io)  # Capture the value_curve `show` so we can indent it
    print(io, replace(vc_printout, "\n" => "\n  "))
end

function _show_compact(io::IO, ::MIME"text/plain", curve::FuelCurve)
    print(
        io,
        "$(nameof(typeof(curve))) with power_units $(curve.power_units), fuel_cost $(curve.fuel_cost), vom_cost $(curve.vom_cost), and value_curve:\n  ",
    )
    vc_printout = sprint(show, "text/plain", curve.value_curve; context = io)
    print(io, replace(vc_printout, "\n" => "\n  "))
end

function _show_expanded(io::IO, ::MIME"text/plain", curve::ProductionVariableCostCurve)
    print(io, "$(nameof(typeof(curve))):")
    for field_name in fieldnames(typeof(curve))
        val = getproperty(curve, field_name)
        val_printout =
            replace(sprint(show, "text/plain", val; context = io), "\n" => "\n  ")
        print(io, "\n  $(field_name): $val_printout")
    end
end<|MERGE_RESOLUTION|>--- conflicted
+++ resolved
@@ -1,47 +1,29 @@
 abstract type ProductionVariableCostCurve{T <: ValueCurve} end
 
 IS.serialize(val::ProductionVariableCostCurve) = IS.serialize_struct(val)
-<<<<<<< HEAD
-IS.deserialize(T::Type{<:ProductionVariableCostCurve}, val::Dict) = IS.deserialize_struct(T, val)
-
-"Get the underlying `ValueCurve` representation of this `ProductionVariableCostCurve`"
-get_value_curve(cost::ProductionVariableCostCurve) = cost.value_curve
-"Get the variable operation and maintenance cost in \$/(power_units h)"
-=======
 IS.deserialize(T::Type{<:ProductionVariableCostCurve}, val::Dict) =
     IS.deserialize_struct(T, val)
 
 "Get the underlying `ValueCurve` representation of this `ProductionVariableCostCurve`"
 get_value_curve(cost::ProductionVariableCostCurve) = cost.value_curve
 "Get the variable operation and maintenance cost in currency/(power_units h)"
->>>>>>> d33bce19
 get_vom_cost(cost::ProductionVariableCostCurve) = cost.vom_cost
 "Get the units for the x-axis of the curve"
 get_power_units(cost::ProductionVariableCostCurve) = cost.power_units
 "Get the `FunctionData` representation of this `ProductionVariableCostCurve`'s `ValueCurve`"
-<<<<<<< HEAD
-get_function_data(cost::ProductionVariableCostCurve) = get_function_data(get_value_curve(cost))
-"Get the `initial_input` field of this `ProductionVariableCostCurve`'s `ValueCurve` (not defined for input-output data)"
-get_initial_input(cost::ProductionVariableCostCurve) = get_initial_input(get_value_curve(cost))
-=======
 get_function_data(cost::ProductionVariableCostCurve) =
     get_function_data(get_value_curve(cost))
 "Get the `initial_input` field of this `ProductionVariableCostCurve`'s `ValueCurve` (not defined for input-output data)"
 get_initial_input(cost::ProductionVariableCostCurve) =
     get_initial_input(get_value_curve(cost))
->>>>>>> d33bce19
 "Calculate the convexity of the underlying data"
 is_convex(cost::ProductionVariableCostCurve) = is_convex(get_value_curve(cost))
 
 Base.:(==)(a::T, b::T) where {T <: ProductionVariableCostCurve} =
     IS.double_equals_from_fields(a, b)
 
-<<<<<<< HEAD
-Base.isequal(a::T, b::T) where {T <: ProductionVariableCostCurve} = IS.isequal_from_fields(a, b)
-=======
 Base.isequal(a::T, b::T) where {T <: ProductionVariableCostCurve} =
     IS.isequal_from_fields(a, b)
->>>>>>> d33bce19
 
 Base.hash(a::ProductionVariableCostCurve) = IS.hash_from_fields(a)
 
@@ -54,11 +36,7 @@
 
 Direct representation of the variable operation cost of a power plant in currency. Composed
 of a [`ValueCurve`](@ref) that may represent input-output, incremental, or average rate
-<<<<<<< HEAD
-data. The default units for the x-axis are megawatts and can be specified with
-=======
 data. The default units for the x-axis are MW and can be specified with
->>>>>>> d33bce19
 `power_units`.
 """
 @kwdef struct CostCurve{T <: ValueCurve} <: ProductionVariableCostCurve{T}
@@ -66,14 +44,6 @@
     value_curve::T
     "(default: natural units (MW)) The units for the x-axis of the curve"
     power_units::UnitSystem = UnitSystem.NATURAL_UNITS
-<<<<<<< HEAD
-    "Additional proportional Variable Operation and Maintenance Cost in \$/(power_unit h)"
-    vom_cost::Float64 = 0.0
-end
-
-CostCurve(value_curve) = CostCurve(; value_curve)
-CostCurve(value_curve, vom_cost::Float64) =
-=======
     "(default of 0) Additional proportional Variable Operation and Maintenance Cost in
     \$/(power_unit h), represented as a [`LinearCurve`](@ref)"
     vom_cost::LinearCurve = LinearCurve(0.0)
@@ -81,7 +51,6 @@
 
 CostCurve(value_curve) = CostCurve(; value_curve)
 CostCurve(value_curve, vom_cost::LinearCurve) =
->>>>>>> d33bce19
     CostCurve(; value_curve, vom_cost = vom_cost)
 CostCurve(value_curve, power_units::UnitSystem) =
     CostCurve(; value_curve, power_units = power_units)
@@ -107,11 +76,7 @@
 Representation of the variable operation cost of a power plant in terms of fuel (MBTU,
 liters, m^3, etc.), coupled with a conversion factor between fuel and currency. Composed of
 a [`ValueCurve`](@ref) that may represent input-output, incremental, or average rate data.
-<<<<<<< HEAD
-The default units for the x-axis are megawatts and can be specified with `power_units`.
-=======
 The default units for the x-axis are MW and can be specified with `power_units`.
->>>>>>> d33bce19
 """
 @kwdef struct FuelCurve{T <: ValueCurve} <: ProductionVariableCostCurve{T}
     "The underlying `ValueCurve` representation of this `ProductionVariableCostCurve`"
@@ -120,34 +85,21 @@
     power_units::UnitSystem = UnitSystem.NATURAL_UNITS
     "Either a fixed value for fuel cost or the key to a fuel cost time series"
     fuel_cost::Union{Float64, TimeSeriesKey}
-<<<<<<< HEAD
-    "Additional proportional Variable Operation and Maintenance Cost in \$/(power_unit h)"
-    vom_cost::Float64 = 0.0
-=======
     "(default of 0) Additional proportional Variable Operation and Maintenance Cost in \$/(power_unit h)
     represented as a [`LinearCurve`](@ref)"
     vom_cost::LinearCurve = LinearCurve(0.0)
->>>>>>> d33bce19
 end
 
 FuelCurve(
     value_curve::ValueCurve,
     power_units::UnitSystem,
     fuel_cost::Real,
-<<<<<<< HEAD
-    vom_cost::Float64,
-=======
     vom_cost::LinearCurve,
->>>>>>> d33bce19
 ) =
     FuelCurve(value_curve, power_units, Float64(fuel_cost), vom_cost)
 
 FuelCurve(value_curve, fuel_cost) = FuelCurve(; value_curve, fuel_cost)
-<<<<<<< HEAD
-FuelCurve(value_curve, fuel_cost::Union{Float64, TimeSeriesKey}, vom_cost::Float64) =
-=======
 FuelCurve(value_curve, fuel_cost::Union{Float64, TimeSeriesKey}, vom_cost::LinearCurve) =
->>>>>>> d33bce19
     FuelCurve(; value_curve, fuel_cost, vom_cost = vom_cost)
 FuelCurve(value_curve, power_units::UnitSystem, fuel_cost::Union{Float64, TimeSeriesKey}) =
     FuelCurve(; value_curve, power_units = power_units, fuel_cost = fuel_cost)
