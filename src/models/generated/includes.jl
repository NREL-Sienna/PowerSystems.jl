--- conflicted
+++ resolved
@@ -133,14 +133,9 @@
 export get_H_ip
 export get_H_lp
 export get_I_lr
-<<<<<<< HEAD
 export get_Iolim
 export get_Iqrmax
 export get_Iqrmin
-=======
-export get_I_max
-export get_Iqinj_lim
->>>>>>> 8a52dc8c
 export get_K
 export get_K0
 export get_K1
@@ -207,15 +202,10 @@
 export get_L_q
 export get_Ld_ref
 export get_Ls_lim
-<<<<<<< HEAD
 export get_Lvpl1
 export get_Lvplsw
 export get_Lvpnt0
 export get_Lvpnt1
-=======
-export get_PF_Flag
-export get_PQ_Flag
->>>>>>> 8a52dc8c
 export get_PSS_flags
 export get_P_lim
 export get_P_ref
@@ -528,14 +518,9 @@
 export set_H_ip!
 export set_H_lp!
 export set_I_lr!
-<<<<<<< HEAD
 export set_Iolim!
 export set_Iqrmax!
 export set_Iqrmin!
-=======
-export set_I_max!
-export set_Iqinj_lim!
->>>>>>> 8a52dc8c
 export set_K!
 export set_K0!
 export set_K1!
@@ -602,15 +587,10 @@
 export set_L_q!
 export set_Ld_ref!
 export set_Ls_lim!
-<<<<<<< HEAD
 export set_Lvpl1!
 export set_Lvplsw!
 export set_Lvpnt0!
 export set_Lvpnt1!
-=======
-export set_PF_Flag!
-export set_PQ_Flag!
->>>>>>> 8a52dc8c
 export set_PSS_flags!
 export set_P_lim!
 export set_P_ref!
