--- conflicted
+++ resolved
@@ -204,24 +204,18 @@
 export get_Ki_mw
 export get_Ki_p
 export get_Ki_q
-<<<<<<< HEAD
 export get_Kip
 export get_Kiq
-=======
 export get_Kig
->>>>>>> 558a8118
 export get_Kl
 export get_Kp
 export get_Kp_gov
 export get_Kp_load
 export get_Kp_p
 export get_Kp_q
-<<<<<<< HEAD
 export get_Kpp
 export get_Kpq
-=======
 export get_Kpg
->>>>>>> 558a8118
 export get_Ks
 export get_Kt
 export get_Kv
@@ -245,12 +239,9 @@
 export get_P_lim
 export get_P_lim_inner
 export get_P_ref
-<<<<<<< HEAD
 export get_PerOp_Flag
 export get_Pfa_ref
-=======
 export get_Pf_Flag
->>>>>>> 558a8118
 export get_Q_Flag
 export get_Q_lim
 export get_Q_lim_inner
@@ -327,10 +318,7 @@
 export get_Tq0_pp
 export get_Tr
 export get_Trf
-<<<<<<< HEAD
 export get_Trv
-=======
->>>>>>> 558a8118
 export get_Ts
 export get_Tsa
 export get_Tsb
@@ -668,24 +656,18 @@
 export set_Ki_mw!
 export set_Ki_p!
 export set_Ki_q!
-<<<<<<< HEAD
 export set_Kip!
 export set_Kiq!
-=======
 export set_Kig!
->>>>>>> 558a8118
 export set_Kl!
 export set_Kp!
 export set_Kp_gov!
 export set_Kp_load!
 export set_Kp_p!
 export set_Kp_q!
-<<<<<<< HEAD
 export set_Kpp!
 export set_Kpq!
-=======
 export set_Kpg!
->>>>>>> 558a8118
 export set_Ks!
 export set_Kt!
 export set_Kv!
@@ -709,12 +691,9 @@
 export set_P_lim!
 export set_P_lim_inner!
 export set_P_ref!
-<<<<<<< HEAD
 export set_PerOp_Flag!
 export set_Pfa_ref!
-=======
 export set_Pf_Flag!
->>>>>>> 558a8118
 export set_Q_Flag!
 export set_Q_lim!
 export set_Q_lim_inner!
@@ -791,10 +770,7 @@
 export set_Tq0_pp!
 export set_Tr!
 export set_Trf!
-<<<<<<< HEAD
 export set_Trv!
-=======
->>>>>>> 558a8118
 export set_Ts!
 export set_Tsa!
 export set_Tsb!
