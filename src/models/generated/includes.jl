--- conflicted
+++ resolved
@@ -134,12 +134,9 @@
 export get_E_sat
 export get_Efd_lim
 export get_Freq_Flag
-<<<<<<< HEAD
 export get_Ftrip_Flag
 export get_Gen_Flag
-=======
 export get_G
->>>>>>> 1267d098
 export get_H
 export get_H_ex
 export get_H_hp
@@ -565,12 +562,9 @@
 export set_E_sat!
 export set_Efd_lim!
 export set_Freq_Flag!
-<<<<<<< HEAD
 export set_Ftrip_Flag!
 export set_Gen_Flag!
-=======
 export set_G!
->>>>>>> 1267d098
 export set_H!
 export set_H_ex!
 export set_H_hp!
