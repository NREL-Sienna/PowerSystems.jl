--- conflicted
+++ resolved
@@ -53,21 +53,13 @@
 - `time_limits::Union{Nothing, UpDown}`: Minimum up and Minimum down time limits in hours, validation range: `(0, nothing)`
 - `start_time_limits::Union{Nothing, StartUpStages}`: Time limits for start-up based on turbine temperature in hours
 - `start_types::Int`: Number of start-up based on turbine temperature, where `1` = *hot*, `2` = *warm*, and `3` = *cold*, validation range: `(1, 3)`
-<<<<<<< HEAD
-- `operation_cost::Union{ThermalGenerationCost, MarketBidCost}`: [Operating cost](@ref cost_library) of generation
-=======
 - `operation_cost::Union{ThermalGenerationCost, MarketBidCost}`: [`OperationalCost`](@ref) of generation
->>>>>>> d33bce19
 - `base_power::Float64`: Base power of the unit (MVA) for per unitization, which is commonly the same as `rating`, validation range: `(0, nothing)`
 - `services::Vector{Service}`: (default: `Device[]`) Services that this device contributes to
 - `time_at_status::Float64`: (default: `INFINITE_TIME`) Time (e.g., `Hours(6)`) the generator has been on or off, as indicated by `status`
 - `must_run::Bool`: (default: `false`) Set to `true` if the unit is must run
 - `dynamic_injector::Union{Nothing, DynamicInjection}`: (default: `nothing`) corresponding dynamic injection device
-<<<<<<< HEAD
 - `ext::Dict{String, Any}`: (default: `Dict{String, Any}()`) An [*ext*ra dictionary](@ref additional_fields) for users to add metadata that are not used in simulation, such as latitude and longitude.
-=======
-- `ext::Dict{String, Any}`: (default: `Dict{String, Any}()`) An *ext*ra dictionary for users to add metadata that are not used in simulation, such as latitude and longitude. See [Adding additional fields](@ref)
->>>>>>> d33bce19
 - `internal::InfrastructureSystemsInternal`: (**Do not modify.**) PowerSystems.jl internal reference
 """
 mutable struct ThermalMultiStart <: ThermalGen
@@ -102,11 +94,7 @@
     start_time_limits::Union{Nothing, StartUpStages}
     "Number of start-up based on turbine temperature, where `1` = *hot*, `2` = *warm*, and `3` = *cold*"
     start_types::Int
-<<<<<<< HEAD
-    "[Operating cost](@ref cost_library) of generation"
-=======
     "[`OperationalCost`](@ref) of generation"
->>>>>>> d33bce19
     operation_cost::Union{ThermalGenerationCost, MarketBidCost}
     "Base power of the unit (MVA) for per unitization, which is commonly the same as `rating`"
     base_power::Float64
@@ -118,11 +106,7 @@
     must_run::Bool
     "corresponding dynamic injection device"
     dynamic_injector::Union{Nothing, DynamicInjection}
-<<<<<<< HEAD
     "An [*ext*ra dictionary](@ref additional_fields) for users to add metadata that are not used in simulation, such as latitude and longitude."
-=======
-    "An *ext*ra dictionary for users to add metadata that are not used in simulation, such as latitude and longitude. See [Adding additional fields](@ref)"
->>>>>>> d33bce19
     ext::Dict{String, Any}
     "(**Do not modify.**) PowerSystems.jl internal reference"
     internal::InfrastructureSystemsInternal
