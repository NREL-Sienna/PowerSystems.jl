--- conflicted
+++ resolved
@@ -9,13 +9,9 @@
     resolution::Dates.Period
     initial_time::Dates.DateTime  # forecast availability time
     data::TimeSeries.TimeArray  # timestamp - scalingfactor
-<<<<<<< HEAD
-    internal::PowerSystemInternal
-=======
     start_index::Int  # starting index of data for this forecast
     horizon::Int  # length of this forecast
     internal::PowerSystems.PowerSystemInternal
->>>>>>> a5fe7bd0
 end
 
 function Deterministic(component, label, resolution, initial_time, data, start_index, horizon, )
