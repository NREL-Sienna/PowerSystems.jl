--- conflicted
+++ resolved
@@ -10,13 +10,9 @@
     initial_time::Dates.DateTime  # forecast availability time
     probabilities::Vector{Float64}  # Quantiles for the probabilistic forecast
     data::TimeSeries.TimeArray  # timestamp - scalingfactor
-<<<<<<< HEAD
-    internal::PowerSystemInternal
-=======
     start_index::Int  # starting index of data for this forecast
     horizon::Int  # length of this forecast
     internal::PowerSystems.PowerSystemInternal
->>>>>>> a5fe7bd0
 end
 
 function Probabilistic(component, label, resolution, initial_time, probabilities, data, start_index, horizon, )
