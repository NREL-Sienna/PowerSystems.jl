--- conflicted
+++ resolved
@@ -33,15 +33,8 @@
 - `reactive_power_limits_to::MinMax`
 - `loss::NamedTuple{(:l0, :l1), Tuple{Float64, Float64}}`
 - `services::Vector{Service}`: Services that this device contributes to
-<<<<<<< HEAD
-- `ext::Dict{String, Any}`: An empty *ext*ra dictionary for users to add metadata that are not used in simulation, such as latitude and longitude. See [Adding additional fields](@ref).
-- `time_series_container::InfrastructureSystems.TimeSeriesContainer`: Contains references to the time-series data linked to this component, such as forecast time-series of `active_power` for a renewable generator or a single time-series of component availability to model line outages. See [`Time Series Data`](@ref ts_data).
-- `supplemental_attributes_container::InfrastructureSystems.SupplementalAttributesContainer`: container for supplemental attributes
-- `internal::InfrastructureSystemsInternal`: PowerSystems.jl internal reference. **Do not modify.**
-=======
 - `ext::Dict{String, Any}`
 - `internal::InfrastructureSystemsInternal`: power system internal reference, do not modify
->>>>>>> f8059030
 """
 mutable struct TwoTerminalHVDCLine <: ACBranch
     "Name of the component. Components of the same type (e.g., `PowerLoad`) must have unique names, but components of different types (e.g., `PowerLoad` and `ACBus`) can have the same name."
@@ -60,15 +53,7 @@
     services::Vector{Service}
     "An empty *ext*ra dictionary for users to add metadata that are not used in simulation, such as latitude and longitude. See [Adding additional fields](@ref)."
     ext::Dict{String, Any}
-<<<<<<< HEAD
-    "Contains references to the time-series data linked to this component, such as forecast time-series of `active_power` for a renewable generator or a single time-series of component availability to model line outages. See [`Time Series Data`](@ref ts_data)."
-    time_series_container::InfrastructureSystems.TimeSeriesContainer
-    "container for supplemental attributes"
-    supplemental_attributes_container::InfrastructureSystems.SupplementalAttributesContainer
-    "PowerSystems.jl internal reference. **Do not modify.**"
-=======
     "power system internal reference, do not modify"
->>>>>>> f8059030
     internal::InfrastructureSystemsInternal
 end
 
