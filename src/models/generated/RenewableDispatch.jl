--- conflicted
+++ resolved
@@ -39,19 +39,11 @@
 - `prime_mover_type::PrimeMovers`: Prime mover technology according to EIA 923. Options are listed [here](@ref pm_list)
 - `reactive_power_limits::Union{Nothing, MinMax}`: Minimum and maximum reactive power limits. Set to `Nothing` if not applicable
 - `power_factor::Float64`:, validation range: `(0, 1)`
-<<<<<<< HEAD
-- `operation_cost::Union{RenewableGenerationCost, MarketBidCost}`: [Operating cost](@ref cost_library) of generation
+- `operation_cost::Union{RenewableGenerationCost, MarketBidCost}`: [`OperationalCost`](@ref) of generation
 - `base_power::Float64`: Base power of the unit (MVA) for per unitization, which is commonly the same as `rating`, validation range: `(0, nothing)`
 - `services::Vector{Service}`: (default: `Device[]`) Services that this device contributes to
 - `dynamic_injector::Union{Nothing, DynamicInjection}`: (default: `nothing`) corresponding dynamic injection device
 - `ext::Dict{String, Any}`: (default: `Dict{String, Any}()`) An [*ext*ra dictionary](@ref additional_fields) for users to add metadata that are not used in simulation, such as latitude and longitude.
-=======
-- `operation_cost::Union{RenewableGenerationCost, MarketBidCost}`: [`OperationalCost`](@ref) of generation
-- `base_power::Float64`: Base power of the unit (MVA) for per unitization, which is commonly the same as `rating`, validation range: `(0, nothing)`
-- `services::Vector{Service}`: (default: `Device[]`) Services that this device contributes to
-- `dynamic_injector::Union{Nothing, DynamicInjection}`: (default: `nothing`) corresponding dynamic injection device
-- `ext::Dict{String, Any}`: (default: `Dict{String, Any}()`) An *ext*ra dictionary for users to add metadata that are not used in simulation, such as latitude and longitude. See [Adding additional fields](@ref)
->>>>>>> d33bce19
 - `internal::InfrastructureSystemsInternal`: (**Do not modify.**) PowerSystems.jl internal reference
 """
 mutable struct RenewableDispatch <: RenewableGen
@@ -72,11 +64,7 @@
     "Minimum and maximum reactive power limits. Set to `Nothing` if not applicable"
     reactive_power_limits::Union{Nothing, MinMax}
     power_factor::Float64
-<<<<<<< HEAD
-    "[Operating cost](@ref cost_library) of generation"
-=======
     "[`OperationalCost`](@ref) of generation"
->>>>>>> d33bce19
     operation_cost::Union{RenewableGenerationCost, MarketBidCost}
     "Base power of the unit (MVA) for per unitization, which is commonly the same as `rating`"
     base_power::Float64
@@ -84,11 +72,7 @@
     services::Vector{Service}
     "corresponding dynamic injection device"
     dynamic_injector::Union{Nothing, DynamicInjection}
-<<<<<<< HEAD
     "An [*ext*ra dictionary](@ref additional_fields) for users to add metadata that are not used in simulation, such as latitude and longitude."
-=======
-    "An *ext*ra dictionary for users to add metadata that are not used in simulation, such as latitude and longitude. See [Adding additional fields](@ref)"
->>>>>>> d33bce19
     ext::Dict{String, Any}
     "(**Do not modify.**) PowerSystems.jl internal reference"
     internal::InfrastructureSystemsInternal
