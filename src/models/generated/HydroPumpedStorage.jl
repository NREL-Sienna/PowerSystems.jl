#=
This file is auto-generated. Do not edit.
=#

#! format: off

"""
    mutable struct HydroPumpedStorage <: HydroGen
        name::String
        available::Bool
        bus::ACBus
        active_power::Float64
        reactive_power::Float64
        rating::Float64
        base_power::Float64
        prime_mover_type::PrimeMovers
        active_power_limits::MinMax
        reactive_power_limits::Union{Nothing, MinMax}
        ramp_limits::Union{Nothing, UpDown}
        time_limits::Union{Nothing, UpDown}
        rating_pump::Float64
        active_power_limits_pump::MinMax
        reactive_power_limits_pump::Union{Nothing, MinMax}
        ramp_limits_pump::Union{Nothing, UpDown}
        time_limits_pump::Union{Nothing, UpDown}
        storage_capacity::UpDown
        inflow::Float64
        outflow::Float64
        initial_storage::UpDown
        storage_target::UpDown
        operation_cost::Union{HydroGenerationCost, StorageCost, MarketBidCost}
        pump_efficiency::Float64
        conversion_factor::Float64
        status::PumpHydroStatus
        time_at_status::Float64
        services::Vector{Service}
        dynamic_injector::Union{Nothing, DynamicInjection}
        ext::Dict{String, Any}
        internal::InfrastructureSystemsInternal
    end

A hydropower generator with pumped storage and upper and lower reservoirs. 

# Arguments
- `name::String`: Name of the component. Components of the same type (e.g., `PowerLoad`) must have unique names, but components of different types (e.g., `PowerLoad` and `ACBus`) can have the same name
- `available::Bool`: Indicator of whether the component is connected and online (`true`) or disconnected, offline, or down (`false`). Unavailable components are excluded during simulations
- `bus::ACBus`: Bus that this component is connected to
- `active_power::Float64`: Initial active power set point of the unit in MW. For power flow, this is the steady state operating point of the system. For production cost modeling, this may or may not be used as the initial starting point for the solver, depending on the solver used
- `reactive_power::Float64`: Initial reactive power set point of the unit (MVAR)
- `rating::Float64`: Maximum output power rating of the unit (MVA), validation range: `(0, nothing)`
- `base_power::Float64`: Base power of the unit (MVA) for per unitization, which is commonly the same as `rating`, validation range: `(0, nothing)`
- `prime_mover_type::PrimeMovers`: Prime mover technology according to EIA 923. Options are listed [here](@ref pm_list)
- `active_power_limits::MinMax`: Minimum and maximum stable active power levels (MW), validation range: `(0, nothing)`
- `reactive_power_limits::Union{Nothing, MinMax}`: Minimum and maximum reactive power limits. Set to `Nothing` if not applicable
- `ramp_limits::Union{Nothing, UpDown}`: ramp up and ramp down limits in MW/min, validation range: `(0, nothing)`
- `time_limits::Union{Nothing, UpDown}`: Minimum up and Minimum down time limits in hours, validation range: `(0, nothing)`
- `rating_pump::Float64`: Maximum power withdrawal (MVA) of the pump, validation range: `(0, nothing)`
- `active_power_limits_pump::MinMax`:
- `reactive_power_limits_pump::Union{Nothing, MinMax}`:
- `ramp_limits_pump::Union{Nothing, UpDown}`: ramp up and ramp down limits in MW/min of pump, validation range: `(0, nothing)`
- `time_limits_pump::Union{Nothing, UpDown}`: Minimum up and Minimum down time limits of pump in hours, validation range: `(0, nothing)`
- `storage_capacity::UpDown`: Maximum storage capacity in the upper and lower reservoirs (units can be p.u-hr or m^3), validation range: `(0, nothing)`
- `inflow::Float64`: Baseline inflow into the upper reservoir (units can be p.u. or m^3/hr), validation range: `(0, nothing)`
- `outflow::Float64`: Baseline outflow from the lower reservoir (units can be p.u. or m^3/hr), validation range: `(0, nothing)`
- `initial_storage::UpDown`: Initial storage capacity in the upper and lower reservoir (units can be p.u-hr or m^3), validation range: `(0, nothing)`
- `storage_target::UpDown`: (default: `(up=1.0, down=1.0)`) Storage target of upper reservoir at the end of simulation as ratio of storage capacity
<<<<<<< HEAD
- `operation_cost::Union{HydroGenerationCost, StorageCost, MarketBidCost}`: (default: `HydroGenerationCost(nothing)`) [Operating cost](@ref cost_library) of generation
=======
- `operation_cost::Union{HydroGenerationCost, StorageCost, MarketBidCost}`: (default: `HydroGenerationCost(nothing)`) [`OperationalCost`](@ref) of generation
>>>>>>> d33bce19
- `pump_efficiency::Float64`: (default: `1.0`) Pumping efficiency [0, 1.0], validation range: `(0, 1)`
- `conversion_factor::Float64`: (default: `1.0`) Conversion factor from flow/volume to energy: m^3 -> p.u-hr
- `status::PumpHydroStatus`: (default: `PumpHydroStatus.OFF`) Initial commitment condition at the start of a simulation (`PumpHydroStatus.PUMP`, `PumpHydroStatus.GEN`, or `PumpHydroStatus.OFF`)
- `time_at_status::Float64`: (default: `INFINITE_TIME`) Time (e.g., `Hours(6)`) the generator has been generating, pumping, or off, as indicated by `status`
- `services::Vector{Service}`: (default: `Device[]`) Services that this device contributes to
- `dynamic_injector::Union{Nothing, DynamicInjection}`: (default: `nothing`) corresponding dynamic injection device
<<<<<<< HEAD
- `ext::Dict{String, Any}`: (default: `Dict{String, Any}()`) An [*ext*ra dictionary](@ref additional_fields) for users to add metadata that are not used in simulation, such as latitude and longitude.
=======
- `ext::Dict{String, Any}`: (default: `Dict{String, Any}()`) An *ext*ra dictionary for users to add metadata that are not used in simulation, such as latitude and longitude. See [Adding additional fields](@ref)
>>>>>>> d33bce19
- `internal::InfrastructureSystemsInternal`: (**Do not modify.**) PowerSystems.jl internal reference
"""
mutable struct HydroPumpedStorage <: HydroGen
    "Name of the component. Components of the same type (e.g., `PowerLoad`) must have unique names, but components of different types (e.g., `PowerLoad` and `ACBus`) can have the same name"
    name::String
    "Indicator of whether the component is connected and online (`true`) or disconnected, offline, or down (`false`). Unavailable components are excluded during simulations"
    available::Bool
    "Bus that this component is connected to"
    bus::ACBus
    "Initial active power set point of the unit in MW. For power flow, this is the steady state operating point of the system. For production cost modeling, this may or may not be used as the initial starting point for the solver, depending on the solver used"
    active_power::Float64
    "Initial reactive power set point of the unit (MVAR)"
    reactive_power::Float64
    "Maximum output power rating of the unit (MVA)"
    rating::Float64
    "Base power of the unit (MVA) for per unitization, which is commonly the same as `rating`"
    base_power::Float64
    "Prime mover technology according to EIA 923. Options are listed [here](@ref pm_list)"
    prime_mover_type::PrimeMovers
    "Minimum and maximum stable active power levels (MW)"
    active_power_limits::MinMax
    "Minimum and maximum reactive power limits. Set to `Nothing` if not applicable"
    reactive_power_limits::Union{Nothing, MinMax}
    "ramp up and ramp down limits in MW/min"
    ramp_limits::Union{Nothing, UpDown}
    "Minimum up and Minimum down time limits in hours"
    time_limits::Union{Nothing, UpDown}
    "Maximum power withdrawal (MVA) of the pump"
    rating_pump::Float64
    active_power_limits_pump::MinMax
    reactive_power_limits_pump::Union{Nothing, MinMax}
    "ramp up and ramp down limits in MW/min of pump"
    ramp_limits_pump::Union{Nothing, UpDown}
    "Minimum up and Minimum down time limits of pump in hours"
    time_limits_pump::Union{Nothing, UpDown}
    "Maximum storage capacity in the upper and lower reservoirs (units can be p.u-hr or m^3)"
    storage_capacity::UpDown
    "Baseline inflow into the upper reservoir (units can be p.u. or m^3/hr)"
    inflow::Float64
    "Baseline outflow from the lower reservoir (units can be p.u. or m^3/hr)"
    outflow::Float64
    "Initial storage capacity in the upper and lower reservoir (units can be p.u-hr or m^3)"
    initial_storage::UpDown
    "Storage target of upper reservoir at the end of simulation as ratio of storage capacity"
    storage_target::UpDown
<<<<<<< HEAD
    "[Operating cost](@ref cost_library) of generation"
=======
    "[`OperationalCost`](@ref) of generation"
>>>>>>> d33bce19
    operation_cost::Union{HydroGenerationCost, StorageCost, MarketBidCost}
    "Pumping efficiency [0, 1.0]"
    pump_efficiency::Float64
    "Conversion factor from flow/volume to energy: m^3 -> p.u-hr"
    conversion_factor::Float64
    "Initial commitment condition at the start of a simulation (`PumpHydroStatus.PUMP`, `PumpHydroStatus.GEN`, or `PumpHydroStatus.OFF`)"
    status::PumpHydroStatus
    "Time (e.g., `Hours(6)`) the generator has been generating, pumping, or off, as indicated by `status`"
    time_at_status::Float64
    "Services that this device contributes to"
    services::Vector{Service}
    "corresponding dynamic injection device"
    dynamic_injector::Union{Nothing, DynamicInjection}
<<<<<<< HEAD
    "An [*ext*ra dictionary](@ref additional_fields) for users to add metadata that are not used in simulation, such as latitude and longitude."
=======
    "An *ext*ra dictionary for users to add metadata that are not used in simulation, such as latitude and longitude. See [Adding additional fields](@ref)"
>>>>>>> d33bce19
    ext::Dict{String, Any}
    "(**Do not modify.**) PowerSystems.jl internal reference"
    internal::InfrastructureSystemsInternal
end

function HydroPumpedStorage(name, available, bus, active_power, reactive_power, rating, base_power, prime_mover_type, active_power_limits, reactive_power_limits, ramp_limits, time_limits, rating_pump, active_power_limits_pump, reactive_power_limits_pump, ramp_limits_pump, time_limits_pump, storage_capacity, inflow, outflow, initial_storage, storage_target=(up=1.0, down=1.0), operation_cost=HydroGenerationCost(nothing), pump_efficiency=1.0, conversion_factor=1.0, status=PumpHydroStatus.OFF, time_at_status=INFINITE_TIME, services=Device[], dynamic_injector=nothing, ext=Dict{String, Any}(), )
    HydroPumpedStorage(name, available, bus, active_power, reactive_power, rating, base_power, prime_mover_type, active_power_limits, reactive_power_limits, ramp_limits, time_limits, rating_pump, active_power_limits_pump, reactive_power_limits_pump, ramp_limits_pump, time_limits_pump, storage_capacity, inflow, outflow, initial_storage, storage_target, operation_cost, pump_efficiency, conversion_factor, status, time_at_status, services, dynamic_injector, ext, InfrastructureSystemsInternal(), )
end

function HydroPumpedStorage(; name, available, bus, active_power, reactive_power, rating, base_power, prime_mover_type, active_power_limits, reactive_power_limits, ramp_limits, time_limits, rating_pump, active_power_limits_pump, reactive_power_limits_pump, ramp_limits_pump, time_limits_pump, storage_capacity, inflow, outflow, initial_storage, storage_target=(up=1.0, down=1.0), operation_cost=HydroGenerationCost(nothing), pump_efficiency=1.0, conversion_factor=1.0, status=PumpHydroStatus.OFF, time_at_status=INFINITE_TIME, services=Device[], dynamic_injector=nothing, ext=Dict{String, Any}(), internal=InfrastructureSystemsInternal(), )
    HydroPumpedStorage(name, available, bus, active_power, reactive_power, rating, base_power, prime_mover_type, active_power_limits, reactive_power_limits, ramp_limits, time_limits, rating_pump, active_power_limits_pump, reactive_power_limits_pump, ramp_limits_pump, time_limits_pump, storage_capacity, inflow, outflow, initial_storage, storage_target, operation_cost, pump_efficiency, conversion_factor, status, time_at_status, services, dynamic_injector, ext, internal, )
end

# Constructor for demo purposes; non-functional.
function HydroPumpedStorage(::Nothing)
    HydroPumpedStorage(;
        name="init",
        available=false,
        bus=ACBus(nothing),
        active_power=0.0,
        reactive_power=0.0,
        rating=0.0,
        base_power=0.0,
        prime_mover_type=PrimeMovers.HY,
        active_power_limits=(min=0.0, max=0.0),
        reactive_power_limits=nothing,
        ramp_limits=nothing,
        time_limits=nothing,
        rating_pump=0.0,
        active_power_limits_pump=(min=0.0, max=0.0),
        reactive_power_limits_pump=nothing,
        ramp_limits_pump=nothing,
        time_limits_pump=nothing,
        storage_capacity=(up=0.0, down=0.0),
        inflow=0.0,
        outflow=0.0,
        initial_storage=(up=0.0, down=0.0),
        storage_target=(up=0.0, down=0.0),
        operation_cost=HydroGenerationCost(nothing),
        pump_efficiency=0.0,
        conversion_factor=0.0,
        status=PumpHydroStatus.OFF,
        time_at_status=INFINITE_TIME,
        services=Device[],
        dynamic_injector=nothing,
        ext=Dict{String, Any}(),
    )
end

"""Get [`HydroPumpedStorage`](@ref) `name`."""
get_name(value::HydroPumpedStorage) = value.name
"""Get [`HydroPumpedStorage`](@ref) `available`."""
get_available(value::HydroPumpedStorage) = value.available
"""Get [`HydroPumpedStorage`](@ref) `bus`."""
get_bus(value::HydroPumpedStorage) = value.bus
"""Get [`HydroPumpedStorage`](@ref) `active_power`."""
get_active_power(value::HydroPumpedStorage) = get_value(value, value.active_power)
"""Get [`HydroPumpedStorage`](@ref) `reactive_power`."""
get_reactive_power(value::HydroPumpedStorage) = get_value(value, value.reactive_power)
"""Get [`HydroPumpedStorage`](@ref) `rating`."""
get_rating(value::HydroPumpedStorage) = get_value(value, value.rating)
"""Get [`HydroPumpedStorage`](@ref) `base_power`."""
get_base_power(value::HydroPumpedStorage) = value.base_power
"""Get [`HydroPumpedStorage`](@ref) `prime_mover_type`."""
get_prime_mover_type(value::HydroPumpedStorage) = value.prime_mover_type
"""Get [`HydroPumpedStorage`](@ref) `active_power_limits`."""
get_active_power_limits(value::HydroPumpedStorage) = get_value(value, value.active_power_limits)
"""Get [`HydroPumpedStorage`](@ref) `reactive_power_limits`."""
get_reactive_power_limits(value::HydroPumpedStorage) = get_value(value, value.reactive_power_limits)
"""Get [`HydroPumpedStorage`](@ref) `ramp_limits`."""
get_ramp_limits(value::HydroPumpedStorage) = get_value(value, value.ramp_limits)
"""Get [`HydroPumpedStorage`](@ref) `time_limits`."""
get_time_limits(value::HydroPumpedStorage) = value.time_limits
"""Get [`HydroPumpedStorage`](@ref) `rating_pump`."""
get_rating_pump(value::HydroPumpedStorage) = get_value(value, value.rating_pump)
"""Get [`HydroPumpedStorage`](@ref) `active_power_limits_pump`."""
get_active_power_limits_pump(value::HydroPumpedStorage) = get_value(value, value.active_power_limits_pump)
"""Get [`HydroPumpedStorage`](@ref) `reactive_power_limits_pump`."""
get_reactive_power_limits_pump(value::HydroPumpedStorage) = get_value(value, value.reactive_power_limits_pump)
"""Get [`HydroPumpedStorage`](@ref) `ramp_limits_pump`."""
get_ramp_limits_pump(value::HydroPumpedStorage) = get_value(value, value.ramp_limits_pump)
"""Get [`HydroPumpedStorage`](@ref) `time_limits_pump`."""
get_time_limits_pump(value::HydroPumpedStorage) = value.time_limits_pump
"""Get [`HydroPumpedStorage`](@ref) `storage_capacity`."""
get_storage_capacity(value::HydroPumpedStorage) = get_value(value, value.storage_capacity)
"""Get [`HydroPumpedStorage`](@ref) `inflow`."""
get_inflow(value::HydroPumpedStorage) = get_value(value, value.inflow)
"""Get [`HydroPumpedStorage`](@ref) `outflow`."""
get_outflow(value::HydroPumpedStorage) = value.outflow
"""Get [`HydroPumpedStorage`](@ref) `initial_storage`."""
get_initial_storage(value::HydroPumpedStorage) = get_value(value, value.initial_storage)
"""Get [`HydroPumpedStorage`](@ref) `storage_target`."""
get_storage_target(value::HydroPumpedStorage) = value.storage_target
"""Get [`HydroPumpedStorage`](@ref) `operation_cost`."""
get_operation_cost(value::HydroPumpedStorage) = value.operation_cost
"""Get [`HydroPumpedStorage`](@ref) `pump_efficiency`."""
get_pump_efficiency(value::HydroPumpedStorage) = value.pump_efficiency
"""Get [`HydroPumpedStorage`](@ref) `conversion_factor`."""
get_conversion_factor(value::HydroPumpedStorage) = value.conversion_factor
"""Get [`HydroPumpedStorage`](@ref) `status`."""
get_status(value::HydroPumpedStorage) = value.status
"""Get [`HydroPumpedStorage`](@ref) `time_at_status`."""
get_time_at_status(value::HydroPumpedStorage) = value.time_at_status
"""Get [`HydroPumpedStorage`](@ref) `services`."""
get_services(value::HydroPumpedStorage) = value.services
"""Get [`HydroPumpedStorage`](@ref) `dynamic_injector`."""
get_dynamic_injector(value::HydroPumpedStorage) = value.dynamic_injector
"""Get [`HydroPumpedStorage`](@ref) `ext`."""
get_ext(value::HydroPumpedStorage) = value.ext
"""Get [`HydroPumpedStorage`](@ref) `internal`."""
get_internal(value::HydroPumpedStorage) = value.internal

"""Set [`HydroPumpedStorage`](@ref) `available`."""
set_available!(value::HydroPumpedStorage, val) = value.available = val
"""Set [`HydroPumpedStorage`](@ref) `bus`."""
set_bus!(value::HydroPumpedStorage, val) = value.bus = val
"""Set [`HydroPumpedStorage`](@ref) `active_power`."""
set_active_power!(value::HydroPumpedStorage, val) = value.active_power = set_value(value, val)
"""Set [`HydroPumpedStorage`](@ref) `reactive_power`."""
set_reactive_power!(value::HydroPumpedStorage, val) = value.reactive_power = set_value(value, val)
"""Set [`HydroPumpedStorage`](@ref) `rating`."""
set_rating!(value::HydroPumpedStorage, val) = value.rating = set_value(value, val)
"""Set [`HydroPumpedStorage`](@ref) `base_power`."""
set_base_power!(value::HydroPumpedStorage, val) = value.base_power = val
"""Set [`HydroPumpedStorage`](@ref) `prime_mover_type`."""
set_prime_mover_type!(value::HydroPumpedStorage, val) = value.prime_mover_type = val
"""Set [`HydroPumpedStorage`](@ref) `active_power_limits`."""
set_active_power_limits!(value::HydroPumpedStorage, val) = value.active_power_limits = set_value(value, val)
"""Set [`HydroPumpedStorage`](@ref) `reactive_power_limits`."""
set_reactive_power_limits!(value::HydroPumpedStorage, val) = value.reactive_power_limits = set_value(value, val)
"""Set [`HydroPumpedStorage`](@ref) `ramp_limits`."""
set_ramp_limits!(value::HydroPumpedStorage, val) = value.ramp_limits = set_value(value, val)
"""Set [`HydroPumpedStorage`](@ref) `time_limits`."""
set_time_limits!(value::HydroPumpedStorage, val) = value.time_limits = val
"""Set [`HydroPumpedStorage`](@ref) `rating_pump`."""
set_rating_pump!(value::HydroPumpedStorage, val) = value.rating_pump = set_value(value, val)
"""Set [`HydroPumpedStorage`](@ref) `active_power_limits_pump`."""
set_active_power_limits_pump!(value::HydroPumpedStorage, val) = value.active_power_limits_pump = set_value(value, val)
"""Set [`HydroPumpedStorage`](@ref) `reactive_power_limits_pump`."""
set_reactive_power_limits_pump!(value::HydroPumpedStorage, val) = value.reactive_power_limits_pump = set_value(value, val)
"""Set [`HydroPumpedStorage`](@ref) `ramp_limits_pump`."""
set_ramp_limits_pump!(value::HydroPumpedStorage, val) = value.ramp_limits_pump = set_value(value, val)
"""Set [`HydroPumpedStorage`](@ref) `time_limits_pump`."""
set_time_limits_pump!(value::HydroPumpedStorage, val) = value.time_limits_pump = val
"""Set [`HydroPumpedStorage`](@ref) `storage_capacity`."""
set_storage_capacity!(value::HydroPumpedStorage, val) = value.storage_capacity = set_value(value, val)
"""Set [`HydroPumpedStorage`](@ref) `inflow`."""
set_inflow!(value::HydroPumpedStorage, val) = value.inflow = set_value(value, val)
"""Set [`HydroPumpedStorage`](@ref) `outflow`."""
set_outflow!(value::HydroPumpedStorage, val) = value.outflow = val
"""Set [`HydroPumpedStorage`](@ref) `initial_storage`."""
set_initial_storage!(value::HydroPumpedStorage, val) = value.initial_storage = set_value(value, val)
"""Set [`HydroPumpedStorage`](@ref) `storage_target`."""
set_storage_target!(value::HydroPumpedStorage, val) = value.storage_target = val
"""Set [`HydroPumpedStorage`](@ref) `operation_cost`."""
set_operation_cost!(value::HydroPumpedStorage, val) = value.operation_cost = val
"""Set [`HydroPumpedStorage`](@ref) `pump_efficiency`."""
set_pump_efficiency!(value::HydroPumpedStorage, val) = value.pump_efficiency = val
"""Set [`HydroPumpedStorage`](@ref) `conversion_factor`."""
set_conversion_factor!(value::HydroPumpedStorage, val) = value.conversion_factor = val
"""Set [`HydroPumpedStorage`](@ref) `status`."""
set_status!(value::HydroPumpedStorage, val) = value.status = val
"""Set [`HydroPumpedStorage`](@ref) `time_at_status`."""
set_time_at_status!(value::HydroPumpedStorage, val) = value.time_at_status = val
"""Set [`HydroPumpedStorage`](@ref) `services`."""
set_services!(value::HydroPumpedStorage, val) = value.services = val
"""Set [`HydroPumpedStorage`](@ref) `ext`."""
set_ext!(value::HydroPumpedStorage, val) = value.ext = val<|MERGE_RESOLUTION|>--- conflicted
+++ resolved
@@ -64,22 +64,14 @@
 - `outflow::Float64`: Baseline outflow from the lower reservoir (units can be p.u. or m^3/hr), validation range: `(0, nothing)`
 - `initial_storage::UpDown`: Initial storage capacity in the upper and lower reservoir (units can be p.u-hr or m^3), validation range: `(0, nothing)`
 - `storage_target::UpDown`: (default: `(up=1.0, down=1.0)`) Storage target of upper reservoir at the end of simulation as ratio of storage capacity
-<<<<<<< HEAD
-- `operation_cost::Union{HydroGenerationCost, StorageCost, MarketBidCost}`: (default: `HydroGenerationCost(nothing)`) [Operating cost](@ref cost_library) of generation
-=======
 - `operation_cost::Union{HydroGenerationCost, StorageCost, MarketBidCost}`: (default: `HydroGenerationCost(nothing)`) [`OperationalCost`](@ref) of generation
->>>>>>> d33bce19
 - `pump_efficiency::Float64`: (default: `1.0`) Pumping efficiency [0, 1.0], validation range: `(0, 1)`
 - `conversion_factor::Float64`: (default: `1.0`) Conversion factor from flow/volume to energy: m^3 -> p.u-hr
 - `status::PumpHydroStatus`: (default: `PumpHydroStatus.OFF`) Initial commitment condition at the start of a simulation (`PumpHydroStatus.PUMP`, `PumpHydroStatus.GEN`, or `PumpHydroStatus.OFF`)
 - `time_at_status::Float64`: (default: `INFINITE_TIME`) Time (e.g., `Hours(6)`) the generator has been generating, pumping, or off, as indicated by `status`
 - `services::Vector{Service}`: (default: `Device[]`) Services that this device contributes to
 - `dynamic_injector::Union{Nothing, DynamicInjection}`: (default: `nothing`) corresponding dynamic injection device
-<<<<<<< HEAD
 - `ext::Dict{String, Any}`: (default: `Dict{String, Any}()`) An [*ext*ra dictionary](@ref additional_fields) for users to add metadata that are not used in simulation, such as latitude and longitude.
-=======
-- `ext::Dict{String, Any}`: (default: `Dict{String, Any}()`) An *ext*ra dictionary for users to add metadata that are not used in simulation, such as latitude and longitude. See [Adding additional fields](@ref)
->>>>>>> d33bce19
 - `internal::InfrastructureSystemsInternal`: (**Do not modify.**) PowerSystems.jl internal reference
 """
 mutable struct HydroPumpedStorage <: HydroGen
@@ -125,11 +117,7 @@
     initial_storage::UpDown
     "Storage target of upper reservoir at the end of simulation as ratio of storage capacity"
     storage_target::UpDown
-<<<<<<< HEAD
-    "[Operating cost](@ref cost_library) of generation"
-=======
     "[`OperationalCost`](@ref) of generation"
->>>>>>> d33bce19
     operation_cost::Union{HydroGenerationCost, StorageCost, MarketBidCost}
     "Pumping efficiency [0, 1.0]"
     pump_efficiency::Float64
@@ -143,11 +131,7 @@
     services::Vector{Service}
     "corresponding dynamic injection device"
     dynamic_injector::Union{Nothing, DynamicInjection}
-<<<<<<< HEAD
     "An [*ext*ra dictionary](@ref additional_fields) for users to add metadata that are not used in simulation, such as latitude and longitude."
-=======
-    "An *ext*ra dictionary for users to add metadata that are not used in simulation, such as latitude and longitude. See [Adding additional fields](@ref)"
->>>>>>> d33bce19
     ext::Dict{String, Any}
     "(**Do not modify.**) PowerSystems.jl internal reference"
     internal::InfrastructureSystemsInternal
