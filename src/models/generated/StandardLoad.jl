#=
This file is auto-generated. Do not edit.
=#

#! format: off

"""
    mutable struct StandardLoad <: StaticLoad
        name::String
        available::Bool
        bus::ACBus
        base_power::Float64
        constant_active_power::Float64
        constant_reactive_power::Float64
        impedance_active_power::Float64
        impedance_reactive_power::Float64
        current_active_power::Float64
        current_reactive_power::Float64
        max_constant_active_power::Float64
        max_constant_reactive_power::Float64
        max_impedance_active_power::Float64
        max_impedance_reactive_power::Float64
        max_current_active_power::Float64
        max_current_reactive_power::Float64
        services::Vector{Service}
        dynamic_injector::Union{Nothing, DynamicInjection}
        ext::Dict{String, Any}
        internal::InfrastructureSystemsInternal
    end

Data structure for a standard load.

# Arguments
- `name::String`: Name of the component. Components of the same type (e.g., `PowerLoad`) must have unique names, but components of different types (e.g., `PowerLoad` and `ACBus`) can have the same name.
- `available::Bool`: Indicator of whether the component is connected and online (`true`) or disconnected, offline, or down (`false`). For example, a time-series of availability can be attached here to include planned or un-planned outages over a simulation horizon.
- `bus::ACBus`: Bus that this component is connected to
- `base_power::Float64`: Base power of the unit (MVA), validation range: `(0, nothing)`, action if invalid: `warn`
- `constant_active_power::Float64`
- `constant_reactive_power::Float64`
- `impedance_active_power::Float64`
- `impedance_reactive_power::Float64`
- `current_active_power::Float64`
- `current_reactive_power::Float64`
- `max_constant_active_power::Float64`
- `max_constant_reactive_power::Float64`
- `max_impedance_active_power::Float64`
- `max_impedance_reactive_power::Float64`
- `max_current_active_power::Float64`
- `max_current_reactive_power::Float64`
- `services::Vector{Service}`: Services that this device contributes to
- `dynamic_injector::Union{Nothing, DynamicInjection}`: corresponding dynamic injection device
<<<<<<< HEAD
- `ext::Dict{String, Any}`: An empty *ext*ra dictionary for users to add metadata that are not used in simulation, such as latitude and longitude. See [Adding additional fields](@ref).
- `time_series_container::InfrastructureSystems.TimeSeriesContainer`: Contains references to the time-series data linked to this component, such as forecast time-series of `active_power` for a renewable generator or a single time-series of component availability to model line outages. See [`Time Series Data`](@ref ts_data).
- `supplemental_attributes_container::InfrastructureSystems.SupplementalAttributesContainer`: container for supplemental attributes
- `internal::InfrastructureSystemsInternal`: PowerSystems.jl internal reference. **Do not modify.**
=======
- `ext::Dict{String, Any}`
- `internal::InfrastructureSystemsInternal`: power system internal reference, do not modify
>>>>>>> f8059030
"""
mutable struct StandardLoad <: StaticLoad
    "Name of the component. Components of the same type (e.g., `PowerLoad`) must have unique names, but components of different types (e.g., `PowerLoad` and `ACBus`) can have the same name."
    name::String
    "Indicator of whether the component is connected and online (`true`) or disconnected, offline, or down (`false`). For example, a time-series of availability can be attached here to include planned or un-planned outages over a simulation horizon."
    available::Bool
    "Bus that this component is connected to"
    bus::ACBus
    "Base power of the unit (MVA)"
    base_power::Float64
    constant_active_power::Float64
    constant_reactive_power::Float64
    impedance_active_power::Float64
    impedance_reactive_power::Float64
    current_active_power::Float64
    current_reactive_power::Float64
    max_constant_active_power::Float64
    max_constant_reactive_power::Float64
    max_impedance_active_power::Float64
    max_impedance_reactive_power::Float64
    max_current_active_power::Float64
    max_current_reactive_power::Float64
    "Services that this device contributes to"
    services::Vector{Service}
    "corresponding dynamic injection device"
    dynamic_injector::Union{Nothing, DynamicInjection}
    "An empty *ext*ra dictionary for users to add metadata that are not used in simulation, such as latitude and longitude. See [Adding additional fields](@ref)."
    ext::Dict{String, Any}
<<<<<<< HEAD
    "Contains references to the time-series data linked to this component, such as forecast time-series of `active_power` for a renewable generator or a single time-series of component availability to model line outages. See [`Time Series Data`](@ref ts_data)."
    time_series_container::InfrastructureSystems.TimeSeriesContainer
    "container for supplemental attributes"
    supplemental_attributes_container::InfrastructureSystems.SupplementalAttributesContainer
    "PowerSystems.jl internal reference. **Do not modify.**"
=======
    "power system internal reference, do not modify"
>>>>>>> f8059030
    internal::InfrastructureSystemsInternal
end

function StandardLoad(name, available, bus, base_power, constant_active_power=0.0, constant_reactive_power=0.0, impedance_active_power=0.0, impedance_reactive_power=0.0, current_active_power=0.0, current_reactive_power=0.0, max_constant_active_power=0.0, max_constant_reactive_power=0.0, max_impedance_active_power=0.0, max_impedance_reactive_power=0.0, max_current_active_power=0.0, max_current_reactive_power=0.0, services=Device[], dynamic_injector=nothing, ext=Dict{String, Any}(), )
    StandardLoad(name, available, bus, base_power, constant_active_power, constant_reactive_power, impedance_active_power, impedance_reactive_power, current_active_power, current_reactive_power, max_constant_active_power, max_constant_reactive_power, max_impedance_active_power, max_impedance_reactive_power, max_current_active_power, max_current_reactive_power, services, dynamic_injector, ext, InfrastructureSystemsInternal(), )
end

function StandardLoad(; name, available, bus, base_power, constant_active_power=0.0, constant_reactive_power=0.0, impedance_active_power=0.0, impedance_reactive_power=0.0, current_active_power=0.0, current_reactive_power=0.0, max_constant_active_power=0.0, max_constant_reactive_power=0.0, max_impedance_active_power=0.0, max_impedance_reactive_power=0.0, max_current_active_power=0.0, max_current_reactive_power=0.0, services=Device[], dynamic_injector=nothing, ext=Dict{String, Any}(), internal=InfrastructureSystemsInternal(), )
    StandardLoad(name, available, bus, base_power, constant_active_power, constant_reactive_power, impedance_active_power, impedance_reactive_power, current_active_power, current_reactive_power, max_constant_active_power, max_constant_reactive_power, max_impedance_active_power, max_impedance_reactive_power, max_current_active_power, max_current_reactive_power, services, dynamic_injector, ext, internal, )
end

# Constructor for demo purposes; non-functional.
function StandardLoad(::Nothing)
    StandardLoad(;
        name="init",
        available=false,
        bus=ACBus(nothing),
        base_power=0.0,
        constant_active_power=0.0,
        constant_reactive_power=0.0,
        impedance_active_power=0.0,
        impedance_reactive_power=0.0,
        current_active_power=0.0,
        current_reactive_power=0.0,
        max_constant_active_power=0.0,
        max_constant_reactive_power=0.0,
        max_impedance_active_power=0.0,
        max_impedance_reactive_power=0.0,
        max_current_active_power=0.0,
        max_current_reactive_power=0.0,
        services=Device[],
        dynamic_injector=nothing,
        ext=Dict{String, Any}(),
    )
end

"""Get [`StandardLoad`](@ref) `name`."""
get_name(value::StandardLoad) = value.name
"""Get [`StandardLoad`](@ref) `available`."""
get_available(value::StandardLoad) = value.available
"""Get [`StandardLoad`](@ref) `bus`."""
get_bus(value::StandardLoad) = value.bus
"""Get [`StandardLoad`](@ref) `base_power`."""
get_base_power(value::StandardLoad) = value.base_power
"""Get [`StandardLoad`](@ref) `constant_active_power`."""
get_constant_active_power(value::StandardLoad) = get_value(value, value.constant_active_power)
"""Get [`StandardLoad`](@ref) `constant_reactive_power`."""
get_constant_reactive_power(value::StandardLoad) = get_value(value, value.constant_reactive_power)
"""Get [`StandardLoad`](@ref) `impedance_active_power`."""
get_impedance_active_power(value::StandardLoad) = get_value(value, value.impedance_active_power)
"""Get [`StandardLoad`](@ref) `impedance_reactive_power`."""
get_impedance_reactive_power(value::StandardLoad) = get_value(value, value.impedance_reactive_power)
"""Get [`StandardLoad`](@ref) `current_active_power`."""
get_current_active_power(value::StandardLoad) = get_value(value, value.current_active_power)
"""Get [`StandardLoad`](@ref) `current_reactive_power`."""
get_current_reactive_power(value::StandardLoad) = get_value(value, value.current_reactive_power)
"""Get [`StandardLoad`](@ref) `max_constant_active_power`."""
get_max_constant_active_power(value::StandardLoad) = get_value(value, value.max_constant_active_power)
"""Get [`StandardLoad`](@ref) `max_constant_reactive_power`."""
get_max_constant_reactive_power(value::StandardLoad) = get_value(value, value.max_constant_reactive_power)
"""Get [`StandardLoad`](@ref) `max_impedance_active_power`."""
get_max_impedance_active_power(value::StandardLoad) = get_value(value, value.max_impedance_active_power)
"""Get [`StandardLoad`](@ref) `max_impedance_reactive_power`."""
get_max_impedance_reactive_power(value::StandardLoad) = get_value(value, value.max_impedance_reactive_power)
"""Get [`StandardLoad`](@ref) `max_current_active_power`."""
get_max_current_active_power(value::StandardLoad) = get_value(value, value.max_current_active_power)
"""Get [`StandardLoad`](@ref) `max_current_reactive_power`."""
get_max_current_reactive_power(value::StandardLoad) = get_value(value, value.max_current_reactive_power)
"""Get [`StandardLoad`](@ref) `services`."""
get_services(value::StandardLoad) = value.services
"""Get [`StandardLoad`](@ref) `dynamic_injector`."""
get_dynamic_injector(value::StandardLoad) = value.dynamic_injector
"""Get [`StandardLoad`](@ref) `ext`."""
get_ext(value::StandardLoad) = value.ext
"""Get [`StandardLoad`](@ref) `internal`."""
get_internal(value::StandardLoad) = value.internal

"""Set [`StandardLoad`](@ref) `available`."""
set_available!(value::StandardLoad, val) = value.available = val
"""Set [`StandardLoad`](@ref) `bus`."""
set_bus!(value::StandardLoad, val) = value.bus = val
"""Set [`StandardLoad`](@ref) `base_power`."""
set_base_power!(value::StandardLoad, val) = value.base_power = val
"""Set [`StandardLoad`](@ref) `constant_active_power`."""
set_constant_active_power!(value::StandardLoad, val) = value.constant_active_power = set_value(value, val)
"""Set [`StandardLoad`](@ref) `constant_reactive_power`."""
set_constant_reactive_power!(value::StandardLoad, val) = value.constant_reactive_power = set_value(value, val)
"""Set [`StandardLoad`](@ref) `impedance_active_power`."""
set_impedance_active_power!(value::StandardLoad, val) = value.impedance_active_power = set_value(value, val)
"""Set [`StandardLoad`](@ref) `impedance_reactive_power`."""
set_impedance_reactive_power!(value::StandardLoad, val) = value.impedance_reactive_power = set_value(value, val)
"""Set [`StandardLoad`](@ref) `current_active_power`."""
set_current_active_power!(value::StandardLoad, val) = value.current_active_power = set_value(value, val)
"""Set [`StandardLoad`](@ref) `current_reactive_power`."""
set_current_reactive_power!(value::StandardLoad, val) = value.current_reactive_power = set_value(value, val)
"""Set [`StandardLoad`](@ref) `max_constant_active_power`."""
set_max_constant_active_power!(value::StandardLoad, val) = value.max_constant_active_power = set_value(value, val)
"""Set [`StandardLoad`](@ref) `max_constant_reactive_power`."""
set_max_constant_reactive_power!(value::StandardLoad, val) = value.max_constant_reactive_power = set_value(value, val)
"""Set [`StandardLoad`](@ref) `max_impedance_active_power`."""
set_max_impedance_active_power!(value::StandardLoad, val) = value.max_impedance_active_power = set_value(value, val)
"""Set [`StandardLoad`](@ref) `max_impedance_reactive_power`."""
set_max_impedance_reactive_power!(value::StandardLoad, val) = value.max_impedance_reactive_power = set_value(value, val)
"""Set [`StandardLoad`](@ref) `max_current_active_power`."""
set_max_current_active_power!(value::StandardLoad, val) = value.max_current_active_power = set_value(value, val)
"""Set [`StandardLoad`](@ref) `max_current_reactive_power`."""
set_max_current_reactive_power!(value::StandardLoad, val) = value.max_current_reactive_power = set_value(value, val)
"""Set [`StandardLoad`](@ref) `services`."""
set_services!(value::StandardLoad, val) = value.services = val
"""Set [`StandardLoad`](@ref) `ext`."""
set_ext!(value::StandardLoad, val) = value.ext = val<|MERGE_RESOLUTION|>--- conflicted
+++ resolved
@@ -49,15 +49,8 @@
 - `max_current_reactive_power::Float64`
 - `services::Vector{Service}`: Services that this device contributes to
 - `dynamic_injector::Union{Nothing, DynamicInjection}`: corresponding dynamic injection device
-<<<<<<< HEAD
-- `ext::Dict{String, Any}`: An empty *ext*ra dictionary for users to add metadata that are not used in simulation, such as latitude and longitude. See [Adding additional fields](@ref).
-- `time_series_container::InfrastructureSystems.TimeSeriesContainer`: Contains references to the time-series data linked to this component, such as forecast time-series of `active_power` for a renewable generator or a single time-series of component availability to model line outages. See [`Time Series Data`](@ref ts_data).
-- `supplemental_attributes_container::InfrastructureSystems.SupplementalAttributesContainer`: container for supplemental attributes
-- `internal::InfrastructureSystemsInternal`: PowerSystems.jl internal reference. **Do not modify.**
-=======
 - `ext::Dict{String, Any}`
 - `internal::InfrastructureSystemsInternal`: power system internal reference, do not modify
->>>>>>> f8059030
 """
 mutable struct StandardLoad <: StaticLoad
     "Name of the component. Components of the same type (e.g., `PowerLoad`) must have unique names, but components of different types (e.g., `PowerLoad` and `ACBus`) can have the same name."
@@ -86,15 +79,7 @@
     dynamic_injector::Union{Nothing, DynamicInjection}
     "An empty *ext*ra dictionary for users to add metadata that are not used in simulation, such as latitude and longitude. See [Adding additional fields](@ref)."
     ext::Dict{String, Any}
-<<<<<<< HEAD
-    "Contains references to the time-series data linked to this component, such as forecast time-series of `active_power` for a renewable generator or a single time-series of component availability to model line outages. See [`Time Series Data`](@ref ts_data)."
-    time_series_container::InfrastructureSystems.TimeSeriesContainer
-    "container for supplemental attributes"
-    supplemental_attributes_container::InfrastructureSystems.SupplementalAttributesContainer
-    "PowerSystems.jl internal reference. **Do not modify.**"
-=======
     "power system internal reference, do not modify"
->>>>>>> f8059030
     internal::InfrastructureSystemsInternal
 end
 
