#=
This file is auto-generated. Do not edit.
=#

#! format: off

"""
    mutable struct InterruptiblePowerLoad <: ControllableLoad
        name::String
        available::Bool
        bus::ACBus
        active_power::Float64
        reactive_power::Float64
        max_active_power::Float64
        max_reactive_power::Float64
        base_power::Float64
        operation_cost::Union{LoadCost, MarketBidCost}
        services::Vector{Service}
        dynamic_injector::Union{Nothing, DynamicInjection}
        ext::Dict{String, Any}
        internal::InfrastructureSystemsInternal
    end

A [static](@ref S) power load that can be compensated for temporary or continuous interruptions to its requested demand.

 These loads are most commonly used for operational optimizations and can be used to model, for example, large commercial and industrial customers enrolled in demand response programs. This load has a target demand profile (set by a [`max_active_power` time series](@ref ts_data) for an operational simulation) that can be reduced to satisfy other system needs. For simpler loads without an operating cost for demand response, see [`PowerLoad`](@ref)

# Arguments
- `name::String`: Name of the component. Components of the same type (e.g., `PowerLoad`) must have unique names, but components of different types (e.g., `PowerLoad` and `ACBus`) can have the same name
- `available::Bool`: Indicator of whether the component is connected and online (`true`) or disconnected, offline, or down (`false`). Unavailable components are excluded during simulations
- `bus::ACBus`: Bus that this component is connected to
- `active_power::Float64`: Initial steady state active power demand (MW)
- `reactive_power::Float64`: Initial steady state reactive power demand (MVAR)
- `max_active_power::Float64`: Maximum active power (MW) that this load can demand
- `max_reactive_power::Float64`: Maximum reactive power (MVAR) that this load can demand
- `base_power::Float64`: Base power (MVA) for per unitization, validation range: `(0, nothing)`
<<<<<<< HEAD
- `operation_cost::Union{LoadCost, MarketBidCost}`: [Operating cost](@ref cost_library) of interrupting load
- `services::Vector{Service}`: (default: `Device[]`) Services that this device contributes to
- `dynamic_injector::Union{Nothing, DynamicInjection}`: (default: `nothing`) corresponding dynamic injection device
- `ext::Dict{String, Any}`: (default: `Dict{String, Any}()`) An [*ext*ra dictionary](@ref additional_fields) for users to add metadata that are not used in simulation, such as latitude and longitude.
=======
- `operation_cost::Union{LoadCost, MarketBidCost}`: [`OperationalCost`](@ref) of interrupting load
- `services::Vector{Service}`: (default: `Device[]`) Services that this device contributes to
- `dynamic_injector::Union{Nothing, DynamicInjection}`: (default: `nothing`) corresponding dynamic injection device
- `ext::Dict{String, Any}`: (default: `Dict{String, Any}()`) An *ext*ra dictionary for users to add metadata that are not used in simulation, such as latitude and longitude. See [Adding additional fields](@ref)
>>>>>>> d33bce19
- `internal::InfrastructureSystemsInternal`: (**Do not modify.**) PowerSystems.jl internal reference
"""
mutable struct InterruptiblePowerLoad <: ControllableLoad
    "Name of the component. Components of the same type (e.g., `PowerLoad`) must have unique names, but components of different types (e.g., `PowerLoad` and `ACBus`) can have the same name"
    name::String
    "Indicator of whether the component is connected and online (`true`) or disconnected, offline, or down (`false`). Unavailable components are excluded during simulations"
    available::Bool
    "Bus that this component is connected to"
    bus::ACBus
    "Initial steady state active power demand (MW)"
    active_power::Float64
    "Initial steady state reactive power demand (MVAR)"
    reactive_power::Float64
    "Maximum active power (MW) that this load can demand"
    max_active_power::Float64
    "Maximum reactive power (MVAR) that this load can demand"
    max_reactive_power::Float64
    "Base power (MVA) for per unitization"
    base_power::Float64
<<<<<<< HEAD
    "[Operating cost](@ref cost_library) of interrupting load"
=======
    "[`OperationalCost`](@ref) of interrupting load"
>>>>>>> d33bce19
    operation_cost::Union{LoadCost, MarketBidCost}
    "Services that this device contributes to"
    services::Vector{Service}
    "corresponding dynamic injection device"
    dynamic_injector::Union{Nothing, DynamicInjection}
<<<<<<< HEAD
    "An [*ext*ra dictionary](@ref additional_fields) for users to add metadata that are not used in simulation, such as latitude and longitude."
=======
    "An *ext*ra dictionary for users to add metadata that are not used in simulation, such as latitude and longitude. See [Adding additional fields](@ref)"
>>>>>>> d33bce19
    ext::Dict{String, Any}
    "(**Do not modify.**) PowerSystems.jl internal reference"
    internal::InfrastructureSystemsInternal
end

function InterruptiblePowerLoad(name, available, bus, active_power, reactive_power, max_active_power, max_reactive_power, base_power, operation_cost, services=Device[], dynamic_injector=nothing, ext=Dict{String, Any}(), )
    InterruptiblePowerLoad(name, available, bus, active_power, reactive_power, max_active_power, max_reactive_power, base_power, operation_cost, services, dynamic_injector, ext, InfrastructureSystemsInternal(), )
end

function InterruptiblePowerLoad(; name, available, bus, active_power, reactive_power, max_active_power, max_reactive_power, base_power, operation_cost, services=Device[], dynamic_injector=nothing, ext=Dict{String, Any}(), internal=InfrastructureSystemsInternal(), )
    InterruptiblePowerLoad(name, available, bus, active_power, reactive_power, max_active_power, max_reactive_power, base_power, operation_cost, services, dynamic_injector, ext, internal, )
end

# Constructor for demo purposes; non-functional.
function InterruptiblePowerLoad(::Nothing)
    InterruptiblePowerLoad(;
        name="init",
        available=false,
        bus=ACBus(nothing),
        active_power=0.0,
        reactive_power=0.0,
        max_active_power=0.0,
        max_reactive_power=0.0,
        base_power=0.0,
        operation_cost=LoadCost(nothing),
        services=Device[],
        dynamic_injector=nothing,
        ext=Dict{String, Any}(),
    )
end

"""Get [`InterruptiblePowerLoad`](@ref) `name`."""
get_name(value::InterruptiblePowerLoad) = value.name
"""Get [`InterruptiblePowerLoad`](@ref) `available`."""
get_available(value::InterruptiblePowerLoad) = value.available
"""Get [`InterruptiblePowerLoad`](@ref) `bus`."""
get_bus(value::InterruptiblePowerLoad) = value.bus
"""Get [`InterruptiblePowerLoad`](@ref) `active_power`."""
get_active_power(value::InterruptiblePowerLoad) = get_value(value, value.active_power)
"""Get [`InterruptiblePowerLoad`](@ref) `reactive_power`."""
get_reactive_power(value::InterruptiblePowerLoad) = get_value(value, value.reactive_power)
"""Get [`InterruptiblePowerLoad`](@ref) `max_active_power`."""
get_max_active_power(value::InterruptiblePowerLoad) = get_value(value, value.max_active_power)
"""Get [`InterruptiblePowerLoad`](@ref) `max_reactive_power`."""
get_max_reactive_power(value::InterruptiblePowerLoad) = get_value(value, value.max_reactive_power)
"""Get [`InterruptiblePowerLoad`](@ref) `base_power`."""
get_base_power(value::InterruptiblePowerLoad) = value.base_power
"""Get [`InterruptiblePowerLoad`](@ref) `operation_cost`."""
get_operation_cost(value::InterruptiblePowerLoad) = value.operation_cost
"""Get [`InterruptiblePowerLoad`](@ref) `services`."""
get_services(value::InterruptiblePowerLoad) = value.services
"""Get [`InterruptiblePowerLoad`](@ref) `dynamic_injector`."""
get_dynamic_injector(value::InterruptiblePowerLoad) = value.dynamic_injector
"""Get [`InterruptiblePowerLoad`](@ref) `ext`."""
get_ext(value::InterruptiblePowerLoad) = value.ext
"""Get [`InterruptiblePowerLoad`](@ref) `internal`."""
get_internal(value::InterruptiblePowerLoad) = value.internal

"""Set [`InterruptiblePowerLoad`](@ref) `available`."""
set_available!(value::InterruptiblePowerLoad, val) = value.available = val
"""Set [`InterruptiblePowerLoad`](@ref) `bus`."""
set_bus!(value::InterruptiblePowerLoad, val) = value.bus = val
"""Set [`InterruptiblePowerLoad`](@ref) `active_power`."""
set_active_power!(value::InterruptiblePowerLoad, val) = value.active_power = set_value(value, val)
"""Set [`InterruptiblePowerLoad`](@ref) `reactive_power`."""
set_reactive_power!(value::InterruptiblePowerLoad, val) = value.reactive_power = set_value(value, val)
"""Set [`InterruptiblePowerLoad`](@ref) `max_active_power`."""
set_max_active_power!(value::InterruptiblePowerLoad, val) = value.max_active_power = set_value(value, val)
"""Set [`InterruptiblePowerLoad`](@ref) `max_reactive_power`."""
set_max_reactive_power!(value::InterruptiblePowerLoad, val) = value.max_reactive_power = set_value(value, val)
"""Set [`InterruptiblePowerLoad`](@ref) `base_power`."""
set_base_power!(value::InterruptiblePowerLoad, val) = value.base_power = val
"""Set [`InterruptiblePowerLoad`](@ref) `operation_cost`."""
set_operation_cost!(value::InterruptiblePowerLoad, val) = value.operation_cost = val
"""Set [`InterruptiblePowerLoad`](@ref) `services`."""
set_services!(value::InterruptiblePowerLoad, val) = value.services = val
"""Set [`InterruptiblePowerLoad`](@ref) `ext`."""
set_ext!(value::InterruptiblePowerLoad, val) = value.ext = val<|MERGE_RESOLUTION|>--- conflicted
+++ resolved
@@ -34,17 +34,10 @@
 - `max_active_power::Float64`: Maximum active power (MW) that this load can demand
 - `max_reactive_power::Float64`: Maximum reactive power (MVAR) that this load can demand
 - `base_power::Float64`: Base power (MVA) for per unitization, validation range: `(0, nothing)`
-<<<<<<< HEAD
-- `operation_cost::Union{LoadCost, MarketBidCost}`: [Operating cost](@ref cost_library) of interrupting load
+- `operation_cost::Union{LoadCost, MarketBidCost}`: [`OperationalCost`](@ref) of interrupting load
 - `services::Vector{Service}`: (default: `Device[]`) Services that this device contributes to
 - `dynamic_injector::Union{Nothing, DynamicInjection}`: (default: `nothing`) corresponding dynamic injection device
 - `ext::Dict{String, Any}`: (default: `Dict{String, Any}()`) An [*ext*ra dictionary](@ref additional_fields) for users to add metadata that are not used in simulation, such as latitude and longitude.
-=======
-- `operation_cost::Union{LoadCost, MarketBidCost}`: [`OperationalCost`](@ref) of interrupting load
-- `services::Vector{Service}`: (default: `Device[]`) Services that this device contributes to
-- `dynamic_injector::Union{Nothing, DynamicInjection}`: (default: `nothing`) corresponding dynamic injection device
-- `ext::Dict{String, Any}`: (default: `Dict{String, Any}()`) An *ext*ra dictionary for users to add metadata that are not used in simulation, such as latitude and longitude. See [Adding additional fields](@ref)
->>>>>>> d33bce19
 - `internal::InfrastructureSystemsInternal`: (**Do not modify.**) PowerSystems.jl internal reference
 """
 mutable struct InterruptiblePowerLoad <: ControllableLoad
@@ -64,21 +57,13 @@
     max_reactive_power::Float64
     "Base power (MVA) for per unitization"
     base_power::Float64
-<<<<<<< HEAD
-    "[Operating cost](@ref cost_library) of interrupting load"
-=======
     "[`OperationalCost`](@ref) of interrupting load"
->>>>>>> d33bce19
     operation_cost::Union{LoadCost, MarketBidCost}
     "Services that this device contributes to"
     services::Vector{Service}
     "corresponding dynamic injection device"
     dynamic_injector::Union{Nothing, DynamicInjection}
-<<<<<<< HEAD
     "An [*ext*ra dictionary](@ref additional_fields) for users to add metadata that are not used in simulation, such as latitude and longitude."
-=======
-    "An *ext*ra dictionary for users to add metadata that are not used in simulation, such as latitude and longitude. See [Adding additional fields](@ref)"
->>>>>>> d33bce19
     ext::Dict{String, Any}
     "(**Do not modify.**) PowerSystems.jl internal reference"
     internal::InfrastructureSystemsInternal
