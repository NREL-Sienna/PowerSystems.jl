--- conflicted
+++ resolved
@@ -27,15 +27,8 @@
 - `sustained_time::Float64`: the time in secounds reserve contribution must sustained at a specified level, validation range: `(0, nothing)`, action if invalid: `error`
 - `max_participation_factor::Float64`: the maximum limit of reserve contribution per device, validation range: `(0, 1)`, action if invalid: `error`
 - `deployed_fraction::Float64`: Fraction of ancillary services participation deployed from the assignment, validation range: `(0, 1)`, action if invalid: `error`
-<<<<<<< HEAD
-- `ext::Dict{String, Any}`: An empty *ext*ra dictionary for users to add metadata that are not used in simulation, such as latitude and longitude. See [Adding additional fields](@ref).
-- `time_series_container::InfrastructureSystems.TimeSeriesContainer`: Contains references to the time-series data linked to this component, such as forecast time-series of `active_power` for a renewable generator or a single time-series of component availability to model line outages. See [`Time Series Data`](@ref ts_data).
-- `supplemental_attributes_container::InfrastructureSystems.SupplementalAttributesContainer`: container for supplemental attributes
-- `internal::InfrastructureSystemsInternal`: PowerSystems.jl internal reference. **Do not modify.**
-=======
 - `ext::Dict{String, Any}`
 - `internal::InfrastructureSystemsInternal`: power system internal reference, do not modify
->>>>>>> f8059030
 """
 mutable struct ReserveDemandCurve{T <: ReserveDirection} <: Reserve{T}
     "Variable Cost TimeSeriesKey"
@@ -54,15 +47,7 @@
     deployed_fraction::Float64
     "An empty *ext*ra dictionary for users to add metadata that are not used in simulation, such as latitude and longitude. See [Adding additional fields](@ref)."
     ext::Dict{String, Any}
-<<<<<<< HEAD
-    "Contains references to the time-series data linked to this component, such as forecast time-series of `active_power` for a renewable generator or a single time-series of component availability to model line outages. See [`Time Series Data`](@ref ts_data)."
-    time_series_container::InfrastructureSystems.TimeSeriesContainer
-    "container for supplemental attributes"
-    supplemental_attributes_container::InfrastructureSystems.SupplementalAttributesContainer
-    "PowerSystems.jl internal reference. **Do not modify.**"
-=======
     "power system internal reference, do not modify"
->>>>>>> f8059030
     internal::InfrastructureSystemsInternal
 end
 
