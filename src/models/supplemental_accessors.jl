--- conflicted
+++ resolved
@@ -133,13 +133,12 @@
     return get_active_power_flow_limits(tx).max
 end
 
-<<<<<<< HEAD
 # this way, we can handle all constant power contributions using the same function call.
 get_active_power(l::StandardLoad) = l.constant_active_power
 get_reactive_power(l::StandardLoad) = l.constant_reactive_power
 get_active_power(l::InterruptibleStandardLoad) = l.constant_active_power
 get_reactive_power(l::InterruptibleStandardLoad) = l.constant_reactive_power
-=======
+
 function get_α(t::Union{TapTransformer, Transformer2W})
     if get_winding_group_number(t) == WindingGroupNumber.UNDEFINED
         @warn "winding group number for summary (t) is undefined, assuming zero phase shift"
@@ -172,5 +171,4 @@
     else
         return get_tertiary_group_number(t).value * -(π / 6)
     end
-end
->>>>>>> 31728f88
+end