"""
    mutable struct HybridSystem <: StaticInjectionSubsystem
        name::String
        available::Bool
        status::Bool
        bus::ACBus
        active_power::Float64
        reactive_power::Float64
        base_power::Float64
        operation_cost::MarketBidCost
        thermal_unit::Union{Nothing, ThermalGen}
        electric_load::Union{Nothing, ElectricLoad}
        storage::Union{Nothing, Storage}
        renewable_unit::Union{Nothing, RenewableGen}
        interconnection_impedance::ComplexF64
        interconnection_rating::Union{Nothing, Float64}
        input_active_power_limits::Union{Nothing, MinMax}
        output_active_power_limits::Union{Nothing, MinMax}
        reactive_power_limits::Union{Nothing, MinMax}
        interconnection_efficiency::Union{
            Nothing,
            NamedTuple{(:in, :out), Tuple{Float64, Float64}},
        }
        services::Vector{Service}
        dynamic_injector::Union{Nothing, DynamicInjection}
        ext::Dict{String, Any}
        internal::InfrastructureSystemsInternal
    end

A Hybrid System that includes a combination of renewable generation, load, thermal
generation and/or energy storage.

# Arguments
- `name::String`: Name of the component. Components of the same type (e.g., `PowerLoad`) must have unique names, but components of different types (e.g., `PowerLoad` and `ACBus`) can have the same name
- `available::Bool`: Indicator of whether the component is connected and online (`true`) or disconnected, offline, or down (`false`). Unavailable components are excluded during simulations
- `status::Bool`: Initial commitment condition at the start of a simulation (`true` = on or `false` = off)
- `bus::ACBus`: Bus that this component is connected to
- `active_power::Float64`: Initial active power set point of the unit in MW. For power flow, this is the steady state operating point of the system. For production cost modeling, this may or may not be used as the initial starting point for the solver, depending on the solver used
- `reactive_power::Float64`: Initial reactive power set point of the unit (MVAR)
- `base_power::Float64`: Base power of the unit (MVA) for per unitization, which is commonly the same as `rating`
- `operation_cost::MarketBidCost`: Market bid cost to operate, [`MarketBidCost`](@ref)
- `thermal_unit::Union{Nothing, ThermalGen}`: A thermal generator with supertype [`ThermalGen`](@ref)
- `electric_load::Union{Nothing, ElectricLoad}`: A load with supertype [`ElectricLoad`](@ref)
- `storage::Union{Nothing, Storage}`: An energy storage system with supertype [`Storage`](@ref)
- `renewable_unit::Union{Nothing, RenewableGen}`: A renewable generator with supertype [`RenewableGen`](@ref)
- `interconnection_impedance::ComplexF64`: Impedance (typically in p.u.) between the hybrid system and the grid interconnection
- `interconnection_rating::Union{Nothing, Float64}`: Maximum rating of the hybrid system's interconnection with the transmission network (MVA)
- `input_active_power_limits::MinMax`: Minimum and maximum stable input active power levels (MW)
- `output_active_power_limits::MinMax`: Minimum and maximum stable output active power levels (MW)
- `reactive_power_limits::Union{Nothing, MinMax}`: Minimum and maximum reactive power limits (MVAR). Set to `Nothing` if not applicable.
- `interconnection_efficiency::Union{Nothing, NamedTuple{(:in, :out), Tuple{Float64, Float64}},}`: Efficiency [0, 1.0] at the grid interconnection to model losses `in` and `out` of the common DC-side conversion
- `services::Vector{Service}`: (optional) Services that this device contributes to
- `dynamic_injector::Union{Nothing, DynamicInjection}`: (optional) corresponding dynamic injection device
<<<<<<< HEAD
- `ext::Dict{String, Any}`: (optional) An [*ext*ra dictionary](@ref additional_fields) for users to add metadata that are not used in simulation, such as latitude and longitude
=======
- `ext::Dict{String, Any}`: (optional) An *ext*ra dictionary for users to add metadata that are not used in simulation, such as latitude and longitude. See [Adding additional fields](@ref).
>>>>>>> d33bce19
- `internal::InfrastructureSystemsInternal`: (**Do not modify.**) PowerSystems.jl internal reference.
"""
mutable struct HybridSystem <: StaticInjectionSubsystem
    name::String
    available::Bool
    status::Bool
    bus::ACBus
    active_power::Float64
    reactive_power::Float64
    base_power::Float64
    operation_cost::MarketBidCost
    thermal_unit::Union{Nothing, ThermalGen}
    electric_load::Union{Nothing, ElectricLoad}
    storage::Union{Nothing, Storage}
    renewable_unit::Union{Nothing, RenewableGen}
    # interconnection Data
    "Thermal limited MVA Power Output of the unit. <= Capacity"
    interconnection_impedance::ComplexF64
    interconnection_rating::Union{Nothing, Float64}
    input_active_power_limits::Union{Nothing, MinMax}
    output_active_power_limits::Union{Nothing, MinMax}
    reactive_power_limits::Union{Nothing, MinMax}
    interconnection_efficiency::Union{
        Nothing,
        NamedTuple{(:in, :out), Tuple{Float64, Float64}},
    }
    "corresponding dynamic injection device"
    services::Vector{Service}
    dynamic_injector::Union{Nothing, DynamicInjection}
    ext::Dict{String, Any}
    "internal forecast storage"
    "power system internal reference, do not modify"
    internal::InfrastructureSystemsInternal
end

function HybridSystem(;
    name = "init",
    available = false,
    status = false,
    bus = ACBus(nothing),
    active_power = 0.0,
    reactive_power = 0.0,
    base_power = 100.0,
    operation_cost = MarketBidCost(nothing),
    thermal_unit = nothing,
    electric_load = nothing,
    storage = nothing,
    renewable_unit = nothing,
    interconnection_impedance = 0.0,
    interconnection_rating = nothing,
    input_active_power_limits = nothing,
    output_active_power_limits = nothing,
    reactive_power_limits = nothing,
    interconnection_efficiency = nothing,
    services = Service[],
    dynamic_injector = nothing,
    ext = Dict{String, Any}(),
    internal = InfrastructureSystemsInternal(),
)
    return HybridSystem(
        name,
        available,
        status,
        bus,
        active_power,
        reactive_power,
        base_power,
        operation_cost,
        thermal_unit,
        electric_load,
        storage,
        renewable_unit,
        interconnection_impedance,
        interconnection_rating,
        input_active_power_limits,
        output_active_power_limits,
        reactive_power_limits,
        interconnection_efficiency,
        services,
        dynamic_injector,
        ext,
        internal,
    )
end

# Constructor for demo purposes; non-functional.
function HybridSystem(::Nothing)
    return HybridSystem(;
        name = "init",
        available = false,
        status = false,
        bus = ACBus(nothing),
        active_power = 0.0,
        reactive_power = 0.0,
        base_power = 100.0,
        operation_cost = MarketBidCost(nothing),
        thermal_unit = ThermalStandard(nothing),
        electric_load = PowerLoad(nothing),
        storage = EnergyReservoirStorage(nothing),
        renewable_unit = RenewableDispatch(nothing),
        interconnection_impedance = 0.0,
        interconnection_rating = nothing,
        input_active_power_limits = nothing,
        output_active_power_limits = nothing,
        reactive_power_limits = nothing,
        interconnection_efficiency = nothing,
        services = Service[],
        dynamic_injector = nothing,
        ext = Dict{String, Any}(),
        internal = InfrastructureSystemsInternal(),
    )
end

get_name(value::HybridSystem) = value.name

function _get_components(value::HybridSystem)
    components =
        [value.thermal_unit, value.electric_load, value.storage, value.renewable_unit]
    filter!(x -> !isnothing(x), components)
    return components
end

function set_units_setting!(value::HybridSystem, settings::SystemUnitsSettings)
    set_units_info!(get_internal(value), settings)
    for component in _get_components(value)
        set_units_info!(get_internal(component), settings)
    end
    return
end

"""Get [`HybridSystem`](@ref) `available`."""
get_available(value::HybridSystem) = value.available
"""Get [`HybridSystem`](@ref) `status`."""
get_status(value::HybridSystem) = value.status
"""Get [`HybridSystem`](@ref) `bus`."""
get_bus(value::HybridSystem) = value.bus
"""Get [`HybridSystem`](@ref) `active_power`."""
get_active_power(value::HybridSystem) = get_value(value, value.active_power)
"""Get [`HybridSystem`](@ref) `reactive_power`."""
get_reactive_power(value::HybridSystem) = get_value(value, value.reactive_power)
"""Get [`HybridSystem`](@ref) thermal unit"""
get_thermal_unit(value::HybridSystem) = value.thermal_unit
"""Get [`HybridSystem`](@ref) load"""
get_electric_load(value::HybridSystem) = value.electric_load
"""Get [`HybridSystem`](@ref) storage unit"""
get_storage(value::HybridSystem) = value.storage
"""Get [`HybridSystem`](@ref) renewable unit"""
get_renewable_unit(value::HybridSystem) = value.renewable_unit
"""Get [`HybridSystem`](@ref) `interconnection_rating`."""
get_interconnection_rating(value::HybridSystem) =
    get_value(value, value.interconnection_rating)
"""get [`HybridSystem`](@ref) interconnection impedance"""
get_interconnection_impedance(value::HybridSystem) = value.interconnection_impedance
"""Get [`HybridSystem`](@ref) `input_active_power_limits`."""
get_input_active_power_limits(value::HybridSystem) =
    get_value(value, value.input_active_power_limits)
"""Get [`HybridSystem`](@ref) `output_active_power_limits`."""
get_output_active_power_limits(value::HybridSystem) =
    get_value(value, value.output_active_power_limits)
"""Get [`HybridSystem`](@ref) `reactive_power_limits`."""
get_reactive_power_limits(value::HybridSystem) =
    get_value(value, value.reactive_power_limits)
"""get [`HybridSystem`](@ref) interconnection efficiency"""
get_interconnection_efficiency(value::HybridSystem) = value.interconnection_efficiency
"""Get [`HybridSystem`](@ref) `base_power`."""
get_base_power(value::HybridSystem) = value.base_power
"""Get [`HybridSystem`](@ref) `operation_cost`."""
get_operation_cost(value::HybridSystem) = value.operation_cost
"""Get [`HybridSystem`](@ref) `services`."""
get_services(value::HybridSystem) = value.services
"""Get [`HybridSystem`](@ref) `dynamic_injector`."""
get_dynamic_injector(value::HybridSystem) = value.dynamic_injector
"""Get [`HybridSystem`](@ref) `ext`."""
get_ext(value::HybridSystem) = value.ext

"""Get [`HybridSystem`](@ref) `internal`."""
get_internal(value::HybridSystem) = value.internal

"""Set [`HybridSystem`](@ref) `available`."""
set_available!(value::HybridSystem, val) = value.available = val
"""Get [`HybridSystem`](@ref) `status`."""
set_status!(value::HybridSystem, val) = value.status = val
"""Set [`HybridSystem`](@ref) `bus`."""
set_bus!(value::HybridSystem, val) = value.bus = val
"""Set [`HybridSystem`](@ref) `interconnection_rating`."""
set_interconnection_rating!(value::HybridSystem, val) = value.interconnection_rating = val
"""Set [`HybridSystem`](@ref) `active_power`."""
set_active_power!(value::HybridSystem, val) = value.active_power = val
"""Set [`HybridSystem`](@ref) `reactive_power`."""
set_reactive_power!(value::HybridSystem, val) = value.reactive_power = val
"""set [`HybridSystem`](@ref) interconnection impedance"""
set_interconnection_impedance!(value::HybridSystem, val) =
    value.interconnection_impedance = val
"""Set [`HybridSystem`](@ref) `input_active_power_limits`."""
set_input_active_power_limits!(value::HybridSystem, val) =
    value.input_active_power_limits = val
"""Set [`HybridSystem`](@ref) `output_active_power_limits`."""
set_output_active_power_limits!(value::HybridSystem, val) =
    value.output_active_power_limits = val
"""Set [`HybridSystem`](@ref) `reactive_power_limits`."""
set_reactive_power_limits!(value::HybridSystem, val) = value.reactive_power_limits = val
"""Set [`HybridSystem`](@ref) `interconnection_efficiency`."""
set_interconnection_efficiency!(value::HybridSystem, val) =
    value.interconnection_rating = val
"""Set [`HybridSystem`](@ref) `base_power`."""
set_base_power!(value::HybridSystem, val) = value.base_power = val
"""Set [`HybridSystem`](@ref) `operation_cost`."""
set_operation_cost!(value::HybridSystem, val) = value.operation_cost = val
"""Set [`HybridSystem`](@ref) `services`."""
set_services!(value::HybridSystem, val) = value.services = val
"""Set [`HybridSystem`](@ref) `ext`."""
set_ext!(value::HybridSystem, val) = value.ext = val

"""
Return an iterator over the subcomponents in the HybridSystem.

# Examples
```julia
for subcomponent in get_subcomponents(hybrid_sys)
    @show subcomponent
end
subcomponents = collect(get_subcomponents(hybrid_sys))
```
"""
function get_subcomponents(hybrid::HybridSystem)
    Channel() do channel
        for field in (:thermal_unit, :electric_load, :storage, :renewable_unit)
            subcomponent = getfield(hybrid, field)
            if subcomponent !== nothing
                put!(channel, subcomponent)
            end
        end
    end
end

"""Set [`HybridSystem`](@ref) thermal unit"""
function set_thermal_unit!(hybrid::HybridSystem, val::ThermalGen)
    _raise_if_attached_to_system(hybrid)
    hybrid.thermal_unit = val
    return
end

"""Set [`HybridSystem`](@ref) load"""
function set_electric_load!(hybrid::HybridSystem, val::ElectricLoad)
    _raise_if_attached_to_system(hybrid)
    value.electric_load = val
    return
end

"""Set [`HybridSystem`](@ref) storage unit"""
function set_storage!(hybrid::HybridSystem, val::Storage)
    _raise_if_attached_to_system(hybrid)
    value.storage = val
    return
end

"""Set [`HybridSystem`](@ref) renewable unit"""
function set_renewable_unit!(hybrid::HybridSystem, val::RenewableGen)
    _raise_if_attached_to_system(hybrid)
    value.renewable_unit = val
    return
end

function _raise_if_attached_to_system(hybrid::HybridSystem)
    if !isnothing(IS.get_time_series_manager(hybrid))
        throw(
            ArgumentError(
                "Operation not allowed because the HybridSystem is attached to a system",
            ),
        )
    end
    return
end<|MERGE_RESOLUTION|>--- conflicted
+++ resolved
@@ -51,11 +51,7 @@
 - `interconnection_efficiency::Union{Nothing, NamedTuple{(:in, :out), Tuple{Float64, Float64}},}`: Efficiency [0, 1.0] at the grid interconnection to model losses `in` and `out` of the common DC-side conversion
 - `services::Vector{Service}`: (optional) Services that this device contributes to
 - `dynamic_injector::Union{Nothing, DynamicInjection}`: (optional) corresponding dynamic injection device
-<<<<<<< HEAD
-- `ext::Dict{String, Any}`: (optional) An [*ext*ra dictionary](@ref additional_fields) for users to add metadata that are not used in simulation, such as latitude and longitude
-=======
 - `ext::Dict{String, Any}`: (optional) An *ext*ra dictionary for users to add metadata that are not used in simulation, such as latitude and longitude. See [Adding additional fields](@ref).
->>>>>>> d33bce19
 - `internal::InfrastructureSystemsInternal`: (**Do not modify.**) PowerSystems.jl internal reference.
 """
 mutable struct HybridSystem <: StaticInjectionSubsystem
