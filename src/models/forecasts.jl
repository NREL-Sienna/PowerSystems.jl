--- conflicted
+++ resolved
@@ -1,14 +1,5 @@
 abstract type Forecast <: Component end
 
-<<<<<<< HEAD
-struct Deterministic <: Forecast
-    device::Device
-    horizon::Int
-    resolution::Dates.Period
-    interval::Dates.Period
-    initialtime::Dates.DateTime
-    data::Dict{Any,Dict{Int,TimeSeries.TimeArray}}
-=======
 """
     Deterministic
         A deterministic forecast for a particular data field in a PowerSystemDevice.
@@ -26,7 +17,6 @@
 function Deterministic(device::PowerSystemComponent, label::String, resolution::Dates.Period, initialtime::Dates.DateTime, time_steps::Int; kwargs...)
     data = TimeSeries.TimeArray(initialtime:Dates.Hour(1):initialtime+resolution*(time_steps-1), ones(time_steps))
     Deterministic(device, label, resolution, initialtime, data; kwargs...)
->>>>>>> 1890d8ec
 end
 
 function Deterministic(device::PowerSystemComponent, label::String, data::TimeSeries.TimeArray; kwargs...)
