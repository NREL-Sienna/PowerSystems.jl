# MarketBidCost has two variable costs, here we mean the incremental one
get_generation_variable_cost(cost::MarketBidCost) = get_incremental_offer_curves(cost)
# get_generation_variable_cost(cost::OperationalCost) = get_variable_cost(cost)

function _validate_time_series_variable_cost(
    time_series_data::IS.TimeSeriesData;
    desired_type::Type = CostCurve{PiecewiseIncrementalCurve},
)
    data_type = IS.eltype_data(time_series_data)
    (data_type <: desired_type) || throw(
        TypeError(
            StackTraces.stacktrace()[2].func, "time series data", desired_type,
            data_type),
    )
end

function _validate_market_bid_cost(cost, context)
    (cost isa MarketBidCost) || throw(TypeError(
        StackTraces.stacktrace()[2].func, context, MarketBidCost, cost))
end

"""
Returns variable cost bids time-series data.

# Arguments
- `ts::IS.TimeSeriesData`:TimeSeriesData
- `component::Component`: Component
- `start_time::Union{Nothing, Dates.DateTime} = nothing`: Time when the time-series data starts
- `len::Union{Nothing, Int} = nothing`: Length of the time-series to be returned
"""
function get_variable_cost(
    ts::IS.TimeSeriesData,
    component::Component,
    start_time::Union{Nothing, Dates.DateTime} = nothing,
    len::Union{Nothing, Int} = nothing,
)
    if start_time === nothing
        start_time = IS.get_initial_timestamp(ts)
    end
    data = IS.get_time_series_array(component, ts, start_time; len = len)
    time_stamps = TimeSeries.timestamp(data)
    return data
end

"""
Returns variable cost bids time-series data for MarketBidCost.

# Arguments
- `device::StaticInjection`: Static injection device
- `cost::MarketBidCost`: Operations Cost
- `start_time::Union{Nothing, Dates.DateTime} = nothing`: Time when the time-series data starts
- `len::Union{Nothing, Int} = nothing`: Length of the time-series to be returned
"""
function get_variable_cost(
    device::StaticInjection,
    cost::OperationalCost;
    start_time::Union{Nothing, Dates.DateTime} = nothing,
    len::Union{Nothing, Int} = nothing,
)
    time_series_key = get_generation_variable_cost(cost)
    if isnothing(time_series_key)
        error(
            "Cost component is empty, please use `set_variable_cost!` to add variable cost forecast.",
        )
    end
    raw_data = get_time_series(
        time_series_key.time_series_type,
        device,
        time_series_key.name;
        start_time = start_time,
        len = len,
        count = 1,
    )
    cost = get_variable_cost(raw_data, device, start_time, len)
    return cost
end

"""
Returns variable cost time-series data for a ReserveDemandCurve.

# Arguments
- `service::ReserveDemandCurve`: ReserveDemandCurve
- `start_time::Union{Nothing, Dates.DateTime} = nothing`: Time when the time-series data starts
- `len::Union{Nothing, Int} = nothing`: Length of the time-series to be returned
"""
function get_variable_cost(
    service::ReserveDemandCurve;
    start_time::Union{Nothing, Dates.DateTime} = nothing,
    len::Union{Nothing, Int} = nothing,
)
    time_series_key = get_variable(service)
    if isnothing(time_series_key)
        error(
            "Cost component has a `nothing` stored in field `variable`, Please use `set_variable_cost!` to add variable cost forecast.",
        )
    end
    raw_data = get_time_series(
        time_series_key.time_series_type,
        service,
        time_series_key.name;
        start_time = start_time,
        len = len,
        count = 1,
    )
    cost = get_variable_cost(raw_data, service, start_time, len)
    return cost
end

"""
Returns service bids time-series data for a device that has MarketBidCost.

# Arguments
- `sys::System`: PowerSystem System
- `cost::MarketBidCost`: Operations Cost
- `service::Service`: Service
- `start_time::Union{Nothing, Dates.DateTime} = nothing`: Time when the time-series data starts
- `len::Union{Nothing, Int} = nothing`: Length of the time-series to be returned
"""
function get_services_bid(
    device::StaticInjection,
    cost::MarketBidCost,
    service::Service;
    start_time::Union{Nothing, Dates.DateTime} = nothing,
    len::Union{Nothing, Int} = nothing,
)
<<<<<<< HEAD
    variable_ts_key = get_generation_variable_cost(cost)
    service_ts_key = IS.TimeSeriesKey(variable_ts_key.time_series_type, get_name(service))
    raw_data = IS.get_time_series_by_key(
        service_ts_key,
        device;
=======
    variable_ts_key = get_variable(cost)
    raw_data = get_time_series(
        variable_ts_key.time_series_type,
        device,
        get_name(service);
>>>>>>> d80e7576
        start_time = start_time,
        len = len,
        count = 1,
    )
    cost = get_variable_cost(raw_data, device, start_time, len)
    return cost
end

"""
Adds energy market bid time series to the component's operation cost, which must be a MarketBidCost.

# Arguments
- `sys::System`: PowerSystem System
- `component::StaticInjection`: Static injection device
- `time_series_data::IS.TimeSeriesData`: TimeSeriesData
"""
function set_variable_cost!(
    sys::System,
    component::StaticInjection,
    time_series_data::IS.TimeSeriesData,
)
    _validate_time_series_variable_cost(time_series_data)
    market_bid_cost = get_operation_cost(component)
    _validate_market_bid_cost(market_bid_cost, "get_operation_cost(component)")

    add_time_series!(sys, component, time_series_data)
    key = IS.TimeSeriesKey(time_series_data)
    set_incremental_offer_curves!(market_bid_cost, key)
    return
end

"""
Adds energy market bids time-series to the ReserveDemandCurve.

# Arguments
- `sys::System`: PowerSystem System
- `component::StaticInjection`: Static injection device
- `time_series_data::IS.TimeSeriesData`: TimeSeriesData
"""
function set_variable_cost!(
    sys::System,
    component::ReserveDemandCurve,
    time_series_data::IS.TimeSeriesData,
)
    add_time_series!(sys, component, time_series_data)
    key = IS.TimeSeriesKey(time_series_data)
    set_variable!(component, key)
    return
end

"""
Adds service bids time-series data to the MarketBidCost.

# Arguments
- `sys::System`: PowerSystem System
- `component::StaticInjection`: Static injection device
- `service::Service,`: Service for which the device is eligible to contribute
- `time_series_data::IS.TimeSeriesData`: TimeSeriesData
"""
function set_service_bid!(
    sys::System,
    component::StaticInjection,
    service::Service,
    time_series_data::IS.TimeSeriesData,
)
    _validate_time_series_variable_cost(time_series_data)
    _validate_market_bid_cost(
        get_operation_cost(component),
        "get_operation_cost(component)",
    )
    if get_name(time_series_data) != get_name(service)
        error(
            "Name provided in the TimeSeries Data $(get_name(time_series_data)), doesn't match the Service $(get_name(service)).",
        )
    end
    verify_device_eligibility(sys, component, service)
    add_time_series!(sys, component, time_series_data)
    ancillary_service_offers = get_ancillary_service_offers(get_operation_cost(component))
    push!(ancillary_service_offers, service)
    return
end

"""
Validates if a device is eligible to contribute to a service.

# Arguments
- `sys::System`: PowerSystem System
- `component::StaticInjection`: Static injection device
- `service::Service,`: Service for which the device is eligible to contribute
"""
function verify_device_eligibility(
    sys::System,
    component::StaticInjection,
    service::Service,
)
    if !has_service(component, service)
        error(
            "Device $(get_name(component)) isn't eligible to contribute to service $(get_name(service)).",
        )
    end
    return
end<|MERGE_RESOLUTION|>--- conflicted
+++ resolved
@@ -123,19 +123,11 @@
     start_time::Union{Nothing, Dates.DateTime} = nothing,
     len::Union{Nothing, Int} = nothing,
 )
-<<<<<<< HEAD
     variable_ts_key = get_generation_variable_cost(cost)
-    service_ts_key = IS.TimeSeriesKey(variable_ts_key.time_series_type, get_name(service))
-    raw_data = IS.get_time_series_by_key(
-        service_ts_key,
-        device;
-=======
-    variable_ts_key = get_variable(cost)
     raw_data = get_time_series(
         variable_ts_key.time_series_type,
         device,
         get_name(service);
->>>>>>> d80e7576
         start_time = start_time,
         len = len,
         count = 1,
