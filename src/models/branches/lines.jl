--- conflicted
+++ resolved
@@ -6,16 +6,10 @@
     connectionpoints::@NT(from::Bus, to::Bus)
     r::Float64 #[pu]
     x::Float64 #[pu]Co
-<<<<<<< HEAD
     b::@NT(from::Float64, to::Float64) #[pu]
-    rate::Union{Float64,Nothing} #[MVA]
-    anglelimits::Union{Tuple{Float64,Float64},Nothing}
-=======
-    b::Float64 #[pu]
     # TODO: add a rate and angle consistency check
     rate::Float64 #[MVA]
     anglelimits::@NT(max::Float64, min::Float64)
->>>>>>> a27cb941
 end
 
 Line(;  name = "init",
@@ -23,14 +17,7 @@
         connectionpoints = @NT(from::Bus(), to::Bus()),
         r = 0.0,
         x = 0.0,
-<<<<<<< HEAD
         b =@NT(from::0.0, to::0.0),
         rate = nothing,
-        anglelimits = nothing
-=======
-        b = 0.0,
-        # TODO: Properly add the rating value of the line with an external constructor
-        rate = 0.0,
         anglelimits = @NT(max = 60.0, min = -60.0)
->>>>>>> a27cb941
     ) = Line(name, status, connectionpoints, r, x, b, rate, anglelimits)