

const Max_Min = @NT(max::Float64, min::Float64)
const From_To_Float = @NT(from::Float64, to::Float64)
const From_To_Bus = @NT(from::Bus, to::Bus)
const FromTo_ToFrom_Float = @NT(from_to::Float64, to_from::Float64)


struct Line <: Branch
    name::String
    available::Bool
    connectionpoints::From_To_Bus
    r::Float64 #[pu]
    x::Float64 #[pu]
    b::From_To_Float # [pu]
    rate::FromTo_ToFrom_Float #MW
    anglelimits::Max_Min #Degrees
end

function Line(name::String, available::Bool, connectionpoints::From_To_Bus,
              r::Float64, x::Float64, b::From_To_Float, rate::FromTo_ToFrom_Float, anglelimits::Float64)
        anglelimits = Max_Min(anglelimits, anglelimits)
        return Line(name, available, connectionpoints, r, x, b, rate, anglelimits)
end

function Line(name::String, available::Bool, connectionpoints::From_To_Bus,
              r::Float64, x::Float64, b::From_To_Float, rate::Float64, anglelimits::Max_Min)
        rate =  FromTo_ToFrom_Float(rate, rate)
        return Line(name, available, connectionpoints, r, x, b, rate, anglelimits)
end

function Line(name::String, available::Bool, connectionpoints::From_To_Bus,
              r::Float64, x::Float64, b::From_To_Float, rate::Float64, anglelimits::Float64)
        rate =  FromTo_ToFrom_Float(rate, rate)
        anglelimits = Max_Min(anglelimits, anglelimits)
        return Line(name, available, connectionpoints, r, x, b, rate, anglelimits)
end

<<<<<<< HEAD
function Line(name::String, available::Bool, connectionpoints::@NT(from::Bus, to::Bus), r::Float64, x::Float64, b::@NT(from::Float64, to::Float64), rate::Float64, anglelimits::@NT(max::Float64, min::Float64) )
    rating =  @NT(from_to=rate, to_from=rate)
    return Line(name, available, connectionpoints, r, x, b, rating, anglelimits)
end

=======
# TODO: Figure out if other constructors for Line are required
>>>>>>> b338ef4c

Line(; name = "init",
       available = false,
       connectionpoints = From_To_Bus(Bus(), Bus()),
       r = 0.0,
       x = 0.0,
       b = From_To_Float(0.0, 0.0),
       rate = FromTo_ToFrom_Float(0.0, 0.0),
       anglelimits = Max_Min(90.0, -90.0)
    ) = Line(name, available, connectionpoints, r, x, b, rate, anglelimits)<|MERGE_RESOLUTION|>--- conflicted
+++ resolved
@@ -36,16 +36,6 @@
         return Line(name, available, connectionpoints, r, x, b, rate, anglelimits)
 end
 
-<<<<<<< HEAD
-function Line(name::String, available::Bool, connectionpoints::@NT(from::Bus, to::Bus), r::Float64, x::Float64, b::@NT(from::Float64, to::Float64), rate::Float64, anglelimits::@NT(max::Float64, min::Float64) )
-    rating =  @NT(from_to=rate, to_from=rate)
-    return Line(name, available, connectionpoints, r, x, b, rating, anglelimits)
-end
-
-=======
-# TODO: Figure out if other constructors for Line are required
->>>>>>> b338ef4c
-
 Line(; name = "init",
        available = false,
        connectionpoints = From_To_Bus(Bus(), Bus()),
