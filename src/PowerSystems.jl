isdefined(Base, :__precompile__) && __precompile__()

"""
Module for constructing self-contained power system objects.
"""
module PowerSystems

#################################################################################
# Exports

export System
export Topology
export Bus
export Arc
export AggregationTopology
export Area
export LoadZone
export get_aggregation_topology_accessor

export Component
export Device
export get_max_active_power
export get_max_reactive_power
export Branch
export StaticInjection
export StaticInjectionSubsystem
export ACBranch
export Line
export MonitoredLine
export DCBranch
export HVDCLine
export VSCDCLine
export Transformer2W
export TapTransformer
export PhaseShiftingTransformer

export ThreePartCost
export TwoPartCost
export VariableCost
export MultiStartCost
export MarketBidCost
export StorageManagementCost
export get_slopes
export get_breakpoint_upperbounds

export Generator
export HydroGen
export HydroDispatch
export HydroEnergyReservoir
export HydroPumpedStorage

export RenewableGen
export RenewableFix
export RenewableDispatch

export ThermalGen
export ThermalStandard
export ThermalMultiStart

export ElectricLoad
export StaticLoad
export PowerLoad
export PowerLoadPF
export FixedAdmittance
export ControllableLoad
export InterruptibleLoad

export Storage
export GenericBattery
export BatteryEMS

export DynamicComponent
export DynamicInjection
export DynamicGenerator

export DynamicInverter
export DynamicBranch
export HybridSystem
export RegulationDevice

<<<<<<< HEAD
export GenericDER
=======
export AggregateDistributedGenerationA
>>>>>>> 558a8118

#AVR Exports
export AVR
export AVRFixed
export AVRSimple
export AVRTypeI
export AVRTypeII
export IEEET1
export ESDC1A
export ESDC2A
export ESAC1A
export ESAC6A
export EXAC1
export EXAC1A
export EXAC2
export EXPIC1
export ESST1A
export ESST4B
export SCRX
export SEXS

#Machine Exports
export Machine
export BaseMachine
export RoundRotorMachine
export SalientPoleMachine
export RoundRotorQuadratic
export SalientPoleQuadratic
export RoundRotorExponential
export SalientPoleExponential
export OneDOneQMachine
export MarconatoMachine
export SimpleMarconatoMachine
export AndersonFouadMachine
export SimpleAFMachine
export FullMachine
export SimpleFullMachine

#PSS Exports
export PSS
export PSSFixed
export PSSSimple
export IEEEST

#Shaft Exports
export Shaft
export SingleMass
export FiveMassShaft

#TG Exports
export TurbineGov
export TGFixed
export TGTypeI
export TGTypeII
export GasTG
export GeneralGovModel
export HydroTurbineGov
export IEEETurbineGov1
export SteamTurbineGov1

# Converter Exports
export Converter
export AverageConverter
export RenewableEnergyConverterTypeA

# DC Source Exports
export DCSource
export FixedDCSource
export ZeroOrderBESS

# Filter Exports
export Filter
export LCLFilter
export LCFilter
export RLFilter

# FrequencyEstimator Exports
export FrequencyEstimator
export KauraPLL
export ReducedOrderPLL
export FixedFrequency

# Outer Control Exports
export OuterControl
export VirtualInertia
export ReactivePowerDroop
export ActivePowerDroop
export ActivePowerPI
export ReactivePowerPI
export ActiveRenewableControllerAB
export ReactiveRenewableControllerAB

# InnerControl Export
export InnerControl
export CurrentControl
export VoltageModeControl
export CurrentModeControl
export RECurrentControlB

export Source
export PeriodicVariableSource

export Service
export AbstractReserve
export Reserve
export ReserveNonSpinning
export ReserveDirection
export ReserveUp
export ReserveDown
export ReserveSymmetric
export StaticReserve
export VariableReserve
export AGC
export ReserveDemandCurve
export Transfer
export StaticReserveGroup
export StaticReserveNonSpinning
export VariableReserveNonSpinning

export PTDF
export Ybus
export LODF
export Adjacency
export AngleUnits
export BusTypes
export LoadModels
export PrimeMovers
export ThermalFuels
export StateTypes

export TimeSeriesData
export StaticTimeSeries
export Forecast
export AbstractDeterministic
export Deterministic
export Probabilistic
export SingleTimeSeries
export DeterministicSingleTimeSeries
export Scenarios
export ForecastCache
export StaticTimeSeriesCache
export NormalizationFactor
export NormalizationTypes

export get_dynamic_components

export solve_powerflow!
export solve_powerflow
export validate_connectivity
export find_connected_components

export parse_file
export add_time_series!
export remove_time_series!
export check_time_series_consistency
export clear_time_series!
export copy_time_series!
export copy_subcomponent_time_series!
export add_component!
export add_components!
export remove_component!
export remove_components!
export clear_components!
export add_service!
export remove_service!
export clear_services!
export get_services
export has_service
export has_time_series
export get_buses
export get_components_in_aggregation_topology
export get_aggregation_topology_mapping
export get_contributing_devices
export get_contributing_device_mapping
export ServiceContributingDevices
export ServiceContributingDevicesKey
export ServiceContributingDevicesMapping
export get_component
export get_components
export show_components
export get_subcomponents
export get_components_by_name
export get_available_components
export get_forecast_horizon
export get_forecast_initial_timestamp
export get_forecast_interval
export get_forecast_window_count
export get_time_series
export get_time_series_array
export get_time_series_resolution
export get_time_series_timestamps
export get_time_series_values
export get_time_series_names
export get_time_series_counts
export get_scenario_count
export get_percentiles
export get_next_time_series_array!
export get_next_time
export get_horizon
export get_forecast_initial_times
export get_forecast_total_period
export get_resolution
export get_data
export get_lookup
export iterate_components
export get_time_series_multiple
export get_variable_cost
export get_services_bid
export set_variable_cost!
export set_service_bid!
export iterate_windows
export get_window
export transform_single_time_series!
export sanitize_component!
export validate_component
export validate_component_with_system
export get_compression_settings
export CompressionSettings
export CompressionTypes

#export make_time_series
export get_bus_numbers
export get_name
export set_name!
export get_base_power
export get_frequency
export set_units_base_system!
export to_json
export from_json
export serialize
export deserialize
export clear_ext!
export convert_component!
export set_area!
export set_load_zone!
export TamuSystem
export PowerModelsData
export PowerSystemTableData
export add_dyn_injectors!
export get_machine
export get_shaft
export get_avr
export get_prime_mover
export get_pss
export get_converter
export get_outer_control
export get_inner_control
export get_dc_source
export get_freq_estimator
export get_filter
export get_V_ref
export get_P_ref
export get_saturation_coeffs
export set_droop!
export set_participation_factor!
export set_inertia!
export set_reserve_limit_up!
export set_reserve_limit_dn!
export set_cost!
export get_droop
export get_inertia
export get_reserve_limit_up
export get_reserve_limit_dn
export get_participation_factor
export get_cost
export get_units_base
export get_runchecks
export set_runchecks!
export check
export check_component
export check_components
export check_sil_values

export configure_logging
export open_file_logger
export make_logging_config_file
export MultiLogger
export LogEventTracker
export UnitSystem

#################################################################################
# Imports

import SparseArrays
import LinearAlgebra: LAPACK.getri!
import LinearAlgebra: LAPACK.getrf!
import LinearAlgebra: BLAS.gemm
import LinearAlgebra
import Unicode: normalize
import Logging
import Dates
import TimeSeries
import DataFrames
import JSON3
import CSV
import YAML
import UUIDs
import Base.to_index
import NLsolve
import InteractiveUtils
import PrettyTables

import InfrastructureSystems
import InfrastructureSystems:
    Components,
    TimeSeriesData,
    StaticTimeSeries,
    Forecast,
    AbstractDeterministic,
    Deterministic,
    Probabilistic,
    SingleTimeSeries,
    DeterministicSingleTimeSeries,
    Scenarios,
    ForecastCache,
    StaticTimeSeriesCache,
    InfrastructureSystemsComponent,
    InfrastructureSystemsType,
    InfrastructureSystemsInternal,
    DeviceParameter,
    FlattenIteratorWrapper,
    LazyDictFromIterator,
    DataFormatError,
    InvalidRange,
    InvalidValue,
    copy_time_series!,
    get_count,
    get_data,
    get_horizon,
    get_resolution,
    get_window,
    get_name,
    set_name!,
    get_internal,
    set_internal!,
    get_time_series_container,
    iterate_windows,
    get_time_series,
    has_time_series,
    get_time_series_array,
    get_time_series_timestamps,
    get_time_series_values,
    get_time_series_names,
    get_scenario_count, # Scenario Forecast Exports
    get_percentiles, # Probabilistic Forecast Exports
    get_next_time_series_array!,
    get_next_time,
    get_units_info,
    set_units_info!,
    to_json,
    from_json,
    serialize,
    deserialize,
    get_time_series_multiple,
    compare_values,
    CompressionSettings,
    CompressionTypes,
    NormalizationFactor,
    NormalizationTypes,
    UnitSystem,
    SystemUnitsSettings,
    open_file_logger,
    make_logging_config_file,
    validate_struct,
    MultiLogger,
    LogEventTracker

const IS = InfrastructureSystems

#################################################################################

using DocStringExtensions

@template (FUNCTIONS, METHODS) = """
                                 $(TYPEDSIGNATURES)
                                 $(DOCSTRING)
                                 """

#################################################################################
# Includes

"""
Supertype for all PowerSystems components.
All subtypes must include a InfrastructureSystemsInternal member.
Subtypes should call InfrastructureSystemsInternal() by default, but also must
provide a constructor that allows existing values to be deserialized.
"""
abstract type Component <: IS.InfrastructureSystemsComponent end

""" Supertype for "devices" (bus, line, etc.) """
abstract type Device <: Component end

# Include utilities
include("utils/logging.jl")
include("utils/IO/base_checks.jl")

include("definitions.jl")
include("models/static_models.jl")
include("models/dynamic_models.jl")
include("models/injection.jl")
include("models/static_injection_subsystem.jl")

# PowerSystems models
include("models/topological_elements.jl")
include("models/branches.jl")
include("models/operational_cost.jl")
#include("models/network.jl")

# Static types
include("models/services.jl")
include("models/reserves.jl")
include("models/generation.jl")
include("models/storage.jl")
include("models/loads.jl")
include("models/dynamic_generator_components.jl")
include("models/dynamic_inverter_components.jl")
include("models/OuterControl.jl")

# Include all auto-generated structs.
include("models/generated/includes.jl")
include("models/regulation_device.jl")
include("models/HybridSystem.jl")

#Methods for devices
include("models/components.jl")
include("models/devices.jl")

# Dynamic Composed types
include("models/dynamic_generator.jl")
include("models/dynamic_inverter.jl")
include("models/dynamic_loads.jl")
include("models/dynamic_machines.jl")
include("models/RoundRotorExponential.jl")
include("models/RoundRotorQuadratic.jl")
include("models/SalientPoleExponential.jl")
include("models/SalientPoleQuadratic.jl")
include("models/dynamic_branch.jl")

include("models/supplemental_constructors.jl")
include("models/supplemental_accessors.jl")

# Definitions of PowerSystem
include("base.jl")
include("data_format_conversions.jl")

#Data Checks
include("utils/IO/system_checks.jl")
include("utils/IO/branchdata_checks.jl")

# cost function TimeSeries convertion
include("models/cost_function_timeseries.jl")

# network calculations
include("utils/network_calculations/common.jl")
include("utils/network_calculations/ybus_calculations.jl")
include("utils/network_calculations/ptdf_calculations.jl")
include("utils/network_calculations/lodf_calculations.jl")

#PowerFlow
include("utils/power_flow.jl")

#Conversions
include("utils/conversion.jl")

# Include Parsing files
include("parsers/common.jl")
include("parsers/enums.jl")
include("parsers/pm_io.jl")
include("parsers/im_io.jl")
include("parsers/power_system_table_data.jl")
include("parsers/power_models_data.jl")
include("parsers/psse_dynamic_data.jl")
include("parsers/TAMU_data.jl")

# Better printing
include("utils/print.jl")

include("models/serialization.jl")

#Deprecated
include("deprecated.jl")

# Download test data
include("utils/data.jl")
import .UtilsData: TestData

end # module<|MERGE_RESOLUTION|>--- conflicted
+++ resolved
@@ -78,11 +78,8 @@
 export HybridSystem
 export RegulationDevice
 
-<<<<<<< HEAD
 export GenericDER
-=======
 export AggregateDistributedGenerationA
->>>>>>> 558a8118
 
 #AVR Exports
 export AVR
