isdefined(Base, :__precompile__) && __precompile__()

"""
Module for constructing self-contained power system objects.
"""
module PowerSystems

#################################################################################
# Exports

export System
export Topology
<<<<<<< HEAD
export ACBus
=======
export Bus
export ACBus
export DCBus
>>>>>>> b4db077d
export Arc
export AggregationTopology
export Area
export LoadZone
export get_aggregation_topology_accessor

export Component
export Device
export get_max_active_power
export get_max_reactive_power
export Branch
export StaticInjection
export StaticInjectionSubsystem
export ACBranch
export Line
export MonitoredLine
export DCBranch
export TwoTerminalHVDCLine
export TwoTerminalVSCDCLine
export TModelHVDCLine
export Transformer2W
export TapTransformer
export PhaseShiftingTransformer

export ThreePartCost
export TwoPartCost
export VariableCost
export MultiStartCost
export MarketBidCost
export StorageManagementCost
export get_slopes
export get_breakpoint_upperbounds

export Generator
export HydroGen
export HydroDispatch
export HydroEnergyReservoir
export HydroPumpedStorage
export InterconnectingConverter

export RenewableGen
export RenewableFix
export RenewableDispatch

export ThermalGen
export ThermalStandard
export ThermalMultiStart

export ElectricLoad
export StaticLoad
export PowerLoad
export StandardLoad
export FixedAdmittance
export ControllableLoad
export InterruptiblePowerLoad

export Storage
export GenericBattery
export BatteryEMS

export DynamicComponent
export DynamicInjection
export DynamicGenerator

export DynamicInverter
export DynamicBranch
export HybridSystem
export RegulationDevice

export GenericDER
export AggregateDistributedGenerationA
export SingleCageInductionMachine
export SimplifiedSingleCageInductionMachine
export ActiveConstantPowerLoad
export DynamicExponentialLoad

#AVR Exports
export AVR
export AVRFixed
export AVRSimple
export AVRTypeI
export AVRTypeII
export IEEET1
export ESDC1A
export ESDC2A
export ESAC1A
export ESAC6A
export EXAC1
export EXAC1A
export EXAC2
export EXPIC1
export ESST1A
export ESST4B
export SCRX
export SEXS

#Machine Exports
export Machine
export BaseMachine
export RoundRotorMachine
export SalientPoleMachine
export RoundRotorQuadratic
export SalientPoleQuadratic
export RoundRotorExponential
export SalientPoleExponential
export OneDOneQMachine
export SauerPaiMachine
export MarconatoMachine
export SimpleMarconatoMachine
export AndersonFouadMachine
export SimpleAFMachine
export FullMachine
export SimpleFullMachine

#PSS Exports
export PSS
export PSSFixed
export PSSSimple
export IEEEST
export STAB1

#Shaft Exports
export Shaft
export SingleMass
export FiveMassShaft

#TG Exports
export TurbineGov
export TGFixed
export TGTypeI
export TGTypeII
export GasTG
export GeneralGovModel
export HydroTurbineGov
export IEEETurbineGov1
export SteamTurbineGov1

# Converter Exports
export Converter
export AverageConverter
export RenewableEnergyConverterTypeA
export RenewableEnergyVoltageConverterTypeA

# DC Source Exports
export DCSource
export FixedDCSource
export ZeroOrderBESS

# Filter Exports
export Filter
export LCLFilter
export LCFilter
export RLFilter

# FrequencyEstimator Exports
export FrequencyEstimator
export KauraPLL
export ReducedOrderPLL
export FixedFrequency

# Outer Control Exports
export OuterControl
export VirtualInertia
export ReactivePowerDroop
export ActivePowerDroop
export ActivePowerPI
export ReactivePowerPI
export ActiveVirtualOscillator
export ReactiveVirtualOscillator
export ActiveRenewableControllerAB
export ReactiveRenewableControllerAB

# InnerControl Export
export InnerControl
export VoltageModeControl
export CurrentModeControl
export RECurrentControlB

export Source
export PeriodicVariableSource

export Service
export AbstractReserve
export Reserve
export ReserveNonSpinning
export ReserveDirection
export ReserveUp
export ReserveDown
export ReserveSymmetric
export StaticReserve
export VariableReserve
export AGC
export ReserveDemandCurve
export Transfer
export StaticReserveGroup
export StaticReserveNonSpinning
export VariableReserveNonSpinning

export AngleUnits
export ACBusTypes
export PrimeMovers
export ThermalFuels
export StateTypes

export TimeSeriesData
export StaticTimeSeries
export Forecast
export AbstractDeterministic
export Deterministic
export Probabilistic
export SingleTimeSeries
export DeterministicSingleTimeSeries
export Scenarios
export ForecastCache
export StaticTimeSeriesCache
export NormalizationFactor
export NormalizationTypes

export get_dynamic_components

export parse_file
export add_time_series!
export remove_time_series!
export check_time_series_consistency
export clear_time_series!
export copy_time_series!
export copy_subcomponent_time_series!
export add_component!
export add_components!
export remove_component!
export remove_components!
export clear_components!
export add_service!
export remove_service!
export clear_services!
export get_services
export has_service
export has_time_series
export get_buses
export get_components_in_aggregation_topology
export get_aggregation_topology_mapping
export get_contributing_devices
export get_contributing_device_mapping
export ServiceContributingDevices
export ServiceContributingDevicesKey
export ServiceContributingDevicesMapping
export get_component
export get_components
export show_components
export get_subcomponents
export get_components_by_name
export get_available_components
export get_existing_device_types
export get_existing_component_types
export get_forecast_horizon
export get_forecast_initial_timestamp
export get_forecast_interval
export get_forecast_window_count
export get_time_series
export get_time_series_array
export get_time_series_resolution
export get_time_series_timestamps
export get_time_series_values
export get_time_series_names
export get_time_series_counts
export get_scenario_count
export get_percentiles
export get_next_time_series_array!
export get_next_time
export get_horizon
export get_forecast_initial_times
export get_forecast_total_period
export get_resolution
export get_data
export iterate_components
export get_time_series_multiple
export get_variable_cost
export get_services_bid
export set_variable_cost!
export set_service_bid!
export iterate_windows
export get_window
export transform_single_time_series!
export sanitize_component!
export validate_component
export validate_component_with_system
export get_compression_settings
export CompressionSettings
export CompressionTypes

#export make_time_series
export get_bus_numbers
export get_name
export set_name!
export get_description
export set_description!
export get_base_power
export get_frequency
export set_units_base_system!
export to_json
export from_json
export serialize
export deserialize
export clear_ext!
export convert_component!
export set_area!
export set_load_zone!
export TamuSystem
export PowerModelsData
export PowerSystemTableData
export add_dyn_injectors!
export get_machine
export get_shaft
export get_avr
export get_prime_mover
export get_pss
export get_converter
export get_outer_control
export get_inner_control
export get_dc_source
export get_freq_estimator
export get_filter
export get_V_ref
export get_P_ref
export get_saturation_coeffs
export set_droop!
export set_participation_factor!
export set_inertia!
export set_reserve_limit_up!
export set_reserve_limit_dn!
export set_cost!
export get_droop
export get_inertia
export get_reserve_limit_up
export get_reserve_limit_dn
export get_participation_factor
export get_cost
export get_units_base
export get_runchecks
export get_thermal_unit
export get_electric_load
export get_storage
export get_renewable_unit
export get_interconnection_rating
export get_interconnection_impedance

export set_runchecks!
export check
export check_component
export check_components
export check_sil_values

export configure_logging
export open_file_logger
export make_logging_config_file
export MultiLogger
export LogEventTracker
export UnitSystem
export StructField
export StructDefinition
export generate_struct_file
export generate_struct_files

#################################################################################
# Imports

import LinearAlgebra
import Unicode: normalize
import Logging
import Dates
import TimeSeries
import DataFrames
import DataStructures: OrderedDict
import JSON3
import CSV
import YAML
import UUIDs
import Base.to_index
import InteractiveUtils
import PrettyTables
import PowerFlowData

import InfrastructureSystems
import InfrastructureSystems:
    Components,
    TimeSeriesData,
    StaticTimeSeries,
    Forecast,
    AbstractDeterministic,
    Deterministic,
    Probabilistic,
    SingleTimeSeries,
    DeterministicSingleTimeSeries,
    Scenarios,
    ForecastCache,
    StaticTimeSeriesCache,
    InfrastructureSystemsComponent,
    InfrastructureSystemsType,
    InfrastructureSystemsInternal,
    DeviceParameter,
    FlattenIteratorWrapper,
    LazyDictFromIterator,
    DataFormatError,
    InvalidRange,
    InvalidValue,
    copy_time_series!,
    get_count,
    get_data,
    get_horizon,
    get_resolution,
    get_window,
    get_name,
    set_name!,
    get_internal,
    set_internal!,
    get_time_series_container,
    iterate_windows,
    get_time_series,
    has_time_series,
    get_time_series_array,
    get_time_series_timestamps,
    get_time_series_values,
    get_time_series_names,
    get_scenario_count, # Scenario Forecast Exports
    get_percentiles, # Probabilistic Forecast Exports
    get_next_time_series_array!,
    get_next_time,
    get_units_info,
    set_units_info!,
    to_json,
    from_json,
    serialize,
    deserialize,
    get_time_series_multiple,
    compare_values,
    CompressionSettings,
    CompressionTypes,
    NormalizationFactor,
    NormalizationTypes,
    UnitSystem,
    SystemUnitsSettings,
    open_file_logger,
    make_logging_config_file,
    validate_struct,
    MultiLogger,
    LogEventTracker,
    StructField,
    StructDefinition

const IS = InfrastructureSystems

#################################################################################

using DocStringExtensions

@template (FUNCTIONS, METHODS) = """
                                 $(TYPEDSIGNATURES)
                                 $(DOCSTRING)
                                 """

#################################################################################
# Includes

"""
Supertype for all PowerSystems components.
All subtypes must include a InfrastructureSystemsInternal member.
Subtypes should call InfrastructureSystemsInternal() by default, but also must
provide a constructor that allows existing values to be deserialized.
"""
abstract type Component <: IS.InfrastructureSystemsComponent end

""" Supertype for "devices" (bus, line, etc.) """
abstract type Device <: Component end

# Include utilities
include("utils/logging.jl")
include("utils/IO/base_checks.jl")
include("utils/generate_struct_files.jl")

include("definitions.jl")
include("models/static_models.jl")
include("models/dynamic_models.jl")
include("models/injection.jl")
include("models/static_injection_subsystem.jl")

# PowerSystems models
include("models/topological_elements.jl")
include("models/branches.jl")
include("models/operational_cost.jl")
#include("models/network.jl")

# Static types
include("models/services.jl")
include("models/reserves.jl")
include("models/generation.jl")
include("models/storage.jl")
include("models/loads.jl")
include("models/dynamic_generator_components.jl")
include("models/dynamic_inverter_components.jl")
include("models/OuterControl.jl")

# Include all auto-generated structs.
include("models/generated/includes.jl")
include("models/regulation_device.jl")
include("models/HybridSystem.jl")

#Methods for devices
include("models/components.jl")
include("models/devices.jl")

# Dynamic Composed types
include("models/dynamic_generator.jl")
include("models/dynamic_inverter.jl")
include("models/dynamic_loads.jl")
include("models/dynamic_machines.jl")
include("models/RoundRotorExponential.jl")
include("models/RoundRotorQuadratic.jl")
include("models/SalientPoleExponential.jl")
include("models/SalientPoleQuadratic.jl")
include("models/dynamic_branch.jl")

include("models/supplemental_constructors.jl")
include("models/supplemental_accessors.jl")

# Definitions of PowerSystem
include("base.jl")
include("data_format_conversions.jl")

#Data Checks
include("utils/IO/system_checks.jl")
include("utils/IO/branchdata_checks.jl")

# cost function TimeSeries convertion
include("models/cost_function_timeseries.jl")

#Conversions
include("utils/conversion.jl")

# Include Parsing files
include("parsers/common.jl")
include("parsers/enums.jl")
include("parsers/pm_io.jl")
include("parsers/im_io.jl")
include("parsers/power_system_table_data.jl")
include("parsers/power_models_data.jl")
include("parsers/powerflowdata_data.jl")
include("parsers/psse_dynamic_data.jl")
include("parsers/TAMU_data.jl")

# Better printing
include("utils/print.jl")

include("models/serialization.jl")

#Deprecated
include("deprecated.jl")

end # module<|MERGE_RESOLUTION|>--- conflicted
+++ resolved
@@ -10,13 +10,9 @@
 
 export System
 export Topology
-<<<<<<< HEAD
-export ACBus
-=======
 export Bus
 export ACBus
 export DCBus
->>>>>>> b4db077d
 export Arc
 export AggregationTopology
 export Area
