--- conflicted
+++ resolved
@@ -40,10 +40,7 @@
 export Transformer2W
 export TapTransformer
 export PhaseShiftingTransformer
-<<<<<<< HEAD
 export FACTSControlDevice
-=======
->>>>>>> 89825d95
 export Transformer3W
 
 # from IS function_data.jl
